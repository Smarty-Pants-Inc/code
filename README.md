# Code CLI - Enhanced Terminal Coding Agent

**Code CLI** is an enhanced fork of OpenAI's Codex CLI that brings powerful AI coding assistance directly to your terminal with additional features for improved developer experience.

<<<<<<< HEAD
## Installation
=======
<p align="center"><strong>Codex CLI</strong> is a coding agent from OpenAI that runs locally on your computer.</br>If you are looking for the <em>cloud-based agent</em> from OpenAI, <strong>Codex Web</strong>, see <a href="https://chatgpt.com/codex">chatgpt.com/codex</a>.</p>

<p align="center">
  <img src="./.github/codex-cli-splash.png" alt="Codex CLI splash" width="50%" />
  </p>

---

<details>
<summary><strong>Table of contents</strong></summary>

<!-- Begin ToC -->

- [Quickstart](#quickstart)
  - [Installing and running Codex CLI](#installing-and-running-codex-cli)
  - [Using Codex with your ChatGPT plan](#using-codex-with-your-chatgpt-plan)
  - [Connecting on a "Headless" Machine](#connecting-on-a-headless-machine)
    - [Authenticate locally and copy your credentials to the "headless" machine](#authenticate-locally-and-copy-your-credentials-to-the-headless-machine)
    - [Connecting through VPS or remote](#connecting-through-vps-or-remote)
  - [Usage-based billing alternative: Use an OpenAI API key](#usage-based-billing-alternative-use-an-openai-api-key)
  - [Choosing Codex's level of autonomy](#choosing-codexs-level-of-autonomy)
    - [**1. Read/write**](#1-readwrite)
    - [**2. Read-only**](#2-read-only)
    - [**3. Advanced configuration**](#3-advanced-configuration)
    - [Can I run without ANY approvals?](#can-i-run-without-any-approvals)
    - [Fine-tuning in `config.toml`](#fine-tuning-in-configtoml)
  - [Example prompts](#example-prompts)
- [Running with a prompt as input](#running-with-a-prompt-as-input)
- [Using Open Source Models](#using-open-source-models)
  - [Platform sandboxing details](#platform-sandboxing-details)
- [Experimental technology disclaimer](#experimental-technology-disclaimer)
- [System requirements](#system-requirements)
- [CLI reference](#cli-reference)
- [Memory & project docs](#memory--project-docs)
- [Non-interactive / CI mode](#non-interactive--ci-mode)
- [Model Context Protocol (MCP)](#model-context-protocol-mcp)
- [Tracing / verbose logging](#tracing--verbose-logging)
  - [DotSlash](#dotslash)
- [Configuration](#configuration)
- [FAQ](#faq)
- [Zero data retention (ZDR) usage](#zero-data-retention-zdr-usage)
- [Codex open source fund](#codex-open-source-fund)
- [Contributing](#contributing)
  - [Development workflow](#development-workflow)
  - [Writing high-impact code changes](#writing-high-impact-code-changes)
  - [Opening a pull request](#opening-a-pull-request)
  - [Review process](#review-process)
  - [Community values](#community-values)
  - [Getting help](#getting-help)
  - [Contributor license agreement (CLA)](#contributor-license-agreement-cla)
    - [Quick fixes](#quick-fixes)
  - [Releasing `codex`](#releasing-codex)
- [Security & responsible AI](#security--responsible-ai)
- [License](#license)

<!-- End ToC -->

</details>

---

## Quickstart

### Installing and running Codex CLI

Install globally with your preferred package manager:

```shell
npm install -g @openai/codex  # Alternatively: `brew install codex`
```

Then simply run `codex` to get started:

```shell
codex
```

<details>
<summary>You can also go to the <a href="https://github.com/openai/codex/releases/latest">latest GitHub Release</a> and download the appropriate binary for your platform.</summary>

Each GitHub Release contains many executables, but in practice, you likely want one of these:

- macOS
  - Apple Silicon/arm64: `codex-aarch64-apple-darwin.tar.gz`
  - x86_64 (older Mac hardware): `codex-x86_64-apple-darwin.tar.gz`
- Linux
  - x86_64: `codex-x86_64-unknown-linux-musl.tar.gz`
  - arm64: `codex-aarch64-unknown-linux-musl.tar.gz`

Each archive contains a single entry with the platform baked into the name (e.g., `codex-x86_64-unknown-linux-musl`), so you likely want to rename it to `codex` after extracting it.

</details>

### Using Codex with your ChatGPT plan

<p align="center">
  <img src="./.github/codex-cli-login.png" alt="Codex CLI login" width="50%" />
  </p>

Run `codex` and select **Sign in with ChatGPT**. You'll need a Plus, Pro, or Team ChatGPT account, and will get access to our latest models, including `gpt-5`, at no extra cost to your plan. (Enterprise is coming soon.)

> Important: If you've used the Codex CLI before, follow these steps to migrate from usage-based billing with your API key:
>
> 1. Update the CLI and ensure `codex --version` is `0.20.0` or later
> 2. Delete `~/.codex/auth.json` (this should be `C:\Users\USERNAME\.codex\auth.json` on Windows)
> 3. Run `codex login` again

If you encounter problems with the login flow, please comment on [this issue](https://github.com/openai/codex/issues/1243).

### Connecting on a "Headless" Machine

Today, the login process entails running a server on `localhost:1455`. If you are on a "headless" server, such as a Docker container or are `ssh`'d into a remote machine, loading `localhost:1455` in the browser on your local machine will not automatically connect to the webserver running on the _headless_ machine, so you must use one of the following workarounds:

#### Authenticate locally and copy your credentials to the "headless" machine

The easiest solution is likely to run through the `codex login` process on your local machine such that `localhost:1455` _is_ accessible in your web browser. When you complete the authentication process, an `auth.json` file should be available at `$CODEX_HOME/auth.json` (on Mac/Linux, `$CODEX_HOME` defaults to `~/.codex` whereas on Windows, it defaults to `%USERPROFILE%\.codex`).

Because the `auth.json` file is not tied to a specific host, once you complete the authentication flow locally, you can copy the `$CODEX_HOME/auth.json` file to the headless machine and then `codex` should "just work" on that machine. Note to copy a file to a Docker container, you can do:

```shell
# substitute MY_CONTAINER with the name or id of your Docker container:
CONTAINER_HOME=$(docker exec MY_CONTAINER printenv HOME)
docker exec MY_CONTAINER mkdir -p "$CONTAINER_HOME/.codex"
docker cp auth.json MY_CONTAINER:"$CONTAINER_HOME/.codex/auth.json"
```

whereas if you are `ssh`'d into a remote machine, you likely want to use [`scp`](https://en.wikipedia.org/wiki/Secure_copy_protocol):

```shell
ssh user@remote 'mkdir -p ~/.codex'
scp ~/.codex/auth.json user@remote:~/.codex/auth.json
```

or try this one-liner:

```shell
ssh user@remote 'mkdir -p ~/.codex && cat > ~/.codex/auth.json' < ~/.codex/auth.json
```

#### Connecting through VPS or remote

If you run Codex on a remote machine (VPS/server) without a local browser, the login helper starts a server on `localhost:1455` on the remote host. To complete login in your local browser, forward that port to your machine before starting the login flow:
>>>>>>> 9d8d7d87

```bash
npm install -g @just-every/code
```

Then run:
```bash
code
```

## Key Features

### 🎯 Core Capabilities
- **AI-powered coding agent** that runs locally in your terminal
- **File operations**: Read, write, and modify files with AI assistance
- **Command execution**: Run shell commands with intelligent context
- **Project understanding**: Analyzes your codebase to provide relevant suggestions

### ✨ Enhanced Features (Fork Additions)
- **Image Support**: Drag-and-drop, paste, or reference images directly in the terminal
- **Dynamic Reasoning**: Adjust AI reasoning effort mid-conversation with `/reasoning` command
- **Flexible Configuration**: Uses `~/.code` directory (or `~/.codex` for compatibility)

## Quick Start

### 1. Install and Launch
```bash
npm install -g @just-every/code
code
```

### 2. Authenticate
You can use Code CLI with:
- **ChatGPT Plus/Pro subscription** (recommended)
- **OpenAI API key** (usage-based billing)

### 3. Choose Autonomy Level

**Read/Write Mode** (default - full capabilities):
```bash
code
```

**Read-Only Mode** (safer, no file modifications):
```bash
code --read-only
```

## Example Usage

```bash
# Start an interactive session
code

# Run with a specific prompt
code "refactor this function to use async/await"

# Analyze code without making changes
code --read-only "explain the authentication flow"

# Adjust reasoning effort
/reasoning high  # More thorough analysis
/reasoning low   # Faster responses
```

## Common Tasks

- **Debug code**: "Why is this function returning null?"
- **Add features**: "Add error handling to all API calls"
- **Refactor**: "Convert this class to use TypeScript"
- **Explain**: "How does the authentication system work?"
- **Generate tests**: "Write unit tests for the user service"

## Configuration

Configuration file location: `~/.code/config.toml` (or set `CODE_HOME` environment variable)

### Basic Configuration

```toml
# Model selection
model = "gpt-5"

# Approval settings
approval_policy = "ask"  # ask | automatic | never

# Feature flags
hide_agent_reasoning = false
```

### Environment Variables

- `CODE_HOME` or `CODEX_HOME`: Override default config directory
- `OPENAI_API_KEY`: Use OpenAI API directly
- `OPENAI_BASE_URL`: Use alternative API endpoints

## Enhanced Image Support

The fork adds comprehensive image handling:

1. **Drag and drop** images directly into the terminal
2. **Paste** images from clipboard
3. **Reference** image files by path: "analyze screenshot.png"

## Using the /reasoning Command

Dynamically adjust the AI's reasoning effort:

```
/reasoning high   # Detailed analysis, slower
/reasoning medium # Balanced (default)
/reasoning low    # Quick responses
```

## System Requirements

- **Operating Systems**: macOS, Linux, Windows (WSL recommended)
- **Node.js**: Version 20 or higher
- **Terminal**: Modern terminal with UTF-8 support
- **Memory**: 4GB RAM minimum, 8GB recommended

## Command Line Options

```bash
code [options] [prompt]

Options:
  --model <name>     Override the model (e.g., gpt-5, claude-opus)
  --read-only        Prevent file modifications
  --no-approval      Skip approval prompts (use with caution)
  --config <key=val> Override config values
  --help            Show help information
  --version         Show version number
```

## Advanced Features

### Model Context Protocol (MCP)

Code CLI supports MCP for extended capabilities:
- File system operations
- Web browsing
- Database connections
- Custom tool integrations

### Project Documentation

Create a `CODEX.md` file in your project root to provide context:

```markdown
# Project Overview
This is a React application using TypeScript...

## Key Components
- Authentication: src/auth/*
- API Client: src/api/*
```

### Non-Interactive Mode

For CI/CD pipelines:

```bash
code --non-interactive "update all dependencies"
```

## Troubleshooting

### Common Issues

**Installation fails**: Ensure Node.js 20+ is installed
```bash
node --version  # Should be v20.0.0 or higher
```

**Authentication issues**: Re-run the login flow
```bash
code --login
```

**Performance problems**: Adjust model or reasoning level
```bash
code --model gpt-5-turbo
# or use /reasoning low during conversation
```

## Contributing

We welcome contributions! This fork maintains compatibility with upstream Codex while adding new features.

### Development Setup

```bash
# Clone the repository
git clone https://github.com/just-every/code.git
cd code

# Install dependencies
npm install

# Build the project
npm run build

# Run locally
./codex-rs/target/release/code
```

### Submitting Changes

1. Fork the repository
2. Create a feature branch
3. Make your changes
4. Submit a pull request

## Differences from Original Codex

| Feature | Code CLI (Fork) | Original Codex |
|---------|----------------|----------------|
| Command | `code` | `codex` |
| Config Directory | `~/.code` | `~/.codex` |
| NPM Package | `@just-every/code` | `@openai/codex` |
| Image Support | ✅ Enhanced | Basic |
| /reasoning Command | ✅ Available | Not available |
| Environment Variables | CODE_HOME + CODEX_HOME | CODEX_HOME only |

## License

Apache 2.0 - See [LICENSE](LICENSE) file for details.

## Acknowledgments

This project is a fork of [OpenAI Codex CLI](https://github.com/openai/codex). We maintain compatibility while adding community-requested features.

---

**Need help?** Open an issue on [GitHub](https://github.com/just-every/code/issues) or check the [original Codex documentation](https://github.com/openai/codex).<|MERGE_RESOLUTION|>--- conflicted
+++ resolved
@@ -2,9 +2,6 @@
 
 **Code CLI** is an enhanced fork of OpenAI's Codex CLI that brings powerful AI coding assistance directly to your terminal with additional features for improved developer experience.
 
-<<<<<<< HEAD
-## Installation
-=======
 <p align="center"><strong>Codex CLI</strong> is a coding agent from OpenAI that runs locally on your computer.</br>If you are looking for the <em>cloud-based agent</em> from OpenAI, <strong>Codex Web</strong>, see <a href="https://chatgpt.com/codex">chatgpt.com/codex</a>.</p>
 
 <p align="center">
@@ -147,7 +144,8 @@
 #### Connecting through VPS or remote
 
 If you run Codex on a remote machine (VPS/server) without a local browser, the login helper starts a server on `localhost:1455` on the remote host. To complete login in your local browser, forward that port to your machine before starting the login flow:
->>>>>>> 9d8d7d87
+
+## Installation
 
 ```bash
 npm install -g @just-every/code
