--- conflicted
+++ resolved
@@ -56,8 +56,6 @@
     )
 }
 
-<<<<<<< HEAD
-=======
 #[tokio::test(flavor = "multi_thread", worker_threads = 2)]
 async fn get_auth_status_no_auth() {
     let codex_home = TempDir::new().unwrap_or_else(|e| panic!("create tempdir: {e}"));
@@ -91,15 +89,11 @@
     assert_eq!(status.auth_token, None, "expected no token");
 }
 
->>>>>>> 2822aa52
 #[tokio::test(flavor = "multi_thread", worker_threads = 2)]
 async fn get_auth_status_with_api_key() {
     let codex_home = TempDir::new().unwrap_or_else(|e| panic!("create tempdir: {e}"));
     create_config_toml(codex_home.path()).expect("write config.toml");
-<<<<<<< HEAD
-=======
     login_with_api_key(codex_home.path(), "sk-test-key").expect("seed api key");
->>>>>>> 2822aa52
 
     let mut mcp = McpProcess::new(codex_home.path())
         .await
@@ -133,13 +127,8 @@
 #[tokio::test(flavor = "multi_thread", worker_threads = 2)]
 async fn get_auth_status_with_api_key_when_auth_not_required() {
     let codex_home = TempDir::new().unwrap_or_else(|e| panic!("create tempdir: {e}"));
-<<<<<<< HEAD
-    create_config_toml(codex_home.path()).expect("write config.toml");
-    login_with_api_key(codex_home.path(), "sk-test-key").expect("seed api key");
-=======
     create_config_toml_custom_provider(codex_home.path(), false)
         .unwrap_or_else(|err| panic!("write config.toml: {err}"));
->>>>>>> 2822aa52
 
     let mut mcp = McpProcess::new(codex_home.path())
         .await
@@ -148,6 +137,8 @@
         .await
         .expect("init timeout")
         .expect("init failed");
+
+    login_with_api_key_via_request(&mut mcp, "sk-test-key").await;
 
     let request_id = mcp
         .send_get_auth_status_request(GetAuthStatusParams {
@@ -165,11 +156,6 @@
     .expect("getAuthStatus timeout")
     .expect("getAuthStatus response");
     let status: GetAuthStatusResponse = to_response(resp).expect("deserialize status");
-<<<<<<< HEAD
-    assert_eq!(status.auth_method, Some(AuthMode::ApiKey));
-    assert_eq!(status.auth_token, Some("sk-test-key".to_string()));
-    assert_eq!(status.preferred_auth_method, AuthMode::ChatGPT);
-=======
     assert_eq!(status.auth_method, None, "expected no auth method");
     assert_eq!(status.auth_token, None, "expected no token");
     assert_eq!(
@@ -177,7 +163,6 @@
         Some(false),
         "requires_openai_auth should be false",
     );
->>>>>>> 2822aa52
 }
 
 #[tokio::test(flavor = "multi_thread", worker_threads = 2)]
