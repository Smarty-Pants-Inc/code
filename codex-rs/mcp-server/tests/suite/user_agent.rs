--- conflicted
+++ resolved
@@ -1,8 +1,3 @@
-<<<<<<< HEAD
-use codex_core::default_client::DEFAULT_ORIGINATOR;
-use codex_core::default_client::get_codex_user_agent;
-=======
->>>>>>> 8636bff4
 use codex_protocol::mcp_protocol::GetUserAgentResponse;
 use mcp_test_support::McpProcess;
 use mcp_test_support::to_response;
@@ -49,13 +44,7 @@
 
     let received: GetUserAgentResponse =
         to_response(response).expect("deserialize getUserAgent response");
-<<<<<<< HEAD
-    let expected = GetUserAgentResponse {
-        user_agent: get_codex_user_agent(Some(DEFAULT_ORIGINATOR)),
-    };
-=======
     let expected = GetUserAgentResponse { user_agent };
->>>>>>> 8636bff4
 
     assert_eq!(received, expected);
 }