--- conflicted
+++ resolved
@@ -1,22 +1,37 @@
-use crate::error_code::INTERNAL_ERROR_CODE;
-use crate::error_code::INVALID_REQUEST_ERROR_CODE;
-use crate::json_to_toml::json_to_toml;
-use crate::outgoing_message::OutgoingMessageSender;
-use crate::outgoing_message::OutgoingNotification;
+use std::collections::HashMap;
+use std::path::PathBuf;
+use std::sync::Arc;
+
 use codex_core::AuthManager;
 use codex_core::CodexConversation;
 use codex_core::ConversationManager;
 use codex_core::NewConversation;
 use codex_core::config::Config;
 use codex_core::config::ConfigOverrides;
+use codex_core::config::ConfigToml;
+use codex_core::config::load_config_as_toml;
 use codex_core::git_info::git_diff_to_remote;
-use codex_core::protocol as core_protocol;
 use codex_core::protocol::ApplyPatchApprovalRequestEvent;
 use codex_core::protocol::Event;
 use codex_core::protocol::EventMsg;
 use codex_core::protocol::ExecApprovalRequestEvent;
+use codex_protocol::protocol::ReviewDecision;
+use mcp_types::JSONRPCErrorError;
+use mcp_types::RequestId;
+use tokio::sync::Mutex;
+use tokio::sync::oneshot;
+use tracing::error;
+use uuid::Uuid;
+
+use crate::error_code::INTERNAL_ERROR_CODE;
+use crate::error_code::INVALID_REQUEST_ERROR_CODE;
+use crate::json_to_toml::json_to_toml;
+use crate::outgoing_message::OutgoingMessageSender;
+use crate::outgoing_message::OutgoingNotification;
+use codex_protocol::protocol::TurnAbortReason;
 use codex_core::protocol::InputItem as CoreInputItem;
 use codex_core::protocol::Op;
+use codex_core::protocol as core_protocol;
 use codex_protocol::mcp_protocol::APPLY_PATCH_APPROVAL_METHOD;
 use codex_protocol::mcp_protocol::AddConversationListenerParams;
 use codex_protocol::mcp_protocol::AddConversationSubscriptionResponse;
@@ -27,9 +42,12 @@
 use codex_protocol::mcp_protocol::EXEC_COMMAND_APPROVAL_METHOD;
 use codex_protocol::mcp_protocol::ExecCommandApprovalParams;
 use codex_protocol::mcp_protocol::ExecCommandApprovalResponse;
+use codex_protocol::mcp_protocol::GetConfigTomlResponse;
 use codex_protocol::mcp_protocol::InputItem as WireInputItem;
 use codex_protocol::mcp_protocol::InterruptConversationParams;
 use codex_protocol::mcp_protocol::InterruptConversationResponse;
+// Unused login-related and diff param imports removed
+use codex_protocol::mcp_protocol::GitDiffToRemoteResponse;
 use codex_protocol::mcp_protocol::NewConversationParams;
 use codex_protocol::mcp_protocol::NewConversationResponse;
 use codex_protocol::mcp_protocol::RemoveConversationListenerParams;
@@ -38,17 +56,8 @@
 use codex_protocol::mcp_protocol::SendUserMessageResponse;
 use codex_protocol::mcp_protocol::SendUserTurnParams;
 use codex_protocol::mcp_protocol::SendUserTurnResponse;
-use codex_protocol::mcp_protocol::GitDiffToRemoteResponse;
-use codex_protocol::protocol::TurnAbortReason;
-use mcp_types::JSONRPCErrorError;
-use mcp_types::RequestId;
-use std::collections::HashMap;
-use std::path::PathBuf;
-use std::sync::Arc;
-use tokio::sync::Mutex;
-use tokio::sync::oneshot;
-use tracing::error;
-use uuid::Uuid;
+
+// Removed deprecated ChatGPT login support scaffolding
 
 /// Handles JSON-RPC messages for Codex conversations.
 pub(crate) struct CodexMessageProcessor {
@@ -58,8 +67,8 @@
     codex_linux_sandbox_exe: Option<PathBuf>,
     _config: Arc<Config>,
     conversation_listeners: HashMap<Uuid, oneshot::Sender<()>>,
-    // Queue of pending interrupt requests per conversation (currently unused).
-    _pending_interrupts: Arc<Mutex<HashMap<Uuid, Vec<RequestId>>>>,
+    // Queue of pending interrupt requests per conversation. We reply when TurnAborted arrives.
+    pending_interrupts: Arc<Mutex<HashMap<Uuid, Vec<RequestId>>>>,
 }
 
 impl CodexMessageProcessor {
@@ -77,7 +86,7 @@
             codex_linux_sandbox_exe,
             _config: config,
             conversation_listeners: HashMap::new(),
-            _pending_interrupts: Arc::new(Mutex::new(HashMap::new())),
+            pending_interrupts: Arc::new(Mutex::new(HashMap::new())),
         }
     }
 
@@ -92,271 +101,63 @@
             ClientRequest::SendUserMessage { request_id, params } => {
                 self.send_user_message(request_id, params).await;
             }
+            ClientRequest::InterruptConversation { request_id, params } => {
+                self.interrupt_conversation(request_id, params).await;
+            }
+            ClientRequest::AddConversationListener { request_id, params } => {
+                self.add_conversation_listener(request_id, params).await;
+            }
+            ClientRequest::RemoveConversationListener { request_id, params } => {
+                self.remove_conversation_listener(request_id, params).await;
+            }
             ClientRequest::SendUserTurn { request_id, params } => {
                 self.send_user_turn_compat(request_id, params).await;
             }
-            ClientRequest::InterruptConversation { request_id, params } => {
-                self.interrupt_conversation(request_id, params).await;
-            }
-            ClientRequest::AddConversationListener { request_id, params } => {
-                self.add_conversation_listener(request_id, params).await;
-            }
-            ClientRequest::RemoveConversationListener { request_id, params } => {
-                self.remove_conversation_listener(request_id, params).await;
+            ClientRequest::LoginChatGpt { request_id } => {
+                let error = JSONRPCErrorError {
+                    code: INVALID_REQUEST_ERROR_CODE,
+                    message: "login is not supported by this server".to_string(),
+                    data: None,
+                };
+                self.outgoing.send_error(request_id, error).await;
+            }
+            ClientRequest::CancelLoginChatGpt { request_id, .. } => {
+                let error = JSONRPCErrorError {
+                    code: INVALID_REQUEST_ERROR_CODE,
+                    message: "cancel login is not supported by this server".to_string(),
+                    data: None,
+                };
+                self.outgoing.send_error(request_id, error).await;
+            }
+            ClientRequest::LogoutChatGpt { request_id } => {
+                // Not supported by this server implementation
+                let error = JSONRPCErrorError {
+                    code: INVALID_REQUEST_ERROR_CODE,
+                    message: "logout is not supported by this server".to_string(),
+                    data: None,
+                };
+                self.outgoing.send_error(request_id, error).await;
+            }
+            ClientRequest::GetAuthStatus { request_id, .. } => {
+                // Not supported by this server implementation
+                let error = JSONRPCErrorError {
+                    code: INVALID_REQUEST_ERROR_CODE,
+                    message: "auth status is not supported by this server".to_string(),
+                    data: None,
+                };
+                self.outgoing.send_error(request_id, error).await;
             }
             ClientRequest::GitDiffToRemote { request_id, params } => {
                 self.git_diff_to_origin(request_id, params.cwd).await;
             }
-<<<<<<< HEAD
-            // Not supported in this server implementation; reply with errors.
-            ClientRequest::ListConversations { request_id, .. }
-            | ClientRequest::ResumeConversation { request_id, .. }
-            | ClientRequest::ArchiveConversation { request_id, .. }
-            | ClientRequest::LoginChatGpt { request_id }
-            | ClientRequest::CancelLoginChatGpt { request_id, .. }
-            | ClientRequest::LogoutChatGpt { request_id }
-            | ClientRequest::GetAuthStatus { request_id, .. }
-            | ClientRequest::GetUserSavedConfig { request_id }
-            | ClientRequest::GetUserAgent { request_id }
-            | ClientRequest::ExecOneOffCommand { request_id, .. } => {
-=======
-            ClientRequest::LoginChatGpt { request_id } => {
-                self.login_chatgpt(request_id).await;
-            }
-            ClientRequest::CancelLoginChatGpt { request_id, params } => {
-                self.cancel_login_chatgpt(request_id, params.login_id).await;
-            }
-            ClientRequest::LogoutChatGpt { request_id } => {
-                self.logout_chatgpt(request_id).await;
-            }
-            ClientRequest::GetAuthStatus { request_id, params } => {
-                self.get_auth_status(request_id, params).await;
-            }
-            ClientRequest::GetUserSavedConfig { request_id } => {
-                self.get_user_saved_config(request_id).await;
-            }
-            ClientRequest::GetUserAgent { request_id } => {
-                self.get_user_agent(request_id).await;
-            }
-            ClientRequest::ExecOneOffCommand { request_id, params } => {
-                self.exec_one_off_command(request_id, params).await;
-            }
-        }
-    }
-
-    async fn login_chatgpt(&mut self, request_id: RequestId) {
-        let config = self.config.as_ref();
-
-        let opts = LoginServerOptions {
-            open_browser: false,
-            ..LoginServerOptions::new(config.codex_home.clone(), CLIENT_ID.to_string())
-        };
-
-        enum LoginChatGptReply {
-            Response(LoginChatGptResponse),
-            Error(JSONRPCErrorError),
-        }
-
-        let reply = match run_login_server(opts) {
-            Ok(server) => {
-                let login_id = Uuid::new_v4();
-                let shutdown_handle = server.cancel_handle();
-
-                // Replace active login if present.
-                {
-                    let mut guard = self.active_login.lock().await;
-                    if let Some(existing) = guard.take() {
-                        existing.drop();
-                    }
-                    *guard = Some(ActiveLogin {
-                        shutdown_handle: shutdown_handle.clone(),
-                        login_id,
-                    });
-                }
-
-                let response = LoginChatGptResponse {
-                    login_id,
-                    auth_url: server.auth_url.clone(),
-                };
-
-                // Spawn background task to monitor completion.
-                let outgoing_clone = self.outgoing.clone();
-                let active_login = self.active_login.clone();
-                let auth_manager = self.auth_manager.clone();
-                tokio::spawn(async move {
-                    let (success, error_msg) = match tokio::time::timeout(
-                        LOGIN_CHATGPT_TIMEOUT,
-                        server.block_until_done(),
-                    )
-                    .await
-                    {
-                        Ok(Ok(())) => (true, None),
-                        Ok(Err(err)) => (false, Some(format!("Login server error: {err}"))),
-                        Err(_elapsed) => {
-                            // Timeout: cancel server and report
-                            shutdown_handle.shutdown();
-                            (false, Some("Login timed out".to_string()))
-                        }
-                    };
-                    let payload = LoginChatGptCompleteNotification {
-                        login_id,
-                        success,
-                        error: error_msg,
-                    };
-                    outgoing_clone
-                        .send_server_notification(ServerNotification::LoginChatGptComplete(payload))
-                        .await;
-
-                    // Send an auth status change notification.
-                    if success {
-                        // Update in-memory auth cache now that login completed.
-                        auth_manager.reload();
-
-                        // Notify clients with the actual current auth mode.
-                        let current_auth_method = auth_manager.auth().map(|a| a.mode);
-                        let payload = AuthStatusChangeNotification {
-                            auth_method: current_auth_method,
-                        };
-                        outgoing_clone
-                            .send_server_notification(ServerNotification::AuthStatusChange(payload))
-                            .await;
-                    }
-
-                    // Clear the active login if it matches this attempt. It may have been replaced or cancelled.
-                    let mut guard = active_login.lock().await;
-                    if guard.as_ref().map(|l| l.login_id) == Some(login_id) {
-                        *guard = None;
-                    }
-                });
-
-                LoginChatGptReply::Response(response)
-            }
-            Err(err) => LoginChatGptReply::Error(JSONRPCErrorError {
-                code: INTERNAL_ERROR_CODE,
-                message: format!("failed to start login server: {err}"),
-                data: None,
-            }),
-        };
-
-        match reply {
-            LoginChatGptReply::Response(resp) => {
-                self.outgoing.send_response(request_id, resp).await
-            }
-            LoginChatGptReply::Error(err) => self.outgoing.send_error(request_id, err).await,
-        }
-    }
-
-    async fn cancel_login_chatgpt(&mut self, request_id: RequestId, login_id: Uuid) {
-        let mut guard = self.active_login.lock().await;
-        if guard.as_ref().map(|l| l.login_id) == Some(login_id) {
-            if let Some(active) = guard.take() {
-                active.drop();
-            }
-            drop(guard);
-            self.outgoing
-                .send_response(
-                    request_id,
-                    codex_protocol::mcp_protocol::CancelLoginChatGptResponse {},
-                )
-                .await;
-        } else {
-            drop(guard);
-            let error = JSONRPCErrorError {
-                code: INVALID_REQUEST_ERROR_CODE,
-                message: format!("login id not found: {login_id}"),
-                data: None,
-            };
-            self.outgoing.send_error(request_id, error).await;
-        }
-    }
-
-    async fn logout_chatgpt(&mut self, request_id: RequestId) {
-        {
-            // Cancel any active login attempt.
-            let mut guard = self.active_login.lock().await;
-            if let Some(active) = guard.take() {
-                active.drop();
-            }
-        }
-
-        if let Err(err) = self.auth_manager.logout() {
-            let error = JSONRPCErrorError {
-                code: INTERNAL_ERROR_CODE,
-                message: format!("logout failed: {err}"),
-                data: None,
-            };
-            self.outgoing.send_error(request_id, error).await;
-            return;
-        }
-
-        self.outgoing
-            .send_response(
-                request_id,
-                codex_protocol::mcp_protocol::LogoutChatGptResponse {},
-            )
-            .await;
-
-        // Send auth status change notification reflecting the current auth mode
-        // after logout (which may fall back to API key via env var).
-        let current_auth_method = self.auth_manager.auth().map(|auth| auth.mode);
-        let payload = AuthStatusChangeNotification {
-            auth_method: current_auth_method,
-        };
-        self.outgoing
-            .send_server_notification(ServerNotification::AuthStatusChange(payload))
-            .await;
-    }
-
-    async fn get_auth_status(
-        &self,
-        request_id: RequestId,
-        params: codex_protocol::mcp_protocol::GetAuthStatusParams,
-    ) {
-        let preferred_auth_method: AuthMode = self.auth_manager.preferred_auth_method();
-        let include_token = params.include_token.unwrap_or(false);
-        let do_refresh = params.refresh_token.unwrap_or(false);
-
-        if do_refresh && let Err(err) = self.auth_manager.refresh_token().await {
-            tracing::warn!("failed to refresh token while getting auth status: {err}");
-        }
-
-        let response = match self.auth_manager.auth() {
-            Some(auth) => {
-                let (reported_auth_method, token_opt) = match auth.get_token().await {
-                    Ok(token) if !token.is_empty() => {
-                        let tok = if include_token { Some(token) } else { None };
-                        (Some(auth.mode), tok)
-                    }
-                    Ok(_) => (None, None),
-                    Err(err) => {
-                        tracing::warn!("failed to get token for auth status: {err}");
-                        (None, None)
-                    }
-                };
-                codex_protocol::mcp_protocol::GetAuthStatusResponse {
-                    auth_method: reported_auth_method,
-                    preferred_auth_method,
-                    auth_token: token_opt,
-                }
-            }
-            None => codex_protocol::mcp_protocol::GetAuthStatusResponse {
-                auth_method: None,
-                preferred_auth_method,
-                auth_token: None,
-            },
-        };
-
-        self.outgoing.send_response(request_id, response).await;
-    }
-
-    async fn get_user_agent(&self, request_id: RequestId) {
-        let user_agent = get_codex_user_agent();
-        let response = GetUserAgentResponse { user_agent };
-        self.outgoing.send_response(request_id, response).await;
-    }
-
-    async fn get_user_saved_config(&self, request_id: RequestId) {
-        let toml_value = match load_config_as_toml(&self.config.codex_home) {
+            ClientRequest::GetConfigToml { request_id } => {
+                self.get_config_toml(request_id).await;
+            }
+        }
+    }
+
+    async fn get_config_toml(&self, request_id: RequestId) {
+        let toml_value = match load_config_as_toml(&self._config.codex_home) {
             Ok(val) => val,
             Err(err) => {
                 let error = JSONRPCErrorError {
@@ -372,15 +173,43 @@
         let cfg: ConfigToml = match toml_value.try_into() {
             Ok(cfg) => cfg,
             Err(err) => {
->>>>>>> 5eab4c7a
-                let error = JSONRPCErrorError {
-                    code: INVALID_REQUEST_ERROR_CODE,
-                    message: "request not supported by server".to_string(),
-                    data: None,
-                };
-                self.outgoing.send_error(request_id, error).await;
-            }
-        }
+                let error = JSONRPCErrorError {
+                    code: INTERNAL_ERROR_CODE,
+                    message: format!("failed to parse config.toml: {err}"),
+                    data: None,
+                };
+                self.outgoing.send_error(request_id, error).await;
+                return;
+            }
+        };
+
+        let profiles: HashMap<String, codex_protocol::config_types::ConfigProfile> = cfg
+            .profiles
+            .into_iter()
+            .map(|(k, v)| {
+                (
+                    k,
+                    // Define this explicitly here to avoid the need to
+                    // implement `From<codex_core::config_profile::ConfigProfile>`
+                    // for the `ConfigProfile` type and introduce a dependency on codex_core
+                    codex_protocol::config_types::ConfigProfile {
+                        model: v.model,
+                        approval_policy: v.approval_policy.map(map_ask_for_approval_to_wire),
+                        model_reasoning_effort: v.model_reasoning_effort.map(map_reasoning_effort_to_wire),
+                    },
+                )
+            })
+            .collect();
+
+        let response = GetConfigTomlResponse {
+            approval_policy: cfg.approval_policy.map(map_ask_for_approval_to_wire),
+            sandbox_mode: cfg.sandbox_mode,
+            model_reasoning_effort: cfg.model_reasoning_effort.map(map_reasoning_effort_to_wire),
+            profile: cfg.profile,
+            profiles: Some(profiles),
+        };
+
+        self.outgoing.send_response(request_id, response).await;
     }
 
     async fn process_new_conversation(&self, request_id: RequestId, params: NewConversationParams) {
@@ -405,9 +234,8 @@
                     ..
                 } = conversation_id;
                 let response = NewConversationResponse {
-                    conversation_id,
+                    conversation_id: ConversationId(conversation_id),
                     model: session_configured.model,
-                    rollout_path: session_configured.rollout_path,
                 };
                 self.outgoing.send_response(request_id, response).await;
             }
@@ -429,7 +257,7 @@
         } = params;
         let Ok(conversation) = self
             .conversation_manager
-            .get_conversation(conversation_id)
+            .get_conversation(conversation_id.0)
             .await
         else {
             let error = JSONRPCErrorError {
@@ -463,48 +291,6 @@
             .await;
     }
 
-    // Minimal compatibility layer: translate SendUserTurn into our current
-    // flow by submitting only the user items and acknowledging.
-    async fn send_user_turn_compat(
-        &self,
-        request_id: RequestId,
-        params: SendUserTurnParams,
-    ) {
-        let SendUserTurnParams { conversation_id, items, .. } = params;
-
-        let Ok(conversation) = self.conversation_manager.get_conversation(conversation_id).await else {
-            let error = JSONRPCErrorError {
-                code: INVALID_REQUEST_ERROR_CODE,
-                message: format!("conversation not found: {conversation_id}"),
-                data: None,
-            };
-            self.outgoing.send_error(request_id, error).await;
-            return;
-        };
-
-        // Map wire input items into core protocol items.
-        let mapped_items: Vec<CoreInputItem> = items
-            .into_iter()
-            .map(|item| match item {
-                WireInputItem::Text { text } => CoreInputItem::Text { text },
-                WireInputItem::Image { image_url } => CoreInputItem::Image { image_url },
-                WireInputItem::LocalImage { path } => CoreInputItem::LocalImage { path },
-            })
-            .collect();
-
-        // Submit user input to the conversation.
-        let _ = conversation
-            .submit(Op::UserInput {
-                items: mapped_items,
-            })
-            .await;
-
-        // Acknowledge.
-        self.outgoing
-            .send_response(request_id, SendUserTurnResponse {})
-            .await;
-    }
-
     async fn interrupt_conversation(
         &mut self,
         request_id: RequestId,
@@ -513,7 +299,7 @@
         let InterruptConversationParams { conversation_id } = params;
         let Ok(conversation) = self
             .conversation_manager
-            .get_conversation(conversation_id)
+            .get_conversation(conversation_id.0)
             .await
         else {
             let error = JSONRPCErrorError {
@@ -539,12 +325,12 @@
         let AddConversationListenerParams { conversation_id } = params;
         let Ok(conversation) = self
             .conversation_manager
-            .get_conversation(conversation_id)
+            .get_conversation(conversation_id.0)
             .await
         else {
             let error = JSONRPCErrorError {
                 code: INVALID_REQUEST_ERROR_CODE,
-                message: format!("conversation not found: {conversation_id}"),
+                message: format!("conversation not found: {}", conversation_id.0),
                 data: None,
             };
             self.outgoing.send_error(request_id, error).await;
@@ -556,6 +342,7 @@
         self.conversation_listeners
             .insert(subscription_id, cancel_tx);
         let outgoing_for_task = self.outgoing.clone();
+        let pending_interrupts = self.pending_interrupts.clone();
         tokio::spawn(async move {
             loop {
                 tokio::select! {
@@ -573,7 +360,9 @@
                         };
 
                         // For now, we send a notification for every event,
-                        // JSON-serializing the `Event` as-is.
+                        // JSON-serializing the `Event` as-is, but we will move
+                        // to creating a special enum for notifications with a
+                        // stable wire format.
                         let method = format!("codex/event/{}", event.msg);
                         let mut params = match serde_json::to_value(event.clone()) {
                             Ok(serde_json::Value::Object(map)) => map,
@@ -586,7 +375,7 @@
                                 continue;
                             }
                         };
-                        params.insert("conversationId".to_string(), format!("{}", conversation_id.0).into());
+                        params.insert("conversationId".to_string(), conversation_id.to_string().into());
 
                         outgoing_for_task.send_notification(OutgoingNotification {
                             method,
@@ -594,7 +383,7 @@
                         })
                         .await;
 
-                        apply_bespoke_event_handling(event.clone(), conversation_id, conversation.clone(), outgoing_for_task.clone()).await;
+                        apply_bespoke_event_handling(event.clone(), conversation_id, conversation.clone(), outgoing_for_task.clone(), pending_interrupts.clone()).await;
                     }
                 }
             }
@@ -649,13 +438,67 @@
     }
 }
 
+impl CodexMessageProcessor {
+    // Minimal compatibility layer: translate SendUserTurn into our current
+    // flow by submitting only the user items. We intentionally do not attempt
+    // per‑turn reconfiguration here (model, cwd, approval, sandbox) to avoid
+    // destabilizing the session. This preserves behavior and acks the request
+    // so clients using the new method continue to function.
+    async fn send_user_turn_compat(
+        &self,
+        request_id: RequestId,
+        params: SendUserTurnParams,
+    ) {
+        let SendUserTurnParams {
+            conversation_id,
+            items,
+            ..
+        } = params;
+
+        let Ok(conversation) = self
+            .conversation_manager
+            .get_conversation(conversation_id.0)
+            .await
+        else {
+            let error = JSONRPCErrorError {
+                code: INVALID_REQUEST_ERROR_CODE,
+                message: format!("conversation not found: {conversation_id}"),
+                data: None,
+            };
+            self.outgoing.send_error(request_id, error).await;
+            return;
+        };
+
+        // Map wire input items into core protocol items.
+        let mapped_items: Vec<CoreInputItem> = items
+            .into_iter()
+            .map(|item| match item {
+                WireInputItem::Text { text } => CoreInputItem::Text { text },
+                WireInputItem::Image { image_url } => CoreInputItem::Image { image_url },
+                WireInputItem::LocalImage { path } => CoreInputItem::LocalImage { path },
+            })
+            .collect();
+
+        // Submit user input to the conversation.
+        let _ = conversation
+            .submit(Op::UserInput {
+                items: mapped_items,
+            })
+            .await;
+
+        // Acknowledge.
+        self.outgoing.send_response(request_id, SendUserTurnResponse {}).await;
+    }
+}
+
 async fn apply_bespoke_event_handling(
     event: Event,
     conversation_id: ConversationId,
     conversation: Arc<CodexConversation>,
     outgoing: Arc<OutgoingMessageSender>,
+    _pending_interrupts: Arc<Mutex<HashMap<Uuid, Vec<RequestId>>>>,
 ) {
-    let Event { id: event_id, msg, .. } = event;
+    let Event { id: _event_id, msg, .. } = event;
     match msg {
         EventMsg::ApplyPatchApprovalRequest(ApplyPatchApprovalRequestEvent {
             call_id,
@@ -668,13 +511,13 @@
                 .into_iter()
                 .map(|(p, c)| {
                     let mapped = match c {
-                        core_protocol::FileChange::Add { content } => {
+                        codex_core::protocol::FileChange::Add { content } => {
                             codex_protocol::protocol::FileChange::Add { content }
                         }
-                        core_protocol::FileChange::Delete => {
+                        codex_core::protocol::FileChange::Delete => {
                             codex_protocol::protocol::FileChange::Delete { content: String::new() }
                         }
-                        core_protocol::FileChange::Update { unified_diff, move_path } => {
+                        codex_core::protocol::FileChange::Update { unified_diff, move_path } => {
                             codex_protocol::protocol::FileChange::Update { unified_diff, move_path }
                         }
                     };
@@ -682,13 +525,22 @@
                 })
                 .collect();
 
-            let params = ApplyPatchApprovalParams { conversation_id, call_id, file_changes, reason, grant_root };
+            let params = ApplyPatchApprovalParams {
+                conversation_id,
+                call_id: call_id.clone(),
+                file_changes,
+                reason,
+                grant_root,
+            };
             let value = serde_json::to_value(&params).unwrap_or_default();
             let rx = outgoing
                 .send_request(APPLY_PATCH_APPROVAL_METHOD, Some(value))
                 .await;
             // TODO(mbolin): Enforce a timeout so this task does not live indefinitely?
-            tokio::spawn(async move { on_patch_approval_response(event_id, rx, conversation).await; });
+            let approval_id = call_id.clone(); // correlate by call_id, not event_id
+            tokio::spawn(async move {
+                on_patch_approval_response(approval_id, rx, conversation).await;
+            });
         }
         EventMsg::ExecApprovalRequest(ExecApprovalRequestEvent {
             call_id,
@@ -698,7 +550,7 @@
         }) => {
             let params = ExecCommandApprovalParams {
                 conversation_id,
-                call_id,
+                call_id: call_id.clone(),
                 command,
                 cwd,
                 reason,
@@ -709,8 +561,12 @@
                 .await;
 
             // TODO(mbolin): Enforce a timeout so this task does not live indefinitely?
-            tokio::spawn(async move { on_exec_approval_response(event_id, rx, conversation).await; });
-        }
+            let approval_id = call_id.clone(); // correlate by call_id, not event_id
+            tokio::spawn(async move {
+                on_exec_approval_response(approval_id, rx, conversation).await;
+            });
+        }
+        // No special handling needed for interrupts; responses are sent immediately.
 
         _ => {}
     }
@@ -731,16 +587,7 @@
         include_plan_tool,
         ..
     } = params;
-    fn map_ask_for_approval_from_wire(a: codex_protocol::protocol::AskForApproval) -> core_protocol::AskForApproval {
-        match a {
-            codex_protocol::protocol::AskForApproval::UnlessTrusted => core_protocol::AskForApproval::UnlessTrusted,
-            codex_protocol::protocol::AskForApproval::OnFailure => core_protocol::AskForApproval::OnFailure,
-            codex_protocol::protocol::AskForApproval::OnRequest => core_protocol::AskForApproval::OnRequest,
-            codex_protocol::protocol::AskForApproval::Never => core_protocol::AskForApproval::Never,
-        }
-    }
-
-    let overrides = ConfigOverrides {
+        let overrides = ConfigOverrides {
         model,
         config_profile: profile,
         cwd: cwd.map(PathBuf::from),
@@ -766,7 +613,7 @@
 }
 
 async fn on_patch_approval_response(
-    event_id: String,
+    approval_id: String,
     receiver: tokio::sync::oneshot::Receiver<mcp_types::Result>,
     codex: Arc<CodexConversation>,
 ) {
@@ -777,7 +624,7 @@
             error!("request failed: {err:?}");
             if let Err(submit_err) = codex
                 .submit(Op::PatchApproval {
-                    id: event_id.clone(),
+                    id: approval_id.clone(),
                     decision: core_protocol::ReviewDecision::Denied,
                 })
                 .await
@@ -791,12 +638,14 @@
     let response =
         serde_json::from_value::<ApplyPatchApprovalResponse>(value).unwrap_or_else(|err| {
             error!("failed to deserialize ApplyPatchApprovalResponse: {err}");
-            ApplyPatchApprovalResponse { decision: codex_protocol::protocol::ReviewDecision::Denied }
+            ApplyPatchApprovalResponse {
+                decision: ReviewDecision::Denied,
+            }
         });
 
     if let Err(err) = codex
         .submit(Op::PatchApproval {
-            id: event_id,
+            id: approval_id,
             decision: map_review_decision_from_wire(response.decision),
         })
         .await
@@ -806,7 +655,7 @@
 }
 
 async fn on_exec_approval_response(
-    event_id: String,
+    approval_id: String,
     receiver: tokio::sync::oneshot::Receiver<mcp_types::Result>,
     conversation: Arc<CodexConversation>,
 ) {
@@ -814,7 +663,7 @@
     let value = match response {
         Ok(value) => value,
         Err(err) => {
-            error!("request failed: {err:?}");
+            tracing::error!("request failed: {err:?}");
             return;
         }
     };
@@ -825,12 +674,14 @@
             error!("failed to deserialize ExecCommandApprovalResponse: {err}");
             // If we cannot deserialize the response, we deny the request to be
             // conservative.
-            ExecCommandApprovalResponse { decision: codex_protocol::protocol::ReviewDecision::Denied }
+            ExecCommandApprovalResponse {
+                decision: ReviewDecision::Denied,
+            }
         });
 
     if let Err(err) = conversation
         .submit(Op::ExecApproval {
-            id: event_id,
+            id: approval_id,
             decision: map_review_decision_from_wire(response.decision),
         })
         .await
@@ -848,4 +699,34 @@
     }
 }
 
-// end of file+fn map_ask_for_approval_from_wire(a: codex_protocol::protocol::AskForApproval) -> core_protocol::AskForApproval {
+    match a {
+        codex_protocol::protocol::AskForApproval::UnlessTrusted => core_protocol::AskForApproval::UnlessTrusted,
+        codex_protocol::protocol::AskForApproval::OnFailure => core_protocol::AskForApproval::OnFailure,
+        codex_protocol::protocol::AskForApproval::OnRequest => core_protocol::AskForApproval::OnRequest,
+        codex_protocol::protocol::AskForApproval::Never => core_protocol::AskForApproval::Never,
+    }
+}
+
+fn map_ask_for_approval_to_wire(a: core_protocol::AskForApproval) -> codex_protocol::protocol::AskForApproval {
+    match a {
+        core_protocol::AskForApproval::UnlessTrusted => codex_protocol::protocol::AskForApproval::UnlessTrusted,
+        core_protocol::AskForApproval::OnFailure => codex_protocol::protocol::AskForApproval::OnFailure,
+        core_protocol::AskForApproval::OnRequest => codex_protocol::protocol::AskForApproval::OnRequest,
+        core_protocol::AskForApproval::Never => codex_protocol::protocol::AskForApproval::Never,
+    }
+}
+
+fn map_reasoning_effort_to_wire(
+    e: codex_core::config_types::ReasoningEffort,
+) -> codex_protocol::config_types::ReasoningEffort {
+    use codex_core::config_types::ReasoningEffort as CoreRE;
+    use codex_protocol::config_types::ReasoningEffort as WireRE;
+    match e {
+        CoreRE::Minimal => WireRE::Minimal,
+        CoreRE::Low => WireRE::Low,
+        CoreRE::Medium => WireRE::Medium,
+        CoreRE::High => WireRE::High,
+        CoreRE::None => WireRE::Medium,
+    }
+}