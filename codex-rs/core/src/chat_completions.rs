use std::time::Duration;

use bytes::Bytes;
use eventsource_stream::Eventsource;
use futures::Stream;
use futures::StreamExt;
use futures::TryStreamExt;
use reqwest::StatusCode;
use serde_json::json;
use std::pin::Pin;
use std::task::Context;
use std::task::Poll;
use tokio::sync::mpsc;
use tokio::time::timeout;
use tracing::debug;
use tracing::trace;

use crate::ModelProviderInfo;
use crate::client_common::Prompt;
use crate::client_common::ResponseEvent;
use crate::client_common::ResponseStream;
use crate::debug_logger::DebugLogger;
use crate::error::CodexErr;
use crate::error::Result;
use crate::model_family::ModelFamily;
use crate::openai_tools::create_tools_json_for_chat_completions_api;
use crate::util::backoff;
use std::sync::{Arc, Mutex};
use codex_protocol::models::ContentItem;
use codex_protocol::models::ReasoningItemContent;
use codex_protocol::models::ResponseItem;

/// Implementation for the classic Chat Completions API.
pub(crate) async fn stream_chat_completions(
    prompt: &Prompt,
    model_family: &ModelFamily,
    model_slug: &str,
    client: &reqwest::Client,
    provider: &ModelProviderInfo,
    debug_logger: &Arc<Mutex<DebugLogger>>,
) -> Result<ResponseStream> {
    // Build messages array
    let mut messages = Vec::<serde_json::Value>::new();

    let full_instructions = prompt.get_full_instructions(model_family);
    messages.push(json!({"role": "system", "content": full_instructions}));

    let input = prompt.get_formatted_input();

    // Pre-scan: map Reasoning blocks to the adjacent assistant anchor after the last user.
    // - If the last emitted message is a user message, drop all reasoning.
    // - Otherwise, for each Reasoning item after the last user message, attach it
    //   to the immediate previous assistant message (stop turns) or the immediate
    //   next assistant anchor (tool-call turns: function/local shell call, or assistant message).
    let mut reasoning_by_anchor_index: std::collections::HashMap<usize, String> =
        std::collections::HashMap::new();

    // Determine the last role that would be emitted to Chat Completions.
    let mut last_emitted_role: Option<&str> = None;
    for item in &input {
        match item {
            ResponseItem::Message { role, .. } => last_emitted_role = Some(role.as_str()),
            ResponseItem::FunctionCall { .. } | ResponseItem::LocalShellCall { .. } => {
                last_emitted_role = Some("assistant")
            }
            ResponseItem::FunctionCallOutput { .. } => last_emitted_role = Some("tool"),
            ResponseItem::Reasoning { .. } | ResponseItem::Other => {}
            ResponseItem::CustomToolCall { .. } => {}
            ResponseItem::CustomToolCallOutput { .. } => {}
            ResponseItem::WebSearchCall { .. } => {}
        }
    }

    // Find the last user message index in the input.
    let mut last_user_index: Option<usize> = None;
    for (idx, item) in input.iter().enumerate() {
        if let ResponseItem::Message { role, .. } = item {
            if role == "user" {
                last_user_index = Some(idx);
            }
        }
    }

    // Attach reasoning only if the conversation does not end with a user message.
    if !matches!(last_emitted_role, Some("user")) {
        for (idx, item) in input.iter().enumerate() {
            // Only consider reasoning that appears after the last user message.
            if let Some(u_idx) = last_user_index {
                if idx <= u_idx {
                    continue;
                }
            }

            if let ResponseItem::Reasoning {
                content: Some(items),
                ..
            } = item
            {
                let mut text = String::new();
                for c in items {
                    match c {
                        ReasoningItemContent::ReasoningText { text: t }
                        | ReasoningItemContent::Text { text: t } => text.push_str(t),
                    }
                }
                if text.trim().is_empty() {
                    continue;
                }

                // Prefer immediate previous assistant message (stop turns)
                let mut attached = false;
                if idx > 0 {
                    if let ResponseItem::Message { role, .. } = &input[idx - 1] {
                        if role == "assistant" {
                            reasoning_by_anchor_index
                                .entry(idx - 1)
                                .and_modify(|v| v.push_str(&text))
                                .or_insert(text.clone());
                            attached = true;
                        }
                    }
                }

                // Otherwise, attach to immediate next assistant anchor (tool-calls or assistant message)
                if !attached && idx + 1 < input.len() {
                    match &input[idx + 1] {
                        ResponseItem::FunctionCall { .. } | ResponseItem::LocalShellCall { .. } => {
                            reasoning_by_anchor_index
                                .entry(idx + 1)
                                .and_modify(|v| v.push_str(&text))
                                .or_insert(text.clone());
                        }
                        ResponseItem::Message { role, .. } if role == "assistant" => {
                            reasoning_by_anchor_index
                                .entry(idx + 1)
                                .and_modify(|v| v.push_str(&text))
                                .or_insert(text.clone());
                        }
                        _ => {}
                    }
                }
            }
        }
    }

    // Track last assistant text we emitted to avoid duplicate assistant messages
    // in the outbound Chat Completions payload (can happen if a final
    // aggregated assistant message was recorded alongside an earlier partial).
    let _last_assistant_text: Option<String> = None;

    for (idx, item) in input.iter().enumerate() {
        match item {
            ResponseItem::Message { role, content, .. } => {
                // If the message contains any images, we must use the
                // multi-modal array form supported by Chat Completions:
                //   [{ type: "text", text: "..." }, { type: "image_url", image_url: { url: "data:..." } }]
                let contains_image = content
                    .iter()
                    .any(|c| matches!(c, ContentItem::InputImage { .. }));

                if contains_image {
                    let mut parts = Vec::<serde_json::Value>::new();
                    for c in content {
                        match c {
                            ContentItem::InputText { text } | ContentItem::OutputText { text } => {
                                parts.push(json!({ "type": "text", "text": text }));
                            }
                            ContentItem::InputImage { image_url } => {
                                parts.push(json!({
                                    "type": "image_url",
                                    "image_url": { "url": image_url }
                                }));
                            }
                        }
                    }
                    messages.push(json!({"role": role, "content": parts}));
                } else {
                    // Text-only messages can be sent as a single string for
                    // maximal compatibility with providers that only accept
                    // plain text in Chat Completions.
                    let mut text = String::new();
                    for c in content {
                        match c {
                            ContentItem::InputText { text: t }
                            | ContentItem::OutputText { text: t } => {
                                text.push_str(t);
                            }
                            _ => {}
                        }
                    }
                    messages.push(json!({"role": role, "content": text}));
                }
            }
            ResponseItem::FunctionCall {
                name,
                arguments,
                call_id,
                ..
            } => {
                let mut msg = json!({
                    "role": "assistant",
                    "content": null,
                    "tool_calls": [{
                        "id": call_id,
                        "type": "function",
                        "function": {
                            "name": name,
                            "arguments": arguments,
                        }
                    }]
                });
                if let Some(reasoning) = reasoning_by_anchor_index.get(&idx) {
                    if let Some(obj) = msg.as_object_mut() {
                        obj.insert("reasoning".to_string(), json!(reasoning));
                    }
                }
                messages.push(msg);
            }
            ResponseItem::LocalShellCall {
                id,
                call_id: _,
                status,
                action,
            } => {
                // Confirm with API team.
                let mut msg = json!({
                    "role": "assistant",
                    "content": null,
                    "tool_calls": [{
                        "id": id.clone().unwrap_or_else(|| "".to_string()),
                        "type": "local_shell_call",
                        "status": status,
                        "action": action,
                    }]
                });
                if let Some(reasoning) = reasoning_by_anchor_index.get(&idx) {
                    if let Some(obj) = msg.as_object_mut() {
                        obj.insert("reasoning".to_string(), json!(reasoning));
                    }
                }
                messages.push(msg);
            }
            ResponseItem::FunctionCallOutput { call_id, output } => {
                messages.push(json!({
                    "role": "tool",
                    "tool_call_id": call_id,
                    "content": output.content,
                }));
            }
            ResponseItem::CustomToolCall {
                id,
                call_id: _,
                name,
                input,
                status: _,
            } => {
                messages.push(json!({
                    "role": "assistant",
                    "content": null,
                    "tool_calls": [{
                        "id": id,
                        "type": "custom",
                        "custom": {
                            "name": name,
                            "input": input,
                        }
                    }]
                }));
            }
            ResponseItem::CustomToolCallOutput { call_id, output } => {
                messages.push(json!({
                    "role": "tool",
                    "tool_call_id": call_id,
                    "content": output,
                }));
            }
            ResponseItem::Reasoning { .. }
            | ResponseItem::WebSearchCall { .. }
            | ResponseItem::Other => {
                // Omit these items from the conversation history.
                continue;
            }
        }
    }

    let tools_json = create_tools_json_for_chat_completions_api(&prompt.tools)?;
    let mut payload = json!({
<<<<<<< HEAD
        "model": model_family.slug,
=======
        "model": model_slug,
>>>>>>> 2822aa52
        "messages": messages,
        "stream": true,
        "tools": tools_json,
    });

    // If an Ollama context override is present, propagate it. Some Ollama
    // builds honor `num_ctx` directly in OpenAI-compatible Chat Completions,
    // and others accept it under an `options` object – include both.
    if let Ok(val) = std::env::var("CODEX_OLLAMA_NUM_CTX") {
        if let Ok(n) = val.parse::<u64>() {
            if let Some(obj) = payload.as_object_mut() {
                obj.insert("num_ctx".to_string(), json!(n));
                // Also set options.num_ctx for native-style compatibility.
                let mut options = serde_json::Map::new();
                options.insert("num_ctx".to_string(), json!(n));
                obj.entry("options").or_insert(json!(options));
            }
        }
    }

    let endpoint = provider.get_full_url(&None);
    debug!(
        "POST to {}: {}",
        endpoint,
        serde_json::to_string_pretty(&payload).unwrap_or_default()
    );

    // Start logging the request and get a request_id to track the response
    let request_id = if let Ok(logger) = debug_logger.lock() {
        logger
            .start_request_log(&endpoint, &payload)
            .unwrap_or_default()
    } else {
        String::new()
    };

    let mut attempt = 0;
    let max_retries = provider.request_max_retries();
    loop {
        attempt += 1;

        let req_builder = provider.create_request_builder(client, &None).await?;

        let res = req_builder
            .header(reqwest::header::ACCEPT, "text/event-stream")
            .json(&payload)
            .send()
            .await;

        match res {
            Ok(resp) if resp.status().is_success() => {
                // Log successful response initiation
                if let Ok(logger) = debug_logger.lock() {
                    let _ = logger.append_response_event(
                        &request_id,
                        "stream_initiated",
                        &serde_json::json!({
                            "status": "success",
                            "status_code": resp.status().as_u16()
                        }),
                    );
                }
                let (tx_event, rx_event) = mpsc::channel::<Result<ResponseEvent>>(1600);
                let stream = resp.bytes_stream().map_err(CodexErr::Reqwest);
                let debug_logger_clone = Arc::clone(&debug_logger);
                let request_id_clone = request_id.clone();
                tokio::spawn(process_chat_sse(
                    stream,
                    tx_event,
                    provider.stream_idle_timeout(),
                    debug_logger_clone,
                    request_id_clone,
                ));
                return Ok(ResponseStream { rx_event });
            }
            Ok(res) => {
                let status = res.status();
                if !(status == StatusCode::TOO_MANY_REQUESTS || status.is_server_error()) {
                    let body = (res.text().await).unwrap_or_default();
                    // Log error response
                    if let Ok(logger) = debug_logger.lock() {
                        let _ = logger.append_response_event(
                            &request_id,
                            "error",
                            &serde_json::json!({
                                "status": status.as_u16(),
                                "body": body
                            }),
                        );
                        let _ = logger.end_request_log(&request_id);
                    }
                    return Err(CodexErr::UnexpectedStatus(status, body));
                }

                if attempt > max_retries {
                    return Err(CodexErr::RetryLimit(status));
                }

                let retry_after_secs = res
                    .headers()
                    .get(reqwest::header::RETRY_AFTER)
                    .and_then(|v| v.to_str().ok())
                    .and_then(|s| s.parse::<u64>().ok());

                let delay = retry_after_secs
                    .map(|s| Duration::from_millis(s * 1_000))
                    .unwrap_or_else(|| backoff(attempt));
                tokio::time::sleep(delay).await;
            }
            Err(e) => {
                if attempt > max_retries {
                    // Log network error
                    if let Ok(logger) = debug_logger.lock() {
                        let _ = logger.append_response_event(
                            &request_id,
                            "network_error",
                            &serde_json::json!({
                                "error": e.to_string()
                            }),
                        );
                        let _ = logger.end_request_log(&request_id);
                    }
                    return Err(e.into());
                }
                let delay = backoff(attempt);
                tokio::time::sleep(delay).await;
            }
        }
    }
}

/// Lightweight SSE processor for the Chat Completions streaming format. The
/// output is mapped onto Codex's internal [`ResponseEvent`] so that the rest
/// of the pipeline can stay agnostic of the underlying wire format.
async fn process_chat_sse<S>(
    stream: S,
    tx_event: mpsc::Sender<Result<ResponseEvent>>,
    idle_timeout: Duration,
    debug_logger: Arc<Mutex<DebugLogger>>,
    request_id: String,
) where
    S: Stream<Item = Result<Bytes>> + Unpin,
{
    let mut stream = stream.eventsource();

    // State to accumulate a function call across streaming chunks.
    // OpenAI may split the `arguments` string over multiple `delta` events
    // until the chunk whose `finish_reason` is `tool_calls` is emitted. We
    // keep collecting the pieces here and forward a single
    // `ResponseItem::FunctionCall` once the call is complete.
    #[derive(Default)]
    struct FunctionCallState {
        name: Option<String>,
        arguments: String,
        call_id: Option<String>,
        active: bool,
    }

    let mut fn_call_state = FunctionCallState::default();
    let mut assistant_text = String::new();
    let mut reasoning_text = String::new();
    let mut current_item_id: Option<String> = None;

    loop {
        let sse = match timeout(idle_timeout, stream.next()).await {
            Ok(Some(Ok(ev))) => ev,
            Ok(Some(Err(e))) => {
                let _ = tx_event
                    .send(Err(CodexErr::Stream(e.to_string(), None)))
                    .await;
                return;
            }
            Ok(None) => {
                // Stream closed by server without an explicit end marker – log for diagnostics
                tracing::debug!("chat SSE stream closed without [DONE] marker");
                if let Ok(logger) = debug_logger.lock() {
                    let _ = logger.append_response_event(
                        &request_id,
                        "stream_closed_without_done",
                        &serde_json::json!({
                            "assistant_len": assistant_text.len(),
                            "reasoning_len": reasoning_text.len(),
                        }),
                    );
                }
                let _ = tx_event
                    .send(Ok(ResponseEvent::Completed {
                        response_id: String::new(),
                        token_usage: None,
                    }))
                    .await;
                if let Ok(logger) = debug_logger.lock() {
                    let _ = logger.end_request_log(&request_id);
                }
                return;
            }
            Err(_) => {
                let _ = tx_event
                    .send(Err(CodexErr::Stream(
                        "idle timeout waiting for SSE".into(),
                        None,
                    )))
                    .await;
                return;
            }
        };

        // OpenAI Chat streaming sends a literal string "[DONE]" when finished.
        if sse.data.trim() == "[DONE]" {
            // Emit any finalized items before closing so downstream consumers receive
            // terminal events for both assistant content and raw reasoning.
            if !assistant_text.is_empty() {
                let item = ResponseItem::Message {
                    role: "assistant".to_string(),
                    content: vec![ContentItem::OutputText {
                        text: std::mem::take(&mut assistant_text),
                    }],
                    id: current_item_id.clone(),
                };
                let _ = tx_event.send(Ok(ResponseEvent::OutputItemDone { item, sequence_number: None, output_index: None })).await;
            }

            if !reasoning_text.is_empty() {
                let item = ResponseItem::Reasoning {
                    id: current_item_id.clone().unwrap_or_else(String::new),
                    summary: Vec::new(),
                    content: Some(vec![ReasoningItemContent::ReasoningText {
                        text: std::mem::take(&mut reasoning_text),
                    }]),
                    encrypted_content: None,
                };
                let _ = tx_event.send(Ok(ResponseEvent::OutputItemDone { item, sequence_number: None, output_index: None })).await;
            }

            let _ = tx_event
                .send(Ok(ResponseEvent::Completed {
                    response_id: String::new(),
                    token_usage: None,
                }))
                .await;
            // Mark the request log as complete
            if let Ok(logger) = debug_logger.lock() {
                let _ = logger.end_request_log(&request_id);
            }
            return;
        }

        // Parse JSON chunk
        let chunk: serde_json::Value = match serde_json::from_str(&sse.data) {
            Ok(v) => v,
            Err(e) => {
                // Surface parse errors to logs and debug logger for diagnostics, then skip
                let mut excerpt = sse.data.clone();
                const MAX: usize = 600;
                if excerpt.len() > MAX { excerpt.truncate(MAX); }
                tracing::debug!("chat SSE parse error: {} | data: {}", e, excerpt);
                if let Ok(logger) = debug_logger.lock() {
                    let _ = logger.append_response_event(
                        &request_id,
                        "sse_parse_error",
                        &serde_json::json!({
                            "error": e.to_string(),
                            "data_excerpt": excerpt,
                        }),
                    );
                }
                continue;
            }
        };
        trace!("chat_completions received SSE chunk: {chunk:?}");

        // Log the SSE chunk to debug log
        if let Ok(logger) = debug_logger.lock() {
            let _ = logger.append_response_event(&request_id, "sse_event", &chunk);
        }

        // Extract item_id if present at the top level or in choice
        if let Some(item_id) = chunk.get("item_id").and_then(|id| id.as_str()) {
            current_item_id = Some(item_id.to_string());
        }

        let choice_opt = chunk.get("choices").and_then(|c| c.get(0));

        if let Some(choice) = choice_opt {
            // Check for item_id in the choice as well
            if let Some(item_id) = choice.get("item_id").and_then(|id| id.as_str()) {
                current_item_id = Some(item_id.to_string());
            }

            // Handle assistant content tokens as streaming deltas.
            if let Some(content) = choice
                .get("delta")
                .and_then(|d| d.get("content"))
                .and_then(|c| c.as_str())
            {
                if !content.is_empty() {
                    assistant_text.push_str(content);
                    let _ = tx_event
                        .send(Ok(ResponseEvent::OutputTextDelta {
                            delta: content.to_string(),
                            item_id: current_item_id.clone(),
                            sequence_number: None,
                            output_index: None,
                        }))
                        .await;
                }
            }

            // Forward any reasoning/thinking deltas if present.
            // Some providers stream `reasoning` as a plain string while others
            // nest the text under an object (e.g. `{ "reasoning": { "text": "…" } }`).
            if let Some(reasoning_val) = choice.get("delta").and_then(|d| d.get("reasoning")) {
                let mut maybe_text = reasoning_val
                    .as_str()
                    .map(|s| s.to_string())
                    .filter(|s| !s.is_empty());

                if maybe_text.is_none() && reasoning_val.is_object() {
                    if let Some(s) = reasoning_val
                        .get("text")
                        .and_then(|t| t.as_str())
                        .filter(|s| !s.is_empty())
                    {
                        maybe_text = Some(s.to_string());
                    } else if let Some(s) = reasoning_val
                        .get("content")
                        .and_then(|t| t.as_str())
                        .filter(|s| !s.is_empty())
                    {
                        maybe_text = Some(s.to_string());
                    }
                }

                if let Some(reasoning) = maybe_text {
                    // Accumulate so we can emit a terminal Reasoning item at the end.
                    reasoning_text.push_str(&reasoning);
                    let _ = tx_event
                        .send(Ok(ResponseEvent::ReasoningContentDelta {
                            delta: reasoning,
                            item_id: current_item_id.clone(),
                            sequence_number: None,
                            output_index: None,
                            content_index: None,
                        }))
                        .await;
                }
            }

            // Some providers only include reasoning on the final message object.
            if let Some(message_reasoning) = choice.get("message").and_then(|m| m.get("reasoning"))
            {
                // Accept either a plain string or an object with { text | content }
                if let Some(s) = message_reasoning.as_str() {
                    if !s.is_empty() {
                        reasoning_text.push_str(s);
                        let _ = tx_event
                            .send(Ok(ResponseEvent::ReasoningContentDelta {
                                delta: s.to_string(),
                                item_id: current_item_id.clone(),
                                sequence_number: None,
                                output_index: None,
                                content_index: None,
                            }))
                            .await;
                    }
                } else if let Some(obj) = message_reasoning.as_object() {
                    if let Some(s) = obj
                        .get("text")
                        .and_then(|v| v.as_str())
                        .or_else(|| obj.get("content").and_then(|v| v.as_str()))
                    {
                        if !s.is_empty() {
                            reasoning_text.push_str(s);
                            let _ = tx_event
                                .send(Ok(ResponseEvent::ReasoningContentDelta {
                                    delta: s.to_string(),
                                    item_id: current_item_id.clone(),
                                    sequence_number: None,
                                    output_index: None,
                                    content_index: None,
                                }))
                                .await;
                        }
                    }
                }
            }

            // Handle streaming function / tool calls.
            if let Some(tool_calls) = choice
                .get("delta")
                .and_then(|d| d.get("tool_calls"))
                .and_then(|tc| tc.as_array())
            {
                if let Some(tool_call) = tool_calls.first() {
                    // Mark that we have an active function call in progress.
                    fn_call_state.active = true;

                    // Extract call_id if present.
                    if let Some(id) = tool_call.get("id").and_then(|v| v.as_str()) {
                        fn_call_state.call_id.get_or_insert_with(|| id.to_string());
                    }

                    // Extract function details if present.
                    if let Some(function) = tool_call.get("function") {
                        if let Some(name) = function.get("name").and_then(|n| n.as_str()) {
                            fn_call_state.name.get_or_insert_with(|| name.to_string());
                        }

                        if let Some(args_fragment) =
                            function.get("arguments").and_then(|a| a.as_str())
                        {
                            fn_call_state.arguments.push_str(args_fragment);
                        }
                    }
                }
            }

            // Emit end-of-turn when finish_reason signals completion.
            if let Some(finish_reason) = choice.get("finish_reason").and_then(|v| v.as_str()) {
                match finish_reason {
                    "tool_calls" if fn_call_state.active => {
                        // First, flush the terminal raw reasoning so UIs can finalize
                        // the reasoning stream before any exec/tool events begin.
                        if !reasoning_text.is_empty() {
                            let item = ResponseItem::Reasoning {
                                id: current_item_id.clone().unwrap_or_else(String::new),
                                summary: Vec::new(),
                                content: Some(vec![ReasoningItemContent::ReasoningText {
                                    text: std::mem::take(&mut reasoning_text),
                                }]),
                                encrypted_content: None,
                            };
                            let _ = tx_event.send(Ok(ResponseEvent::OutputItemDone { item, sequence_number: None, output_index: None })).await;
                        }

                        // Then emit the FunctionCall response item.
                        let item = ResponseItem::FunctionCall {
                            id: current_item_id.clone(),
                            name: fn_call_state.name.clone().unwrap_or_else(|| "".to_string()),
                            arguments: fn_call_state.arguments.clone(),
                            call_id: fn_call_state.call_id.clone().unwrap_or_else(String::new),
                        };

                        let _ = tx_event.send(Ok(ResponseEvent::OutputItemDone { item, sequence_number: None, output_index: None })).await;
                    }
                    "stop" => {
                        // Regular turn without tool-call. Emit the final assistant message
                        // as a single OutputItemDone so non-delta consumers see the result.
                        if !assistant_text.is_empty() {
                            let item = ResponseItem::Message {
                                role: "assistant".to_string(),
                                content: vec![ContentItem::OutputText {
                                    text: std::mem::take(&mut assistant_text),
                                }],
                                id: current_item_id.clone(),
                            };
                            let _ = tx_event.send(Ok(ResponseEvent::OutputItemDone { item, sequence_number: None, output_index: None })).await;
                        }
                        // Also emit a terminal Reasoning item so UIs can finalize raw reasoning.
                        if !reasoning_text.is_empty() {
                            let item = ResponseItem::Reasoning {
                                id: current_item_id.clone().unwrap_or_else(String::new),
                                summary: Vec::new(),
                                content: Some(vec![ReasoningItemContent::ReasoningText {
                                    text: std::mem::take(&mut reasoning_text),
                                }]),
                                encrypted_content: None,
                            };
                            let _ = tx_event.send(Ok(ResponseEvent::OutputItemDone { item, sequence_number: None, output_index: None })).await;
                        }
                    }
                    _ => {}
                }

                // Emit Completed regardless of reason so the agent can advance.
                let _ = tx_event
                    .send(Ok(ResponseEvent::Completed {
                        response_id: String::new(),
                        token_usage: None,
                    }))
                    .await;

                // Prepare for potential next turn (should not happen in same stream).
                // fn_call_state = FunctionCallState::default();

                // Mark the request log as complete
                if let Ok(logger) = debug_logger.lock() {
                    let _ = logger.end_request_log(&request_id);
                }

                return; // End processing for this SSE stream.
            }
        }
    }
}

/// Optional client-side aggregation helper
///
/// Stream adapter that merges the incremental `OutputItemDone` chunks coming from
/// [`process_chat_sse`] into a *running* assistant message, **suppressing the
/// per-token deltas**.  The stream stays silent while the model is thinking
/// and only emits two events per turn:
///
///   1. `ResponseEvent::OutputItemDone` with the *complete* assistant message
///      (fully concatenated).
///   2. The original `ResponseEvent::Completed` right after it.
///
/// This mirrors the behaviour the TypeScript CLI exposes to its higher layers.
///
/// The adapter is intentionally *lossless*: callers who do **not** opt in via
/// [`AggregateStreamExt::aggregate()`] keep receiving the original unmodified
/// events.
#[derive(Copy, Clone, Eq, PartialEq)]
enum AggregateMode {
    AggregatedOnly,
    Streaming,
}
pub(crate) struct AggregatedChatStream<S> {
    inner: S,
    cumulative: String,
    cumulative_reasoning: String,
    cumulative_item_id: Option<String>,
    pending: std::collections::VecDeque<ResponseEvent>,
    mode: AggregateMode,
}

impl<S> Stream for AggregatedChatStream<S>
where
    S: Stream<Item = Result<ResponseEvent>> + Unpin,
{
    type Item = Result<ResponseEvent>;

    fn poll_next(self: Pin<&mut Self>, cx: &mut Context<'_>) -> Poll<Option<Self::Item>> {
        let this = self.get_mut();

        // First, flush any buffered events from the previous call.
        if let Some(ev) = this.pending.pop_front() {
            return Poll::Ready(Some(Ok(ev)));
        }

        loop {
            match Pin::new(&mut this.inner).poll_next(cx) {
                Poll::Pending => return Poll::Pending,
                Poll::Ready(None) => return Poll::Ready(None),
                Poll::Ready(Some(Err(e))) => return Poll::Ready(Some(Err(e))),
                Poll::Ready(Some(Ok(ResponseEvent::OutputItemDone { item, sequence_number: _, .. }))) => {
                    // If this is an incremental assistant message chunk, accumulate but
                    // do NOT emit yet. Forward any other item (e.g. FunctionCall) right
                    // away so downstream consumers see it.

                    let is_assistant_delta = matches!(&item, codex_protocol::models::ResponseItem::Message { role, .. } if role == "assistant");

                    if is_assistant_delta {
                        // Only use the final assistant message if we have not
                        // seen any deltas; otherwise, deltas already built the
                        // cumulative text and this would duplicate it.
                        if this.cumulative.is_empty() {
                            if let ResponseItem::Message { content, id, .. } = &item
                            {
                                // Capture the item_id if present
                                if let Some(item_id) = id {
                                    this.cumulative_item_id = Some(item_id.clone());
                                }
                                if let Some(text) = content.iter().find_map(|c| match c {
                                    ContentItem::OutputText { text } => Some(text),
                                    _ => None,
                                }) {
                                    this.cumulative.push_str(text);
                                }
                            }
                        }
                    }

                    // Also capture item_id from Reasoning items
                    if let ResponseItem::Reasoning { id, .. } = &item {
                        if !id.is_empty() {
                            this.cumulative_item_id = Some(id.clone());
                        }
                    }

                    // Not an assistant message – forward immediately.
                    return Poll::Ready(Some(Ok(ResponseEvent::OutputItemDone { item, sequence_number: None, output_index: None })));
                }
                Poll::Ready(Some(Ok(ResponseEvent::Completed {
                    response_id,
                    token_usage,
                }))) => {
                    // Build any aggregated items in the correct order: Reasoning first, then Message.
                    let mut emitted_any = false;

                    if !this.cumulative_reasoning.is_empty()
                        && matches!(this.mode, AggregateMode::AggregatedOnly)
                    {
                        let aggregated_reasoning = ResponseItem::Reasoning {
                            id: this.cumulative_item_id.clone().unwrap_or_else(String::new),
                            summary: Vec::new(),
                            content: Some(vec![
                                ReasoningItemContent::ReasoningText {
                                    text: std::mem::take(&mut this.cumulative_reasoning),
                                },
                            ]),
                            encrypted_content: None,
                        };
                        this.pending
                            .push_back(ResponseEvent::OutputItemDone { item: aggregated_reasoning, sequence_number: None, output_index: None });
                        emitted_any = true;
                    }

                    // Always emit the final aggregated assistant message when any
                    // content deltas have been observed. In AggregatedOnly mode this
                    // is the sole assistant output; in Streaming mode this finalizes
                    // the streamed deltas into a terminal OutputItemDone so callers
                    // can persist/render the message once per turn.
                    if !this.cumulative.is_empty() {
                        let aggregated_message = ResponseItem::Message {
                            id: this.cumulative_item_id.clone(),
                            role: "assistant".to_string(),
                            content: vec![codex_protocol::models::ContentItem::OutputText {
                                text: std::mem::take(&mut this.cumulative),
                            }],
                        };
                        this.pending
                            .push_back(ResponseEvent::OutputItemDone { item: aggregated_message, sequence_number: None, output_index: None });
                        emitted_any = true;
                    }

                    // Always emit Completed last when anything was aggregated.
                    if emitted_any {
                        this.pending.push_back(ResponseEvent::Completed {
                            response_id: response_id.clone(),
                            token_usage: token_usage.clone(),
                        });
                        // Return the first pending event now.
                        if let Some(ev) = this.pending.pop_front() {
                            return Poll::Ready(Some(Ok(ev)));
                        }
                    }

                    // Nothing aggregated – forward Completed directly.
                    return Poll::Ready(Some(Ok(ResponseEvent::Completed {
                        response_id,
                        token_usage,
                    })));
                }
                Poll::Ready(Some(Ok(ResponseEvent::Created))) => {
                    // These events are exclusive to the Responses API and
                    // will never appear in a Chat Completions stream.
                    continue;
                }
                Poll::Ready(Some(Ok(ResponseEvent::OutputTextDelta { delta, item_id, sequence_number, .. }))) => {
                    // Always accumulate deltas so we can emit a final OutputItemDone at Completed.
                    this.cumulative.push_str(&delta);
                    // Capture the item_id if we haven't already
                    if item_id.is_some() && this.cumulative_item_id.is_none() {
                        this.cumulative_item_id = item_id.clone();
                    }
                    if matches!(this.mode, AggregateMode::Streaming) {
                        // In streaming mode, also forward the delta immediately.
                        return Poll::Ready(Some(Ok(ResponseEvent::OutputTextDelta {
                            delta,
                            item_id,
                            sequence_number,
                            output_index: None,
                        })));
                    } else {
                        continue;
                    }
                }
                Poll::Ready(Some(Ok(ResponseEvent::ReasoningContentDelta { delta, item_id, sequence_number, .. }))) => {
                    // Always accumulate reasoning deltas so we can emit a final Reasoning item at Completed.
                    this.cumulative_reasoning.push_str(&delta);
                    // Capture the item_id if we haven't already
                    if item_id.is_some() && this.cumulative_item_id.is_none() {
                        this.cumulative_item_id = item_id.clone();
                    }
                    if matches!(this.mode, AggregateMode::Streaming) {
                        // In streaming mode, also forward the delta immediately.
                        return Poll::Ready(Some(Ok(ResponseEvent::ReasoningContentDelta {
                            delta,
                            item_id,
                            sequence_number,
                            output_index: None,
                            content_index: None,
                        })));
                    } else {
                        continue;
                    }
                }
                Poll::Ready(Some(Ok(ResponseEvent::ReasoningSummaryDelta { .. }))) => {
                    continue;
                }
                Poll::Ready(Some(Ok(ResponseEvent::ReasoningSummaryPartAdded))) => {
                    continue;
                }
                Poll::Ready(Some(Ok(ResponseEvent::WebSearchCallBegin { call_id }))) => {
                    return Poll::Ready(Some(Ok(ResponseEvent::WebSearchCallBegin { call_id })));
                }
                Poll::Ready(Some(Ok(ResponseEvent::WebSearchCallCompleted { call_id, query }))) => {
                    return Poll::Ready(Some(Ok(ResponseEvent::WebSearchCallCompleted {
                        call_id,
                        query,
                    })));
                }
            }
        }
    }
}

/// Extension trait that activates aggregation on any stream of [`ResponseEvent`].
pub(crate) trait AggregateStreamExt: Stream<Item = Result<ResponseEvent>> + Sized {
    /// Returns a new stream that emits **only** the final assistant message
    /// per turn instead of every incremental delta.  The produced
    /// `ResponseEvent` sequence for a typical text turn looks like:
    ///
    /// ```ignore
    ///     OutputItemDone(<full message>)
    ///     Completed
    /// ```
    ///
    /// No other `OutputItemDone` events will be seen by the caller.
    ///
    /// Usage:
    ///
    /// ```ignore
    /// let agg_stream = client.stream(&prompt).await?.aggregate();
    /// while let Some(event) = agg_stream.next().await {
    ///     // event now contains cumulative text
    /// }
    /// ```
    fn aggregate(self) -> AggregatedChatStream<Self> {
        AggregatedChatStream::new(self, AggregateMode::AggregatedOnly)
    }
}

impl<T> AggregateStreamExt for T where T: Stream<Item = Result<ResponseEvent>> + Sized {}

impl<S> AggregatedChatStream<S> {
    fn new(inner: S, mode: AggregateMode) -> Self {
        AggregatedChatStream {
            inner,
            cumulative: String::new(),
            cumulative_reasoning: String::new(),
            cumulative_item_id: None,
            pending: std::collections::VecDeque::new(),
            mode,
        }
    }

    pub(crate) fn streaming_mode(inner: S) -> Self {
        Self::new(inner, AggregateMode::Streaming)
    }
}<|MERGE_RESOLUTION|>--- conflicted
+++ resolved
@@ -285,11 +285,7 @@
 
     let tools_json = create_tools_json_for_chat_completions_api(&prompt.tools)?;
     let mut payload = json!({
-<<<<<<< HEAD
-        "model": model_family.slug,
-=======
         "model": model_slug,
->>>>>>> 2822aa52
         "messages": messages,
         "stream": true,
         "tools": tools_json,
