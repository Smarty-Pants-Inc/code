--- conflicted
+++ resolved
@@ -1,9 +1,6 @@
-use os_info::Type as OsType;
-use os_info::Version;
 use serde::Deserialize;
 use serde::Serialize;
 use strum_macros::Display as DeriveDisplay;
-use which::which;
 
 use crate::protocol::AskForApproval;
 use crate::protocol::SandboxPolicy;
@@ -30,79 +27,8 @@
     pub sandbox_mode: Option<SandboxMode>,
     pub network_access: Option<NetworkAccess>,
     pub writable_roots: Option<Vec<PathBuf>>,
-    pub operating_system: Option<OperatingSystemInfo>,
-    pub common_tools: Option<Vec<String>>,
     pub shell: Option<Shell>,
 }
-
-#[derive(Debug, Clone, Serialize, Deserialize, PartialEq)]
-#[serde(rename_all = "snake_case")]
-pub(crate) struct OperatingSystemInfo {
-    pub family: Option<String>,
-    pub version: Option<String>,
-    pub architecture: Option<String>,
-}
-
-#[derive(Debug, Clone, Copy)]
-pub struct ToolCandidate {
-    pub label: &'static str,
-    pub detection_names: &'static [&'static str],
-}
-
-pub const TOOL_CANDIDATES: &[ToolCandidate] = &[
-    ToolCandidate { label: "git", detection_names: &["git"] },
-    ToolCandidate { label: "gh", detection_names: &["gh"] },
-    ToolCandidate { label: "rg", detection_names: &["rg"] },
-    ToolCandidate { label: "fd", detection_names: &["fd", "fdfind"] },
-    ToolCandidate { label: "fzf", detection_names: &["fzf"] },
-    ToolCandidate { label: "jq", detection_names: &["jq"] },
-    ToolCandidate { label: "yq", detection_names: &["yq"] },
-    ToolCandidate { label: "sed", detection_names: &["sed"] },
-    ToolCandidate { label: "awk", detection_names: &["awk"] },
-    ToolCandidate { label: "xargs", detection_names: &["xargs"] },
-    ToolCandidate { label: "parallel", detection_names: &["parallel"] },
-    ToolCandidate { label: "curl", detection_names: &["curl"] },
-    ToolCandidate { label: "wget", detection_names: &["wget"] },
-    ToolCandidate { label: "tar", detection_names: &["tar"] },
-    ToolCandidate { label: "unzip", detection_names: &["unzip"] },
-    ToolCandidate { label: "gzip", detection_names: &["gzip"] },
-    ToolCandidate { label: "zstd", detection_names: &["zstd"] },
-    ToolCandidate { label: "make", detection_names: &["make"] },
-    ToolCandidate { label: "just", detection_names: &["just"] },
-    ToolCandidate { label: "node", detection_names: &["node"] },
-    ToolCandidate { label: "npm", detection_names: &["npm"] },
-    ToolCandidate { label: "pnpm", detection_names: &["pnpm"] },
-    ToolCandidate { label: "python3", detection_names: &["python3"] },
-    ToolCandidate { label: "pipx", detection_names: &["pipx"] },
-    ToolCandidate { label: "go", detection_names: &["go"] },
-    ToolCandidate { label: "rustup", detection_names: &["rustup"] },
-    ToolCandidate { label: "cargo", detection_names: &["cargo"] },
-    ToolCandidate { label: "rustc", detection_names: &["rustc"] },
-    ToolCandidate { label: "shellcheck", detection_names: &["shellcheck"] },
-    ToolCandidate { label: "shfmt", detection_names: &["shfmt"] },
-    ToolCandidate { label: "docker", detection_names: &["docker"] },
-    ToolCandidate { label: "docker compose", detection_names: &["docker", "docker-compose"] },
-    ToolCandidate { label: "sqlite3", detection_names: &["sqlite3"] },
-    ToolCandidate { label: "duckdb", detection_names: &["duckdb"] },
-    ToolCandidate { label: "rsync", detection_names: &["rsync"] },
-    ToolCandidate { label: "openssl", detection_names: &["openssl"] },
-    ToolCandidate { label: "ssh", detection_names: &["ssh"] },
-    ToolCandidate { label: "dig", detection_names: &["dig"] },
-    ToolCandidate { label: "nc", detection_names: &["nc", "netcat"] },
-    ToolCandidate { label: "lsof", detection_names: &["lsof"] },
-    ToolCandidate { label: "ripgrep-all", detection_names: &["ripgrep-all", "rga"] },
-    ToolCandidate { label: "entr", detection_names: &["entr"] },
-    ToolCandidate { label: "watchexec", detection_names: &["watchexec"] },
-    ToolCandidate { label: "hyperfine", detection_names: &["hyperfine"] },
-    ToolCandidate { label: "pv", detection_names: &["pv"] },
-    ToolCandidate { label: "bat", detection_names: &["bat"] },
-    ToolCandidate { label: "delta", detection_names: &["delta"] },
-    ToolCandidate { label: "tree", detection_names: &["tree"] },
-    ToolCandidate { label: "python", detection_names: &["python"] },
-    ToolCandidate { label: "deno", detection_names: &["deno"] },
-    ToolCandidate { label: "bun", detection_names: &["bun"] },
-    ToolCandidate { label: "js", detection_names: &["js"] },
-];
 
 impl EnvironmentContext {
     pub fn new(
@@ -142,41 +68,10 @@
                 }
                 _ => None,
             },
-            operating_system: detect_operating_system_info(),
-            common_tools: detect_common_tools(),
             shell,
         }
     }
-
-    /// Compares two environment contexts, ignoring the shell. Useful when
-    /// comparing turn to turn, since the initial environment_context will
-    /// include the shell, and then it is not configurable from turn to turn.
-    #[cfg(test)]
-    pub fn equals_except_shell(&self, other: &EnvironmentContext) -> bool {
-        let EnvironmentContext {
-            cwd,
-            approval_policy,
-            sandbox_mode,
-            network_access,
-            writable_roots,
-            operating_system,
-            common_tools,
-            // should compare all fields except shell
-            shell: _,
-        } = other;
-
-        self.cwd == *cwd
-            && self.approval_policy == *approval_policy
-            && self.sandbox_mode == *sandbox_mode
-            && self.network_access == *network_access
-            && self.writable_roots == *writable_roots
-            && self.operating_system == *operating_system
-            && self.common_tools == *common_tools
-    }
-}
-
-// Note: The core no longer exposes `TurnContext` here; callers construct
-// `EnvironmentContext` directly via `EnvironmentContext::new(...)`.
+}
 
 impl EnvironmentContext {
     /// Serializes the environment context to XML. Libraries like `quick-xml`
@@ -190,12 +85,6 @@
     ///   <sandbox_mode>...</sandbox_mode>
     ///   <writable_roots>...</writable_roots>
     ///   <network_access>...</network_access>
-    ///   <operating_system>
-    ///     <family>...</family>
-    ///     <version>...</version>
-    ///     <architecture>...</architecture>
-    ///   </operating_system>
-    ///   <common_tools>...</common_tools>
     ///   <shell>...</shell>
     /// </environment_context>
     /// ```
@@ -227,39 +116,10 @@
             }
             lines.push("  </writable_roots>".to_string());
         }
-<<<<<<< HEAD
-        if let Some(operating_system) = self.operating_system {
-            lines.push("  <operating_system>".to_string());
-            if let Some(family) = operating_system.family {
-                lines.push(format!("    <family>{family}</family>"));
-            }
-            if let Some(version) = operating_system.version {
-                lines.push(format!("    <version>{version}</version>"));
-            }
-            if let Some(architecture) = operating_system.architecture {
-                lines.push(format!("    <architecture>{architecture}</architecture>"));
-            }
-            lines.push("  </operating_system>".to_string());
-        }
-        if let Some(common_tools) = self.common_tools {
-            if !common_tools.is_empty() {
-                lines.push("  <common_tools>".to_string());
-                for tool in common_tools {
-                    lines.push(format!("    <tool>{tool}</tool>"));
-                }
-                lines.push("  </common_tools>".to_string());
-            }
-        }
-        if let Some(shell) = self.shell
-            && let Some(shell_name) = shell.name()
-        {
-            lines.push(format!("  <shell>{shell_name}</shell>"));
-=======
         if let Some(shell) = self.shell {
             if let Some(shell_name) = shell.name() {
                 lines.push(format!("  <shell>{shell_name}</shell>"));
             }
->>>>>>> 19d66d26
         }
         lines.push(ENVIRONMENT_CONTEXT_CLOSE_TAG.to_string());
         lines.join("\n")
@@ -278,72 +138,8 @@
     }
 }
 
-fn detect_operating_system_info() -> Option<OperatingSystemInfo> {
-    let info = os_info::get();
-    let family = match info.os_type() {
-        OsType::Unknown => None,
-        other => Some(other.to_string()),
-    };
-    let version = match info.version() {
-        Version::Unknown => None,
-        other => {
-            let text = other.to_string();
-            if text.trim().is_empty() {
-                None
-            } else {
-                Some(text)
-            }
-        }
-    };
-    let architecture = {
-        let arch = std::env::consts::ARCH;
-        if arch.is_empty() {
-            None
-        } else {
-            Some(arch.to_string())
-        }
-    };
-
-    if family.is_none() && version.is_none() && architecture.is_none() {
-        return None;
-    }
-
-    Some(OperatingSystemInfo {
-        family,
-        version,
-        architecture,
-    })
-}
-
-fn detect_common_tools() -> Option<Vec<String>> {
-    let mut available = Vec::new();
-    for candidate in TOOL_CANDIDATES {
-        let detection_names = if candidate.detection_names.is_empty() {
-            &[candidate.label][..]
-        } else {
-            candidate.detection_names
-        };
-
-        if detection_names
-            .iter()
-            .any(|name| which(name).is_ok())
-        {
-            available.push(candidate.label.to_string());
-        }
-    }
-
-    if available.is_empty() {
-        None
-    } else {
-        Some(available)
-    }
-}
-
 #[cfg(test)]
 mod tests {
-    use crate::shell::BashShell;
-    use crate::shell::ZshShell;
-
     use super::*;
     use pretty_assertions::assert_eq;
 
@@ -358,14 +154,12 @@
 
     #[test]
     fn serialize_workspace_write_environment_context() {
-        let mut context = EnvironmentContext::new(
+        let context = EnvironmentContext::new(
             Some(PathBuf::from("/repo")),
             Some(AskForApproval::OnRequest),
             Some(workspace_write_policy(vec!["/repo", "/tmp"], false)),
             None,
         );
-        context.operating_system = None;
-        context.common_tools = None;
 
         let expected = r#"<environment_context>
   <cwd>/repo</cwd>
@@ -383,14 +177,12 @@
 
     #[test]
     fn serialize_read_only_environment_context() {
-        let mut context = EnvironmentContext::new(
+        let context = EnvironmentContext::new(
             None,
             Some(AskForApproval::Never),
             Some(SandboxPolicy::ReadOnly),
             None,
         );
-        context.operating_system = None;
-        context.common_tools = None;
 
         let expected = r#"<environment_context>
   <approval_policy>never</approval_policy>
@@ -403,14 +195,12 @@
 
     #[test]
     fn serialize_full_access_environment_context() {
-        let mut context = EnvironmentContext::new(
+        let context = EnvironmentContext::new(
             None,
             Some(AskForApproval::OnFailure),
             Some(SandboxPolicy::DangerFullAccess),
             None,
         );
-        context.operating_system = None;
-        context.common_tools = None;
 
         let expected = r#"<environment_context>
   <approval_policy>on-failure</approval_policy>
@@ -420,107 +210,4 @@
 
         assert_eq!(context.serialize_to_xml(), expected);
     }
-
-    #[test]
-    fn serialize_environment_context_includes_os_and_tools() {
-        let mut context = EnvironmentContext::new(
-            Some(PathBuf::from("/repo")),
-            Some(AskForApproval::OnRequest),
-            Some(workspace_write_policy(vec!["/repo"], true)),
-            None,
-        );
-        context.operating_system = Some(OperatingSystemInfo {
-            family: Some("macos".to_string()),
-            version: Some("14.0".to_string()),
-            architecture: Some("aarch64".to_string()),
-        });
-        context.common_tools = Some(vec!["rg".to_string(), "git".to_string()]);
-
-        let xml = context.serialize_to_xml();
-        assert!(xml.contains("<operating_system>"));
-        assert!(xml.contains("<family>macos</family>"));
-        assert!(xml.contains("<version>14.0</version>"));
-        assert!(xml.contains("<architecture>aarch64</architecture>"));
-        assert!(xml.contains("<common_tools>"));
-        assert!(xml.contains("<tool>rg</tool>"));
-        assert!(xml.contains("<tool>git</tool>"));
-    }
-
-    #[test]
-    fn equals_except_shell_compares_approval_policy() {
-        // Approval policy
-        let context1 = EnvironmentContext::new(
-            Some(PathBuf::from("/repo")),
-            Some(AskForApproval::OnRequest),
-            Some(workspace_write_policy(vec!["/repo"], false)),
-            None,
-        );
-        let context2 = EnvironmentContext::new(
-            Some(PathBuf::from("/repo")),
-            Some(AskForApproval::Never),
-            Some(workspace_write_policy(vec!["/repo"], true)),
-            None,
-        );
-        assert!(!context1.equals_except_shell(&context2));
-    }
-
-    #[test]
-    fn equals_except_shell_compares_sandbox_policy() {
-        let context1 = EnvironmentContext::new(
-            Some(PathBuf::from("/repo")),
-            Some(AskForApproval::OnRequest),
-            Some(SandboxPolicy::new_read_only_policy()),
-            None,
-        );
-        let context2 = EnvironmentContext::new(
-            Some(PathBuf::from("/repo")),
-            Some(AskForApproval::OnRequest),
-            Some(SandboxPolicy::new_workspace_write_policy()),
-            None,
-        );
-
-        assert!(!context1.equals_except_shell(&context2));
-    }
-
-    #[test]
-    fn equals_except_shell_compares_workspace_write_policy() {
-        let context1 = EnvironmentContext::new(
-            Some(PathBuf::from("/repo")),
-            Some(AskForApproval::OnRequest),
-            Some(workspace_write_policy(vec!["/repo", "/tmp", "/var"], false)),
-            None,
-        );
-        let context2 = EnvironmentContext::new(
-            Some(PathBuf::from("/repo")),
-            Some(AskForApproval::OnRequest),
-            Some(workspace_write_policy(vec!["/repo", "/tmp"], true)),
-            None,
-        );
-
-        assert!(!context1.equals_except_shell(&context2));
-    }
-
-    #[test]
-    fn equals_except_shell_ignores_shell() {
-        let context1 = EnvironmentContext::new(
-            Some(PathBuf::from("/repo")),
-            Some(AskForApproval::OnRequest),
-            Some(workspace_write_policy(vec!["/repo"], false)),
-            Some(Shell::Bash(BashShell {
-                shell_path: "/bin/bash".into(),
-                bashrc_path: "/home/user/.bashrc".into(),
-            })),
-        );
-        let context2 = EnvironmentContext::new(
-            Some(PathBuf::from("/repo")),
-            Some(AskForApproval::OnRequest),
-            Some(workspace_write_policy(vec!["/repo"], false)),
-            Some(Shell::Zsh(ZshShell {
-                shell_path: "/bin/zsh".into(),
-                zshrc_path: "/home/user/.zshrc".into(),
-            })),
-        );
-
-        assert!(context1.equals_except_shell(&context2));
-    }
 }