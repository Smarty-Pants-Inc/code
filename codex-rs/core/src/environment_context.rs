use serde::Deserialize;
use serde::Serialize;
use strum_macros::Display as DeriveDisplay;

use crate::protocol::AskForApproval;
use crate::protocol::SandboxPolicy;
use crate::shell::Shell;
use codex_protocol::config_types::SandboxMode;
use codex_protocol::models::ContentItem;
use codex_protocol::models::ResponseItem;
use std::path::PathBuf;

/// wraps environment context message in a tag for the model to parse more easily.
pub(crate) const ENVIRONMENT_CONTEXT_START: &str = "<environment_context>";
pub(crate) const ENVIRONMENT_CONTEXT_END: &str = "</environment_context>";

#[derive(Debug, Clone, Serialize, Deserialize, PartialEq, DeriveDisplay)]
#[serde(rename_all = "kebab-case")]
#[strum(serialize_all = "kebab-case")]
pub enum NetworkAccess {
    Restricted,
    Enabled,
}
#[derive(Debug, Clone, Serialize, Deserialize, PartialEq)]
#[serde(rename = "environment_context", rename_all = "snake_case")]
pub struct EnvironmentContext {
    pub cwd: Option<PathBuf>,
    pub approval_policy: Option<AskForApproval>,
    pub sandbox_mode: Option<SandboxMode>,
    pub network_access: Option<NetworkAccess>,
    pub writable_roots: Option<Vec<PathBuf>>,
    pub shell: Option<Shell>,
}

impl EnvironmentContext {
    pub fn new(
        cwd: Option<PathBuf>,
        approval_policy: Option<AskForApproval>,
        sandbox_policy: Option<SandboxPolicy>,
        shell: Option<Shell>,
    ) -> Self {
        Self {
            cwd,
            approval_policy,
            sandbox_mode: match sandbox_policy {
                Some(SandboxPolicy::DangerFullAccess) => Some(SandboxMode::DangerFullAccess),
                Some(SandboxPolicy::ReadOnly) => Some(SandboxMode::ReadOnly),
                Some(SandboxPolicy::WorkspaceWrite { .. }) => Some(SandboxMode::WorkspaceWrite),
                None => None,
            },
            network_access: match sandbox_policy {
                Some(SandboxPolicy::DangerFullAccess) => Some(NetworkAccess::Enabled),
                Some(SandboxPolicy::ReadOnly) => Some(NetworkAccess::Restricted),
                Some(SandboxPolicy::WorkspaceWrite { network_access, .. }) => {
                    if network_access {
                        Some(NetworkAccess::Enabled)
                    } else {
                        Some(NetworkAccess::Restricted)
                    }
                }
                None => None,
            },
            writable_roots: match sandbox_policy {
                Some(SandboxPolicy::WorkspaceWrite { writable_roots, .. }) => {
                    if writable_roots.is_empty() {
                        None
                    } else {
                        Some(writable_roots.clone())
                    }
                }
                _ => None,
            },
            shell,
        }
    }
}

impl EnvironmentContext {
    /// Serializes the environment context to XML. Libraries like `quick-xml`
    /// require custom macros to handle Enums with newtypes, so we just do it
    /// manually, to keep things simple. Output looks like:
    ///
    /// ```xml
    /// <environment_context>
    ///   <cwd>...</cwd>
    ///   <approval_policy>...</approval_policy>
    ///   <sandbox_mode>...</sandbox_mode>
    ///   <writable_roots>...</writable_roots>
    ///   <network_access>...</network_access>
    ///   <shell>...</shell>
    /// </environment_context>
    /// ```
    pub fn serialize_to_xml(self) -> String {
        let mut lines = vec![ENVIRONMENT_CONTEXT_START.to_string()];
        if let Some(cwd) = self.cwd {
            lines.push(format!("  <cwd>{}</cwd>", cwd.to_string_lossy()));
        }
        if let Some(approval_policy) = self.approval_policy {
            lines.push(format!(
                "  <approval_policy>{approval_policy}</approval_policy>"
            ));
        }
        if let Some(sandbox_mode) = self.sandbox_mode {
            lines.push(format!("  <sandbox_mode>{sandbox_mode}</sandbox_mode>"));
        }
        if let Some(network_access) = self.network_access {
            lines.push(format!(
                "  <network_access>{network_access}</network_access>"
            ));
        }
<<<<<<< HEAD
        if let Some(shell) = self.shell {
            if let Some(shell_name) = shell.name() {
                lines.push(format!("  <shell>{}</shell>", shell_name));
            }
=======
        if let Some(writable_roots) = self.writable_roots {
            lines.push("  <writable_roots>".to_string());
            for writable_root in writable_roots {
                lines.push(format!(
                    "    <root>{}</root>",
                    writable_root.to_string_lossy()
                ));
            }
            lines.push("  </writable_roots>".to_string());
        }
        if let Some(shell) = self.shell
            && let Some(shell_name) = shell.name()
        {
            lines.push(format!("  <shell>{shell_name}</shell>"));
>>>>>>> f69f07b0
        }
        lines.push(ENVIRONMENT_CONTEXT_END.to_string());
        lines.join("\n")
    }
}

impl From<EnvironmentContext> for ResponseItem {
    fn from(ec: EnvironmentContext) -> Self {
        ResponseItem::Message {
            id: None,
            role: "user".to_string(),
            content: vec![ContentItem::InputText {
                text: ec.serialize_to_xml(),
            }],
        }
    }
}

#[cfg(test)]
mod tests {
    use super::*;
    use pretty_assertions::assert_eq;

    fn workspace_write_policy(writable_roots: Vec<&str>, network_access: bool) -> SandboxPolicy {
        SandboxPolicy::WorkspaceWrite {
            writable_roots: writable_roots.into_iter().map(PathBuf::from).collect(),
            network_access,
            exclude_tmpdir_env_var: false,
            exclude_slash_tmp: false,
        }
    }

    #[test]
    fn serialize_workspace_write_environment_context() {
        let context = EnvironmentContext::new(
            Some(PathBuf::from("/repo")),
            Some(AskForApproval::OnRequest),
            Some(workspace_write_policy(vec!["/repo", "/tmp"], false)),
            None,
        );

        let expected = r#"<environment_context>
  <cwd>/repo</cwd>
  <approval_policy>on-request</approval_policy>
  <sandbox_mode>workspace-write</sandbox_mode>
  <network_access>restricted</network_access>
  <writable_roots>
    <root>/repo</root>
    <root>/tmp</root>
  </writable_roots>
</environment_context>"#;

        assert_eq!(context.serialize_to_xml(), expected);
    }

    #[test]
    fn serialize_read_only_environment_context() {
        let context = EnvironmentContext::new(
            None,
            Some(AskForApproval::Never),
            Some(SandboxPolicy::ReadOnly),
            None,
        );

        let expected = r#"<environment_context>
  <approval_policy>never</approval_policy>
  <sandbox_mode>read-only</sandbox_mode>
  <network_access>restricted</network_access>
</environment_context>"#;

        assert_eq!(context.serialize_to_xml(), expected);
    }

    #[test]
    fn serialize_full_access_environment_context() {
        let context = EnvironmentContext::new(
            None,
            Some(AskForApproval::OnFailure),
            Some(SandboxPolicy::DangerFullAccess),
            None,
        );

        let expected = r#"<environment_context>
  <approval_policy>on-failure</approval_policy>
  <sandbox_mode>danger-full-access</sandbox_mode>
  <network_access>enabled</network_access>
</environment_context>"#;

        assert_eq!(context.serialize_to_xml(), expected);
    }
}<|MERGE_RESOLUTION|>--- conflicted
+++ resolved
@@ -8,11 +8,9 @@
 use codex_protocol::config_types::SandboxMode;
 use codex_protocol::models::ContentItem;
 use codex_protocol::models::ResponseItem;
+use codex_protocol::protocol::ENVIRONMENT_CONTEXT_CLOSE_TAG;
+use codex_protocol::protocol::ENVIRONMENT_CONTEXT_OPEN_TAG;
 use std::path::PathBuf;
-
-/// wraps environment context message in a tag for the model to parse more easily.
-pub(crate) const ENVIRONMENT_CONTEXT_START: &str = "<environment_context>";
-pub(crate) const ENVIRONMENT_CONTEXT_END: &str = "</environment_context>";
 
 #[derive(Debug, Clone, Serialize, Deserialize, PartialEq, DeriveDisplay)]
 #[serde(rename_all = "kebab-case")]
@@ -23,7 +21,7 @@
 }
 #[derive(Debug, Clone, Serialize, Deserialize, PartialEq)]
 #[serde(rename = "environment_context", rename_all = "snake_case")]
-pub struct EnvironmentContext {
+pub(crate) struct EnvironmentContext {
     pub cwd: Option<PathBuf>,
     pub approval_policy: Option<AskForApproval>,
     pub sandbox_mode: Option<SandboxMode>,
@@ -91,7 +89,7 @@
     /// </environment_context>
     /// ```
     pub fn serialize_to_xml(self) -> String {
-        let mut lines = vec![ENVIRONMENT_CONTEXT_START.to_string()];
+        let mut lines = vec![ENVIRONMENT_CONTEXT_OPEN_TAG.to_string()];
         if let Some(cwd) = self.cwd {
             lines.push(format!("  <cwd>{}</cwd>", cwd.to_string_lossy()));
         }
@@ -108,12 +106,6 @@
                 "  <network_access>{network_access}</network_access>"
             ));
         }
-<<<<<<< HEAD
-        if let Some(shell) = self.shell {
-            if let Some(shell_name) = shell.name() {
-                lines.push(format!("  <shell>{}</shell>", shell_name));
-            }
-=======
         if let Some(writable_roots) = self.writable_roots {
             lines.push("  <writable_roots>".to_string());
             for writable_root in writable_roots {
@@ -128,9 +120,8 @@
             && let Some(shell_name) = shell.name()
         {
             lines.push(format!("  <shell>{shell_name}</shell>"));
->>>>>>> f69f07b0
-        }
-        lines.push(ENVIRONMENT_CONTEXT_END.to_string());
+        }
+        lines.push(ENVIRONMENT_CONTEXT_CLOSE_TAG.to_string());
         lines.join("\n")
     }
 }
