//! Types used to define the fields of [`crate::config::Config`].

// Note this file should generally be restricted to simple struct/enum
// definitions that do not contain business logic.

use serde::Deserializer;
use std::collections::HashMap;
use std::path::PathBuf;
use schemars::JsonSchema;
use wildmatch::WildMatchPattern;

use shlex::split as shlex_split;

use serde::de::{self, Deserializer};
use serde::Deserialize;
use serde::Serialize;
use strum_macros::Display;

<<<<<<< HEAD
/// Configuration for commands that require an explicit `confirm:` prefix.
#[derive(Deserialize, Debug, Clone, PartialEq)]
#[serde(rename_all = "kebab-case")]
pub struct ConfirmGuardConfig {
    /// List of regex patterns applied to the raw command (joined argv or shell script).
    #[serde(default)]
    pub patterns: Vec<ConfirmGuardPattern>,
}

impl Default for ConfirmGuardConfig {
    fn default() -> Self {
        Self { patterns: default_confirm_guard_patterns() }
    }
}

#[derive(Deserialize, Debug, Clone, PartialEq)]
pub struct ConfirmGuardPattern {
    /// ECMA-style regular expression matched against the command string.
    pub regex: String,
    /// Optional custom guidance text surfaced when the guard triggers.
    #[serde(default)]
    pub message: Option<String>,
}

fn default_confirm_guard_patterns() -> Vec<ConfirmGuardPattern> {
    vec![
        ConfirmGuardPattern {
            regex: r"(?i)^\s*git\s+reset\b".to_string(),
            message: Some("Blocked git reset. Reset rewrites the working tree/index and may delete local work. Resend with 'confirm:' if you're certain.".to_string()),
        },
        ConfirmGuardPattern {
            regex: r"(?i)^\s*git\s+checkout\s+--\b".to_string(),
            message: Some("Blocked git checkout -- <paths>. This overwrites local modifications; resend with 'confirm:' to proceed.".to_string()),
        },
        ConfirmGuardPattern {
            regex: r"(?i)^\s*git\s+checkout\s+(?:-b|-B|--orphan|--detach)\b".to_string(),
            message: Some("Blocked git checkout with branch-changing flag. Switching branches can discard or hide in-progress changes.".to_string()),
        },
        ConfirmGuardPattern {
            regex: r"(?i)^\s*git\s+checkout\s+-\b".to_string(),
            message: Some("Blocked git checkout -. Confirm before switching back to the previous branch.".to_string()),
        },
        ConfirmGuardPattern {
            regex: r"(?i)^\s*git\s+switch\b.*(?:-c|--detach)".to_string(),
            message: Some("Blocked git switch creating or detaching a branch. Resend with 'confirm:' if requested.".to_string()),
        },
        ConfirmGuardPattern {
            regex: r"(?i)^\s*git\s+switch\s+[^\s-][^\s]*".to_string(),
            message: Some("Blocked git switch <branch>. Branch changes can discard or hide work; confirm before continuing.".to_string()),
        },
        ConfirmGuardPattern {
            regex: r"(?i)^\s*git\s+clean\b.*(?:-f|--force|-x|-X|-d)".to_string(),
            message: Some("Blocked git clean with destructive flags. This deletes untracked files or build artifacts.".to_string()),
        },
        ConfirmGuardPattern {
            regex: r"(?i)^\s*git\s+push\b.*(?:--force|-f)".to_string(),
            message: Some("Blocked git push --force. Force pushes rewrite remote history; only continue if explicitly requested.".to_string()),
        },
        ConfirmGuardPattern {
            regex: r"(?i)^\s*(?:sudo\s+)?rm\s+-[a-z-]*rf[a-z-]*\s+(?:--\s+)?(?:\.|\.\.|\./|/|\*)(?:\s|$)".to_string(),
            message: Some("Blocked rm -rf targeting a broad path (., .., /, or *). Confirm before destructive delete.".to_string()),
        },
        ConfirmGuardPattern {
            regex: r"(?i)^\s*(?:sudo\s+)?rm\s+-[a-z-]*r[a-z-]*\s+-[a-z-]*f[a-z-]*\s+(?:--\s+)?(?:\.|\.\.|\./|/|\*)(?:\s|$)".to_string(),
            message: Some("Blocked rm -r/-f combination targeting broad paths. Resend with 'confirm:' if you intend to wipe this tree.".to_string()),
        },
        ConfirmGuardPattern {
            regex: r"(?i)^\s*(?:sudo\s+)?rm\s+-[a-z-]*f[a-z-]*\s+-[a-z-]*r[a-z-]*\s+(?:--\s+)?(?:\.|\.\.|\./|/|\*)(?:\s|$)".to_string(),
            message: Some("Blocked rm -f/-r combination targeting broad paths. Confirm before running.".to_string()),
        },
        ConfirmGuardPattern {
            regex: r"(?i)^\s*(?:sudo\s+)?rm\b[^\n]*\s+-[a-z-]*rf[a-z-]*\b".to_string(),
            message: Some("Blocked rm -rf. Force-recursive delete requires explicit confirmation.".to_string()),
        },
        ConfirmGuardPattern {
            regex: r"(?i)^\s*(?:sudo\s+)?rm\b[^\n]*\s+-[-0-9a-qs-z]*f[-0-9a-qs-z]*\b".to_string(),
            message: Some("Blocked rm -f. Force delete requires explicit confirmation.".to_string()),
        },
        ConfirmGuardPattern {
            regex: r"(?i)^\s*(?:sudo\s+)?find\s+\.(?:\s|$).*\s-delete\b".to_string(),
            message: Some("Blocked find . ... -delete. Recursive deletes require confirmation.".to_string()),
        },
        ConfirmGuardPattern {
            regex: r"(?i)^\s*(?:sudo\s+)?find\s+\.(?:\s|$).*\s-exec\s+rm\b".to_string(),
            message: Some("Blocked find . ... -exec rm. Confirm before running recursive rm.".to_string()),
        },
        ConfirmGuardPattern {
            regex: r"(?i)^\s*(?:sudo\s+)?trash\s+-[a-z-]*r[a-z-]*f[a-z-]*\b".to_string(),
            message: Some("Blocked trash -rf. Bulk trash operations can delete large portions of the workspace.".to_string()),
        },
        ConfirmGuardPattern {
            regex: r"(?i)^\s*(?:sudo\s+)?fd\b.*(?:--exec|-x)\s+rm\b".to_string(),
            message: Some("Blocked fd … --exec rm. Confirm before piping search results into rm.".to_string()),
        },
    ]
}

#[derive(Deserialize, Debug, Clone, PartialEq, Eq)]
#[serde(rename_all = "kebab-case")]
pub enum AllowedCommandMatchKind {
    Exact,
    Prefix,
}

impl Default for AllowedCommandMatchKind {
    fn default() -> Self { Self::Exact }
}

#[derive(Deserialize, Debug, Clone, PartialEq, Eq)]
pub struct AllowedCommand {
    #[serde(default)]
    pub argv: Vec<String>,
    #[serde(default)]
    pub match_kind: AllowedCommandMatchKind,
}

/// Configuration for a subagent slash command (e.g., plan/solve/code or custom)
#[derive(Deserialize, Debug, Clone, PartialEq, Default)]
#[serde(rename_all = "kebab-case")]
pub struct SubagentCommandConfig {
    /// Name of the command (e.g., "plan", "solve", "code", or custom)
    pub name: String,

    /// Whether agents launched for this command should run in read-only mode
    /// Defaults: plan/solve=true, code=false (applied if not specified here)
    #[serde(default)]
    pub read_only: bool,

    /// Agent names to enable for this command. If empty, falls back to
    /// enabled agents from `[[agents]]`, or built-in defaults.
    #[serde(default)]
    pub agents: Vec<String>,

    /// Extra instructions to append to the orchestrator (Code) prompt.
    #[serde(default)]
    pub orchestrator_instructions: Option<String>,

    /// Extra instructions that the orchestrator should append to the prompt
    /// given to each launched agent.
    #[serde(default)]
    pub agent_instructions: Option<String>,
}

/// Top-level subagents section containing a list of commands.
#[derive(Deserialize, Debug, Clone, PartialEq, Default)]
#[serde(rename_all = "kebab-case")]
pub struct SubagentsToml {
    #[serde(default)]
    pub commands: Vec<SubagentCommandConfig>,
}

/// MCP tool identifiers that the client exposes to the agent.
#[derive(Debug, Clone, Serialize, Deserialize, JsonSchema, PartialEq, Eq)]
#[serde(rename_all = "camelCase")]
pub struct ClientTools {
    #[serde(default, skip_serializing_if = "Option::is_none")]
    pub request_permission: Option<McpToolId>,
    #[serde(default, skip_serializing_if = "Option::is_none")]
    pub write_text_file: Option<McpToolId>,
    #[serde(default, skip_serializing_if = "Option::is_none")]
    pub read_text_file: Option<McpToolId>,
}

/// Identifier for a client-hosted MCP tool.
#[derive(Debug, Clone, Serialize, Deserialize, JsonSchema, PartialEq, Eq)]
#[serde(rename_all = "camelCase")]
pub struct McpToolId {
    pub mcp_server: String,
    pub tool_name: String,
}

/// Configuration for external agent models
#[derive(Deserialize, Debug, Clone, PartialEq)]
#[serde(rename_all = "kebab-case")]
pub struct AgentConfig {
    /// Name of the agent (e.g., "claude", "gemini", "gpt-4")
    pub name: String,

    /// Command to execute the agent (e.g., "claude", "gemini").
    /// If omitted, defaults to the agent `name` during config load.
    #[serde(default)]
    pub command: String,

    /// Optional arguments to pass to the agent command
    #[serde(default)]
    pub args: Vec<String>,

    /// Whether this agent can only run in read-only mode
    #[serde(default)]
    pub read_only: bool,

    /// Whether this agent is enabled
    #[serde(default = "default_true")]
    pub enabled: bool,

    /// Optional description of the agent
    #[serde(default)]
    pub description: Option<String>,

    /// Optional environment variables for the agent
    #[serde(default)]
    pub env: Option<HashMap<String, String>>,

    /// Optional arguments to pass only when the agent is executed in
    /// read-only mode. When present, these are preferred over `args` for
    /// read-only runs.
    #[serde(default)]
    pub args_read_only: Option<Vec<String>>,

    /// Optional arguments to pass only when the agent is executed with write
    /// permissions. When present, these are preferred over `args` for write
    /// runs.
    #[serde(default)]
    pub args_write: Option<Vec<String>>,

    /// Optional per-agent instructions. When set, these are prepended to the
    /// prompt provided to the agent whenever it runs.
    #[serde(default)]
    pub instructions: Option<String>,
}

fn default_true() -> bool {
    true
}

/// GitHub integration settings.
#[derive(Deserialize, Debug, Clone, PartialEq, Default)]
pub struct GithubConfig {
    /// When true, Codex watches for GitHub Actions workflow runs after a
    /// successful `git push` and reports failures as background messages.
    /// Enabled by default; can be disabled via `~/.code/config.toml` under
    /// `[github]` with `check_workflows_on_push = false`.
    #[serde(default = "default_true")]
    pub check_workflows_on_push: bool,

    /// When true, run `actionlint` on modified workflows during apply_patch.
    #[serde(default)]
    pub actionlint_on_patch: bool,

    /// Optional explicit executable path for actionlint.
    #[serde(default)]
    pub actionlint_path: Option<PathBuf>,

    /// Treat actionlint findings as blocking when composing approval text.
    #[serde(default)]
    pub actionlint_strict: bool,
}

#[derive(Deserialize, Debug, Clone, PartialEq)]
pub struct ValidationConfig {
    /// Legacy master toggle for the validation harness (kept for config compatibility).
    /// `run_patch_harness` now relies solely on the functional/stylistic group toggles.
    #[serde(default)]
    pub patch_harness: bool,

    /// Optional allowlist restricting which external tools may run.
    #[serde(default)]
    pub tools_allowlist: Option<Vec<String>>,

    /// Timeout (seconds) for each external tool invocation.
    #[serde(default)]
    pub timeout_seconds: Option<u64>,

    /// Group toggles that control which classes of validation run.
    #[serde(default)]
    pub groups: ValidationGroups,

    /// Per-tool enable flags (unset implies enabled).
    #[serde(default)]
    pub tools: ValidationTools,
}

impl Default for ValidationConfig {
    fn default() -> Self {
        Self {
            patch_harness: false,
            tools_allowlist: None,
            timeout_seconds: None,
            groups: ValidationGroups::default(),
            tools: ValidationTools::default(),
=======
#[derive(Serialize, Debug, Clone, PartialEq)]
pub struct McpServerConfig {
    #[serde(flatten)]
    pub transport: McpServerTransportConfig,

    /// Startup timeout in seconds for initializing MCP server & initially listing tools.
    #[serde(
        default,
        with = "option_duration_secs",
        skip_serializing_if = "Option::is_none"
    )]
    pub startup_timeout_sec: Option<Duration>,

    /// Default timeout for MCP tool calls initiated via this server.
    #[serde(default, with = "option_duration_secs")]
    pub tool_timeout_sec: Option<Duration>,
}

impl<'de> Deserialize<'de> for McpServerConfig {
    fn deserialize<D>(deserializer: D) -> Result<Self, D::Error>
    where
        D: Deserializer<'de>,
    {
        #[derive(Deserialize)]
        struct RawMcpServerConfig {
            command: Option<String>,
            #[serde(default)]
            args: Option<Vec<String>>,
            #[serde(default)]
            env: Option<HashMap<String, String>>,

            url: Option<String>,
            bearer_token: Option<String>,

            #[serde(default)]
            startup_timeout_sec: Option<f64>,
            #[serde(default)]
            startup_timeout_ms: Option<u64>,
            #[serde(default, with = "option_duration_secs")]
            tool_timeout_sec: Option<Duration>,
>>>>>>> 5c67dc3a
        }
    }
}

#[derive(Deserialize, Debug, Clone, PartialEq)]
pub struct ValidationGroups {
    /// Functional checks catch correctness regressions.
    #[serde(default = "default_true")]
    pub functional: bool,

<<<<<<< HEAD
    /// Stylistic checks enforce formatting and best practices.
    #[serde(default)]
    pub stylistic: bool,
}

impl Default for ValidationGroups {
    fn default() -> Self {
        Self { functional: false, stylistic: false }
    }
}

#[derive(Deserialize, Debug, Clone, PartialEq, Default)]
pub struct ValidationTools {
    pub shellcheck: Option<bool>,
    pub markdownlint: Option<bool>,
    pub hadolint: Option<bool>,
    pub yamllint: Option<bool>,
    #[serde(rename = "cargo-check")]
    pub cargo_check: Option<bool>,
    pub shfmt: Option<bool>,
    pub prettier: Option<bool>,
    #[serde(rename = "tsc")]
    pub tsc: Option<bool>,
    pub eslint: Option<bool>,
    pub phpstan: Option<bool>,
    pub psalm: Option<bool>,
    pub mypy: Option<bool>,
    pub pyright: Option<bool>,
    #[serde(rename = "golangci-lint")]
    pub golangci_lint: Option<bool>,
}
=======
        let startup_timeout_sec = match (raw.startup_timeout_sec, raw.startup_timeout_ms) {
            (Some(sec), _) => {
                let duration = Duration::try_from_secs_f64(sec).map_err(SerdeError::custom)?;
                Some(duration)
            }
            (None, Some(ms)) => Some(Duration::from_millis(ms)),
            (None, None) => None,
        };

        fn throw_if_set<E, T>(transport: &str, field: &str, value: Option<&T>) -> Result<(), E>
        where
            E: SerdeError,
        {
            if value.is_none() {
                return Ok(());
            }
            Err(E::custom(format!(
                "{field} is not supported for {transport}",
            )))
        }

        let transport = match raw {
            RawMcpServerConfig {
                command: Some(command),
                args,
                env,
                url,
                bearer_token,
                ..
            } => {
                throw_if_set("stdio", "url", url.as_ref())?;
                throw_if_set("stdio", "bearer_token", bearer_token.as_ref())?;
                McpServerTransportConfig::Stdio {
                    command,
                    args: args.unwrap_or_default(),
                    env,
                }
            }
            RawMcpServerConfig {
                url: Some(url),
                bearer_token,
                command,
                args,
                env,
                ..
            } => {
                throw_if_set("streamable_http", "command", command.as_ref())?;
                throw_if_set("streamable_http", "args", args.as_ref())?;
                throw_if_set("streamable_http", "env", env.as_ref())?;
                McpServerTransportConfig::StreamableHttp { url, bearer_token }
            }
            _ => return Err(SerdeError::custom("invalid transport")),
        };

        Ok(Self {
            transport,
            startup_timeout_sec,
            tool_timeout_sec: raw.tool_timeout_sec,
        })
    }
}

#[derive(Serialize, Deserialize, Debug, Clone, PartialEq)]
#[serde(untagged, deny_unknown_fields, rename_all = "snake_case")]
pub enum McpServerTransportConfig {
    /// https://modelcontextprotocol.io/specification/2025-06-18/basic/transports#stdio
    Stdio {
        command: String,
        #[serde(default)]
        args: Vec<String>,
        #[serde(default, skip_serializing_if = "Option::is_none")]
        env: Option<HashMap<String, String>>,
    },
    /// https://modelcontextprotocol.io/specification/2025-06-18/basic/transports#streamable-http
    StreamableHttp {
        url: String,
        /// A plain text bearer token to use for authentication.
        /// This bearer token will be included in the HTTP request header as an `Authorization: Bearer <token>` header.
        /// This should be used with caution because it lives on disk in clear text.
        #[serde(default, skip_serializing_if = "Option::is_none")]
        bearer_token: Option<String>,
    },
}

mod option_duration_secs {
    use serde::Deserialize;
    use serde::Deserializer;
    use serde::Serializer;
    use std::time::Duration;
>>>>>>> 5c67dc3a

/// Category groupings for validation checks.
#[derive(Debug, Clone, Copy, PartialEq, Eq)]
pub enum ValidationCategory {
    Functional,
    Stylistic,
}

impl ValidationCategory {
    pub const fn as_str(self) -> &'static str {
        match self {
            ValidationCategory::Functional => "functional",
            ValidationCategory::Stylistic => "stylistic",
        }
    }
}

/// Map a validation tool name to its category grouping.
pub fn validation_tool_category(name: &str) -> ValidationCategory {
    match name {
        "actionlint"
        | "shellcheck"
        | "cargo-check"
        | "tsc"
        | "eslint"
        | "phpstan"
        | "psalm"
        | "mypy"
        | "pyright"
        | "golangci-lint" => ValidationCategory::Functional,
        "markdownlint" | "hadolint" | "yamllint" | "shfmt" | "prettier" => {
            ValidationCategory::Stylistic
        }
        _ => ValidationCategory::Stylistic,
    }
}

#[derive(Deserialize, Debug, Clone, PartialEq)]
pub struct McpServerConfig {
    pub command: String,

    #[serde(default)]
    pub args: Vec<String>,

    #[serde(default)]
    pub env: Option<HashMap<String, String>>,

    /// Optional per-server startup timeout in milliseconds.
    /// Applies to both the initial `initialize` handshake and the first
    /// `tools/list` request during startup. If unset, defaults to 10_000ms.
    #[serde(default)]
    pub startup_timeout_ms: Option<u64>,
}

#[derive(Deserialize, Debug, Copy, Clone, PartialEq)]
pub enum UriBasedFileOpener {
    #[serde(rename = "vscode")]
    VsCode,

    #[serde(rename = "vscode-insiders")]
    VsCodeInsiders,

    #[serde(rename = "windsurf")]
    Windsurf,

    #[serde(rename = "cursor")]
    Cursor,

    /// Option to disable the URI-based file opener.
    #[serde(rename = "none")]
    None,
}

impl UriBasedFileOpener {
    pub fn get_scheme(&self) -> Option<&str> {
        match self {
            UriBasedFileOpener::VsCode => Some("vscode"),
            UriBasedFileOpener::VsCodeInsiders => Some("vscode-insiders"),
            UriBasedFileOpener::Windsurf => Some("windsurf"),
            UriBasedFileOpener::Cursor => Some("cursor"),
            UriBasedFileOpener::None => None,
        }
    }
}

/// Settings that govern if and what will be written to `~/.code/history.jsonl`
/// (Code still reads legacy `~/.codex/history.jsonl`).
#[derive(Deserialize, Debug, Clone, PartialEq, Default)]
pub struct History {
    /// If true, history entries will not be written to disk.
    pub persistence: HistoryPersistence,

    /// If set, the maximum size of the history file in bytes.
    /// TODO(mbolin): Not currently honored.
    pub max_bytes: Option<usize>,
}

#[derive(Deserialize, Debug, Copy, Clone, PartialEq, Default)]
#[serde(rename_all = "kebab-case")]
pub enum HistoryPersistence {
    /// Save all history entries to disk.
    #[default]
    SaveAll,
    /// Do not write history to disk.
    None,
}

#[derive(Debug, Clone, PartialEq, Eq, Deserialize)]
#[serde(untagged)]
pub enum Notifications {
    Enabled(bool),
    Custom(Vec<String>),
}

impl Default for Notifications {
    fn default() -> Self {
        Self::Enabled(false)
    }
}

/// Collection of settings that are specific to the TUI.
#[derive(Deserialize, Serialize, Debug, Clone, PartialEq)]
pub struct CachedTerminalBackground {
    pub is_dark: bool,
    #[serde(default)]
    pub term: Option<String>,
    #[serde(default)]
    pub term_program: Option<String>,
    #[serde(default)]
    pub term_program_version: Option<String>,
    #[serde(default)]
    pub colorfgbg: Option<String>,
    #[serde(default)]
    pub source: Option<String>,
    #[serde(default)]
    pub rgb: Option<String>,
}

#[derive(Deserialize, Debug, Clone, PartialEq)]
pub struct Tui {
    /// Theme configuration for the TUI
    #[serde(default)]
    pub theme: ThemeConfig,

    /// Cached autodetect result so we can skip probing the terminal repeatedly.
    #[serde(default)]
    pub cached_terminal_background: Option<CachedTerminalBackground>,

    /// Syntax highlighting configuration (Markdown fenced code blocks)
    #[serde(default)]
    pub highlight: HighlightConfig,

    /// Whether to show reasoning content expanded by default (can be toggled with Ctrl+R/T)
    #[serde(default)]
    pub show_reasoning: bool,

    /// Streaming/animation behavior for assistant/reasoning output
    #[serde(default)]
    pub stream: StreamConfig,

    /// Loading spinner style selection
    #[serde(default)]
    pub spinner: SpinnerSelection,

    /// Enable desktop notifications from the TUI when the terminal is unfocused.
    /// Defaults to `false`.
    #[serde(default)]
    pub notifications: Notifications,

    /// Whether to use the terminal's Alternate Screen (full-screen) mode.
    /// When false, Codex renders nothing and leaves the standard terminal
    /// buffer visible; users can toggle back to Alternate Screen at runtime
    /// with Ctrl+T. Defaults to true.
    #[serde(default = "default_true")]
    pub alternate_screen: bool,
}

// Important: Provide a manual Default so that when no config file exists and we
// construct `Config` via `unwrap_or_default()`, we still honor the intended
// default of `alternate_screen = true`. Deriving `Default` would set booleans to
// `false`, which caused fresh installs (or a temporary CODEX_HOME) to start in
// standard-terminal mode until the user pressed Ctrl+T.
impl Default for Tui {
    fn default() -> Self {
        Self {
            theme: ThemeConfig::default(),
            cached_terminal_background: None,
            highlight: HighlightConfig::default(),
            show_reasoning: false,
            stream: StreamConfig::default(),
            spinner: SpinnerSelection::default(),
            notifications: Notifications::default(),
            alternate_screen: true,
        }
    }
}

/// Streaming behavior configuration for the TUI.
#[derive(Deserialize, Debug, Clone, PartialEq)]
pub struct StreamConfig {
    /// Emit the Answer header immediately when a stream begins (before first newline).
    #[serde(default)]
    pub answer_header_immediate: bool,

    /// Show an ellipsis placeholder in the Answer body while waiting for first text.
    #[serde(default = "default_true")]
    pub show_answer_ellipsis: bool,

    /// Commit animation pacing in milliseconds (lines per CommitTick).
    /// If unset, defaults to 50ms; in responsive profile, defaults to 30ms.
    #[serde(default)]
    pub commit_tick_ms: Option<u64>,

    /// Soft-commit timeout (ms) when no newline arrives; commits partial content.
    /// If unset, disabled; in responsive profile, defaults to 400ms.
    #[serde(default)]
    pub soft_commit_timeout_ms: Option<u64>,

    /// Soft-commit when this many chars have streamed without a newline.
    /// If unset, disabled; in responsive profile, defaults to 160 chars.
    #[serde(default)]
    pub soft_commit_chars: Option<usize>,

    /// Relax list hold-back: allow list lines with content; only withhold bare markers.
    #[serde(default)]
    pub relax_list_holdback: bool,

    /// Relax code hold-back: allow committing inside an open fenced code block
    /// except the very last partial line.
    #[serde(default)]
    pub relax_code_holdback: bool,

    /// Convenience switch enabling a snappier preset for the above values.
    /// Explicit values above still take precedence if set.
    #[serde(default)]
    pub responsive: bool,
}

impl Default for StreamConfig {
    fn default() -> Self {
        Self {
            answer_header_immediate: false,
            show_answer_ellipsis: true,
            commit_tick_ms: None,
            soft_commit_timeout_ms: None,
            soft_commit_chars: None,
            relax_list_holdback: false,
            relax_code_holdback: false,
            responsive: false,
        }
    }
}

#[derive(Deserialize, Debug, Clone, PartialEq, Eq, Default, Hash)]
#[serde(rename_all = "kebab-case")]
pub enum ReasoningSummaryFormat {
    #[default]
    None,
    Experimental,
}

/// Theme configuration for the TUI
#[derive(Deserialize, Debug, Clone, PartialEq)]
pub struct ThemeConfig {
    /// Name of the predefined theme to use
    #[serde(default)]
    pub name: ThemeName,

    /// Custom color overrides (optional)
    #[serde(default)]
    pub colors: ThemeColors,

    /// Optional display name when using a custom theme generated by the user.
    /// Not used for built-in themes. If `name == Custom` and this is set, the
    /// UI may display it in place of the generic "Custom" label.
    #[serde(default)]
    pub label: Option<String>,

    /// Optional hint whether the custom theme targets a dark background.
    /// When present and `name == Custom`, the UI can show "Dark - <label>"
    /// or "Light - <label>" in lists.
    #[serde(default)]
    pub is_dark: Option<bool>,
}

impl Default for ThemeConfig {
    fn default() -> Self {
        Self {
            name: ThemeName::default(),
            colors: ThemeColors::default(),
            label: None,
            is_dark: None,
        }
    }
}

/// Selected loading spinner style.
#[derive(Deserialize, Debug, Clone, PartialEq)]
pub struct SpinnerSelection {
    /// Name of the spinner to use. Accepts one of the names from
    /// sindresorhus/cli-spinners (kebab-case), or custom names supported
    /// by Codex. Defaults to "diamond".
    #[serde(default = "default_spinner_name")] 
    pub name: String,
    /// Custom spinner definitions saved by the user
    #[serde(default)]
    pub custom: std::collections::HashMap<String, CustomSpinner>,
}

fn default_spinner_name() -> String { "diamond".to_string() }

impl Default for SpinnerSelection {
    fn default() -> Self {
        Self { name: default_spinner_name(), custom: Default::default() }
    }
}

/// User-defined custom spinner
#[derive(Deserialize, Debug, Clone, PartialEq)]
pub struct CustomSpinner {
    pub interval: u64,
    pub frames: Vec<String>,
    /// Optional human-readable label to display in the UI
    #[serde(default)]
    pub label: Option<String>,
}

/// Configuration for syntax highlighting in Markdown code blocks.
///
/// `theme` accepts the following values:
/// - "auto" (default): choose a sensible built-in syntect theme based on
///   whether the current UI theme is light or dark.
/// - "<name>": use a specific syntect theme by name from the default ThemeSet.
#[derive(Deserialize, Debug, Clone, PartialEq, Default)]
pub struct HighlightConfig {
    /// Theme selection preference (see docstring for accepted values)
    #[serde(default)]
    pub theme: Option<String>,
}

/// Available predefined themes
#[derive(Deserialize, Debug, Clone, Copy, PartialEq, Default)]
#[serde(rename_all = "kebab-case")]
pub enum ThemeName {
    // Light themes (at top)
    #[default]
    LightPhoton,
    LightPrismRainbow,
    LightVividTriad,
    LightPorcelain,
    LightSandbar,
    LightGlacier,
    // Dark themes (below)
    DarkCarbonNight,
    DarkShinobiDusk,
    DarkOledBlackPro,
    DarkAmberTerminal,
    DarkAuroraFlux,
    DarkCharcoalRainbow,
    DarkZenGarden,
    DarkPaperLightPro,
    Custom,
}

/// Theme colors that can be customized
#[derive(Deserialize, Debug, Clone, PartialEq, Default)]
pub struct ThemeColors {
    // Primary colors
    pub primary: Option<String>,
    pub secondary: Option<String>,
    pub background: Option<String>,
    pub foreground: Option<String>,

    // UI elements
    pub border: Option<String>,
    pub border_focused: Option<String>,
    pub selection: Option<String>,
    pub cursor: Option<String>,

    // Status colors
    pub success: Option<String>,
    pub warning: Option<String>,
    pub error: Option<String>,
    pub info: Option<String>,

    // Text colors
    pub text: Option<String>,
    pub text_dim: Option<String>,
    pub text_bright: Option<String>,

    // Syntax/special colors
    pub keyword: Option<String>,
    pub string: Option<String>,
    pub comment: Option<String>,
    pub function: Option<String>,

    // Animation colors
    pub spinner: Option<String>,
    pub progress: Option<String>,
}

/// Browser configuration for integrated screenshot capabilities.
#[derive(Deserialize, Debug, Clone, PartialEq, Default)]
pub struct BrowserConfig {
    #[serde(default)]
    pub enabled: bool,

    #[serde(default)]
    pub viewport: Option<BrowserViewportConfig>,

    #[serde(default)]
    pub wait: Option<BrowserWaitStrategy>,

    #[serde(default)]
    pub fullpage: bool,

    #[serde(default)]
    pub segments_max: Option<usize>,

    #[serde(default)]
    pub idle_timeout_ms: Option<u64>,

    #[serde(default)]
    pub format: Option<BrowserImageFormat>,
}

#[derive(Deserialize, Debug, Clone, PartialEq)]
pub struct BrowserViewportConfig {
    pub width: u32,
    pub height: u32,

    #[serde(default)]
    pub device_scale_factor: Option<f64>,

    #[serde(default)]
    pub mobile: bool,
}

#[derive(Deserialize, Debug, Clone, PartialEq)]
#[serde(untagged)]
pub enum BrowserWaitStrategy {
    Event(String),
    Delay { delay_ms: u64 },
}

#[derive(Deserialize, Debug, Clone, Copy, PartialEq)]
#[serde(rename_all = "lowercase")]
pub enum BrowserImageFormat {
    Png,
    Webp,
}

#[derive(Deserialize, Debug, Clone, PartialEq, Default)]
pub struct SandboxWorkspaceWrite {
    #[serde(default)]
    pub writable_roots: Vec<PathBuf>,
    #[serde(default)]
    pub network_access: bool,
    #[serde(default)]
    pub exclude_tmpdir_env_var: bool,
    #[serde(default)]
    pub exclude_slash_tmp: bool,
    /// When true, do not protect the top-level `.git` folder under a writable
    /// root. Defaults to true (historical behavior allows Git writes).
    #[serde(default = "crate::config_types::default_true_bool")]
    pub allow_git_writes: bool,
}

// Serde helper: default to true for `allow_git_writes` when omitted.
pub(crate) const fn default_true_bool() -> bool { true }

#[derive(Deserialize, Debug, Clone, PartialEq, Default)]
#[serde(rename_all = "kebab-case")]
pub enum ShellEnvironmentPolicyInherit {
    /// "Core" environment variables for the platform. On UNIX, this would
    /// include HOME, LOGNAME, PATH, SHELL, and USER, among others.
    Core,

    /// Inherits the full environment from the parent process.
    #[default]
    All,

    /// Do not inherit any environment variables from the parent process.
    None,
}

/// Policy for building the `env` when spawning a process via either the
/// `shell` or `local_shell` tool.
#[derive(Deserialize, Debug, Clone, PartialEq, Default)]
pub struct ShellEnvironmentPolicyToml {
    pub inherit: Option<ShellEnvironmentPolicyInherit>,

    pub ignore_default_excludes: Option<bool>,

    /// List of regular expressions.
    pub exclude: Option<Vec<String>>,

    pub r#set: Option<HashMap<String, String>>,

    /// List of regular expressions.
    pub include_only: Option<Vec<String>>,

    pub experimental_use_profile: Option<bool>,
}

pub type EnvironmentVariablePattern = WildMatchPattern<'*', '?'>;

/// Deriving the `env` based on this policy works as follows:
/// 1. Create an initial map based on the `inherit` policy.
/// 2. If `ignore_default_excludes` is false, filter the map using the default
///    exclude pattern(s), which are: `"*KEY*"` and `"*TOKEN*"`.
/// 3. If `exclude` is not empty, filter the map using the provided patterns.
/// 4. Insert any entries from `r#set` into the map.
/// 5. If non-empty, filter the map using the `include_only` patterns.
#[derive(Debug, Clone, PartialEq, Default)]
pub struct ShellEnvironmentPolicy {
    /// Starting point when building the environment.
    pub inherit: ShellEnvironmentPolicyInherit,

    /// True to skip the check to exclude default environment variables that
    /// contain "KEY" or "TOKEN" in their name.
    pub ignore_default_excludes: bool,

    /// Environment variable names to exclude from the environment.
    pub exclude: Vec<EnvironmentVariablePattern>,

    /// (key, value) pairs to insert in the environment.
    pub r#set: HashMap<String, String>,

    /// Environment variable names to retain in the environment.
    pub include_only: Vec<EnvironmentVariablePattern>,

    /// If true, the shell profile will be used to run the command.
    pub use_profile: bool,
}

impl From<ShellEnvironmentPolicyToml> for ShellEnvironmentPolicy {
    fn from(toml: ShellEnvironmentPolicyToml) -> Self {
        // Default to inheriting the full environment when not specified.
        let inherit = toml.inherit.unwrap_or(ShellEnvironmentPolicyInherit::All);
        let ignore_default_excludes = toml.ignore_default_excludes.unwrap_or(false);
        let exclude = toml
            .exclude
            .unwrap_or_default()
            .into_iter()
            .map(|s| EnvironmentVariablePattern::new_case_insensitive(&s))
            .collect();
        let r#set = toml.r#set.unwrap_or_default();
        let include_only = toml
            .include_only
            .unwrap_or_default()
            .into_iter()
            .map(|s| EnvironmentVariablePattern::new_case_insensitive(&s))
            .collect();
        let use_profile = toml.experimental_use_profile.unwrap_or(false);

        Self {
            inherit,
            ignore_default_excludes,
            exclude,
            r#set,
            include_only,
            use_profile,
        }
    }
}

/// See https://platform.openai.com/docs/guides/reasoning?api-mode=responses#get-started-with-reasoning
#[derive(Debug, Serialize, Deserialize, Default, Clone, Copy, PartialEq, Eq, Display)]
#[serde(rename_all = "lowercase")]
#[strum(serialize_all = "lowercase")]
pub enum ReasoningEffort {
    /// Minimal reasoning. Accepts legacy value "none" for backwards compatibility.
    #[serde(alias = "none")]
    Minimal,
    Low,
    #[default]
    Medium,
    High,
    /// Deprecated: previously disabled reasoning. Kept for internal use only.
    #[serde(skip)]
    None,
<<<<<<< HEAD
}

/// A summary of the reasoning performed by the model. This can be useful for
/// debugging and understanding the model's reasoning process.
/// See https://platform.openai.com/docs/guides/reasoning?api-mode=responses#reasoning-summaries
#[derive(Debug, Serialize, Deserialize, Default, Clone, Copy, PartialEq, Eq, Display)]
#[serde(rename_all = "lowercase")]
#[strum(serialize_all = "lowercase")]
pub enum ReasoningSummary {
    #[default]
    Auto,
    Concise,
    Detailed,
    /// Option to disable reasoning summaries.
    None,
}

/// Text verbosity level for OpenAI API responses.
/// Controls the level of detail in the model's text responses.
#[derive(Debug, Serialize, Deserialize, Default, Clone, Copy, PartialEq, Eq, Display)]
#[serde(rename_all = "lowercase")]
#[strum(serialize_all = "lowercase")]
pub enum TextVerbosity {
    Low,
    #[default]
    Medium,
    High,
}

#[derive(Debug, Deserialize)]
#[serde(untagged)]
enum CommandField {
    List(Vec<String>),
    String(String),
}

fn deserialize_command_vec<'de, D>(deserializer: D) -> Result<Vec<String>, D::Error>
where
    D: Deserializer<'de>,
{
    let value = CommandField::deserialize(deserializer)?;
    match value {
        CommandField::List(items) => Ok(items),
        CommandField::String(text) => {
            if text.trim().is_empty() {
                Ok(Vec::new())
            } else {
                shlex_split(&text).ok_or_else(|| de::Error::custom("failed to parse command string"))
            }
        }
    }
}

#[derive(Deserialize, Serialize, Debug, Clone, Copy, PartialEq, Eq, Hash)]
#[serde(rename_all = "kebab-case")]
pub enum ProjectHookEvent {
    #[serde(rename = "session.start")]
    SessionStart,
    #[serde(rename = "session.end")]
    SessionEnd,
    #[serde(rename = "tool.before")]
    ToolBefore,
    #[serde(rename = "tool.after")]
    ToolAfter,
    #[serde(rename = "file.before_write")]
    FileBeforeWrite,
    #[serde(rename = "file.after_write")]
    FileAfterWrite,
}

impl ProjectHookEvent {
    pub fn as_str(&self) -> &'static str {
        match self {
            ProjectHookEvent::SessionStart => "session.start",
            ProjectHookEvent::SessionEnd => "session.end",
            ProjectHookEvent::ToolBefore => "tool.before",
            ProjectHookEvent::ToolAfter => "tool.after",
            ProjectHookEvent::FileBeforeWrite => "file.before_write",
            ProjectHookEvent::FileAfterWrite => "file.after_write",
        }
    }

    pub fn slug(&self) -> &'static str {
        match self {
            ProjectHookEvent::SessionStart => "session_start",
            ProjectHookEvent::SessionEnd => "session_end",
            ProjectHookEvent::ToolBefore => "tool_before",
            ProjectHookEvent::ToolAfter => "tool_after",
            ProjectHookEvent::FileBeforeWrite => "file_before_write",
            ProjectHookEvent::FileAfterWrite => "file_after_write",
        }
    }
}

#[derive(Deserialize, Debug, Clone, PartialEq)]
pub struct ProjectHookConfig {
    pub event: ProjectHookEvent,
    #[serde(default)]
    pub name: Option<String>,
    #[serde(alias = "run", deserialize_with = "deserialize_command_vec")]
    pub command: Vec<String>,
    #[serde(default)]
    pub cwd: Option<String>,
    #[serde(default)]
    pub env: Option<HashMap<String, String>>,
    #[serde(default)]
    pub timeout_ms: Option<u64>,
    #[serde(default)]
    pub run_in_background: Option<bool>,
}

#[derive(Deserialize, Debug, Clone, PartialEq)]
pub struct ProjectCommandConfig {
    pub name: String,
    #[serde(alias = "run", deserialize_with = "deserialize_command_vec")]
    pub command: Vec<String>,
    #[serde(default)]
    pub description: Option<String>,
    #[serde(default)]
    pub cwd: Option<String>,
    #[serde(default)]
    pub env: Option<HashMap<String, String>>,
    #[serde(default)]
    pub timeout_ms: Option<u64>,
}

impl From<codex_protocol::config_types::ReasoningEffort> for ReasoningEffort {
    fn from(v: codex_protocol::config_types::ReasoningEffort) -> Self {
        match v {
            codex_protocol::config_types::ReasoningEffort::Minimal => ReasoningEffort::Minimal,
            codex_protocol::config_types::ReasoningEffort::Low => ReasoningEffort::Low,
            codex_protocol::config_types::ReasoningEffort::Medium => ReasoningEffort::Medium,
            codex_protocol::config_types::ReasoningEffort::High => ReasoningEffort::High,
        }
    }
}

impl From<codex_protocol::config_types::ReasoningSummary> for ReasoningSummary {
    fn from(v: codex_protocol::config_types::ReasoningSummary) -> Self {
        match v {
            codex_protocol::config_types::ReasoningSummary::Auto => ReasoningSummary::Auto,
            codex_protocol::config_types::ReasoningSummary::Concise => ReasoningSummary::Concise,
            codex_protocol::config_types::ReasoningSummary::Detailed => ReasoningSummary::Detailed,
            codex_protocol::config_types::ReasoningSummary::None => ReasoningSummary::None,
        }
=======
    Experimental,
}

#[cfg(test)]
mod tests {
    use super::*;
    use pretty_assertions::assert_eq;

    #[test]
    fn deserialize_stdio_command_server_config() {
        let cfg: McpServerConfig = toml::from_str(
            r#"
            command = "echo"
        "#,
        )
        .expect("should deserialize command config");

        assert_eq!(
            cfg.transport,
            McpServerTransportConfig::Stdio {
                command: "echo".to_string(),
                args: vec![],
                env: None
            }
        );
    }

    #[test]
    fn deserialize_stdio_command_server_config_with_args() {
        let cfg: McpServerConfig = toml::from_str(
            r#"
            command = "echo"
            args = ["hello", "world"]
        "#,
        )
        .expect("should deserialize command config");

        assert_eq!(
            cfg.transport,
            McpServerTransportConfig::Stdio {
                command: "echo".to_string(),
                args: vec!["hello".to_string(), "world".to_string()],
                env: None
            }
        );
    }

    #[test]
    fn deserialize_stdio_command_server_config_with_arg_with_args_and_env() {
        let cfg: McpServerConfig = toml::from_str(
            r#"
            command = "echo"
            args = ["hello", "world"]
            env = { "FOO" = "BAR" }
        "#,
        )
        .expect("should deserialize command config");

        assert_eq!(
            cfg.transport,
            McpServerTransportConfig::Stdio {
                command: "echo".to_string(),
                args: vec!["hello".to_string(), "world".to_string()],
                env: Some(HashMap::from([("FOO".to_string(), "BAR".to_string())]))
            }
        );
    }

    #[test]
    fn deserialize_streamable_http_server_config() {
        let cfg: McpServerConfig = toml::from_str(
            r#"
            url = "https://example.com/mcp"
        "#,
        )
        .expect("should deserialize http config");

        assert_eq!(
            cfg.transport,
            McpServerTransportConfig::StreamableHttp {
                url: "https://example.com/mcp".to_string(),
                bearer_token: None
            }
        );
    }

    #[test]
    fn deserialize_streamable_http_server_config_with_bearer_token() {
        let cfg: McpServerConfig = toml::from_str(
            r#"
            url = "https://example.com/mcp"
            bearer_token = "secret"
        "#,
        )
        .expect("should deserialize http config");

        assert_eq!(
            cfg.transport,
            McpServerTransportConfig::StreamableHttp {
                url: "https://example.com/mcp".to_string(),
                bearer_token: Some("secret".to_string())
            }
        );
    }

    #[test]
    fn deserialize_rejects_command_and_url() {
        toml::from_str::<McpServerConfig>(
            r#"
            command = "echo"
            url = "https://example.com"
        "#,
        )
        .expect_err("should reject command+url");
    }

    #[test]
    fn deserialize_rejects_env_for_http_transport() {
        toml::from_str::<McpServerConfig>(
            r#"
            url = "https://example.com"
            env = { "FOO" = "BAR" }
        "#,
        )
        .expect_err("should reject env for http transport");
    }

    #[test]
    fn deserialize_rejects_bearer_token_for_stdio_transport() {
        toml::from_str::<McpServerConfig>(
            r#"
            command = "echo"
            bearer_token = "secret"
        "#,
        )
        .expect_err("should reject bearer token for stdio transport");
>>>>>>> 5c67dc3a
    }
}<|MERGE_RESOLUTION|>--- conflicted
+++ resolved
@@ -3,301 +3,19 @@
 // Note this file should generally be restricted to simple struct/enum
 // definitions that do not contain business logic.
 
-use serde::Deserializer;
 use std::collections::HashMap;
 use std::path::PathBuf;
+use std::time::Duration;
 use schemars::JsonSchema;
 use wildmatch::WildMatchPattern;
 
 use shlex::split as shlex_split;
 
-use serde::de::{self, Deserializer};
+use serde::de::{self, Deserializer, Error as SerdeError};
 use serde::Deserialize;
 use serde::Serialize;
 use strum_macros::Display;
 
-<<<<<<< HEAD
-/// Configuration for commands that require an explicit `confirm:` prefix.
-#[derive(Deserialize, Debug, Clone, PartialEq)]
-#[serde(rename_all = "kebab-case")]
-pub struct ConfirmGuardConfig {
-    /// List of regex patterns applied to the raw command (joined argv or shell script).
-    #[serde(default)]
-    pub patterns: Vec<ConfirmGuardPattern>,
-}
-
-impl Default for ConfirmGuardConfig {
-    fn default() -> Self {
-        Self { patterns: default_confirm_guard_patterns() }
-    }
-}
-
-#[derive(Deserialize, Debug, Clone, PartialEq)]
-pub struct ConfirmGuardPattern {
-    /// ECMA-style regular expression matched against the command string.
-    pub regex: String,
-    /// Optional custom guidance text surfaced when the guard triggers.
-    #[serde(default)]
-    pub message: Option<String>,
-}
-
-fn default_confirm_guard_patterns() -> Vec<ConfirmGuardPattern> {
-    vec![
-        ConfirmGuardPattern {
-            regex: r"(?i)^\s*git\s+reset\b".to_string(),
-            message: Some("Blocked git reset. Reset rewrites the working tree/index and may delete local work. Resend with 'confirm:' if you're certain.".to_string()),
-        },
-        ConfirmGuardPattern {
-            regex: r"(?i)^\s*git\s+checkout\s+--\b".to_string(),
-            message: Some("Blocked git checkout -- <paths>. This overwrites local modifications; resend with 'confirm:' to proceed.".to_string()),
-        },
-        ConfirmGuardPattern {
-            regex: r"(?i)^\s*git\s+checkout\s+(?:-b|-B|--orphan|--detach)\b".to_string(),
-            message: Some("Blocked git checkout with branch-changing flag. Switching branches can discard or hide in-progress changes.".to_string()),
-        },
-        ConfirmGuardPattern {
-            regex: r"(?i)^\s*git\s+checkout\s+-\b".to_string(),
-            message: Some("Blocked git checkout -. Confirm before switching back to the previous branch.".to_string()),
-        },
-        ConfirmGuardPattern {
-            regex: r"(?i)^\s*git\s+switch\b.*(?:-c|--detach)".to_string(),
-            message: Some("Blocked git switch creating or detaching a branch. Resend with 'confirm:' if requested.".to_string()),
-        },
-        ConfirmGuardPattern {
-            regex: r"(?i)^\s*git\s+switch\s+[^\s-][^\s]*".to_string(),
-            message: Some("Blocked git switch <branch>. Branch changes can discard or hide work; confirm before continuing.".to_string()),
-        },
-        ConfirmGuardPattern {
-            regex: r"(?i)^\s*git\s+clean\b.*(?:-f|--force|-x|-X|-d)".to_string(),
-            message: Some("Blocked git clean with destructive flags. This deletes untracked files or build artifacts.".to_string()),
-        },
-        ConfirmGuardPattern {
-            regex: r"(?i)^\s*git\s+push\b.*(?:--force|-f)".to_string(),
-            message: Some("Blocked git push --force. Force pushes rewrite remote history; only continue if explicitly requested.".to_string()),
-        },
-        ConfirmGuardPattern {
-            regex: r"(?i)^\s*(?:sudo\s+)?rm\s+-[a-z-]*rf[a-z-]*\s+(?:--\s+)?(?:\.|\.\.|\./|/|\*)(?:\s|$)".to_string(),
-            message: Some("Blocked rm -rf targeting a broad path (., .., /, or *). Confirm before destructive delete.".to_string()),
-        },
-        ConfirmGuardPattern {
-            regex: r"(?i)^\s*(?:sudo\s+)?rm\s+-[a-z-]*r[a-z-]*\s+-[a-z-]*f[a-z-]*\s+(?:--\s+)?(?:\.|\.\.|\./|/|\*)(?:\s|$)".to_string(),
-            message: Some("Blocked rm -r/-f combination targeting broad paths. Resend with 'confirm:' if you intend to wipe this tree.".to_string()),
-        },
-        ConfirmGuardPattern {
-            regex: r"(?i)^\s*(?:sudo\s+)?rm\s+-[a-z-]*f[a-z-]*\s+-[a-z-]*r[a-z-]*\s+(?:--\s+)?(?:\.|\.\.|\./|/|\*)(?:\s|$)".to_string(),
-            message: Some("Blocked rm -f/-r combination targeting broad paths. Confirm before running.".to_string()),
-        },
-        ConfirmGuardPattern {
-            regex: r"(?i)^\s*(?:sudo\s+)?rm\b[^\n]*\s+-[a-z-]*rf[a-z-]*\b".to_string(),
-            message: Some("Blocked rm -rf. Force-recursive delete requires explicit confirmation.".to_string()),
-        },
-        ConfirmGuardPattern {
-            regex: r"(?i)^\s*(?:sudo\s+)?rm\b[^\n]*\s+-[-0-9a-qs-z]*f[-0-9a-qs-z]*\b".to_string(),
-            message: Some("Blocked rm -f. Force delete requires explicit confirmation.".to_string()),
-        },
-        ConfirmGuardPattern {
-            regex: r"(?i)^\s*(?:sudo\s+)?find\s+\.(?:\s|$).*\s-delete\b".to_string(),
-            message: Some("Blocked find . ... -delete. Recursive deletes require confirmation.".to_string()),
-        },
-        ConfirmGuardPattern {
-            regex: r"(?i)^\s*(?:sudo\s+)?find\s+\.(?:\s|$).*\s-exec\s+rm\b".to_string(),
-            message: Some("Blocked find . ... -exec rm. Confirm before running recursive rm.".to_string()),
-        },
-        ConfirmGuardPattern {
-            regex: r"(?i)^\s*(?:sudo\s+)?trash\s+-[a-z-]*r[a-z-]*f[a-z-]*\b".to_string(),
-            message: Some("Blocked trash -rf. Bulk trash operations can delete large portions of the workspace.".to_string()),
-        },
-        ConfirmGuardPattern {
-            regex: r"(?i)^\s*(?:sudo\s+)?fd\b.*(?:--exec|-x)\s+rm\b".to_string(),
-            message: Some("Blocked fd … --exec rm. Confirm before piping search results into rm.".to_string()),
-        },
-    ]
-}
-
-#[derive(Deserialize, Debug, Clone, PartialEq, Eq)]
-#[serde(rename_all = "kebab-case")]
-pub enum AllowedCommandMatchKind {
-    Exact,
-    Prefix,
-}
-
-impl Default for AllowedCommandMatchKind {
-    fn default() -> Self { Self::Exact }
-}
-
-#[derive(Deserialize, Debug, Clone, PartialEq, Eq)]
-pub struct AllowedCommand {
-    #[serde(default)]
-    pub argv: Vec<String>,
-    #[serde(default)]
-    pub match_kind: AllowedCommandMatchKind,
-}
-
-/// Configuration for a subagent slash command (e.g., plan/solve/code or custom)
-#[derive(Deserialize, Debug, Clone, PartialEq, Default)]
-#[serde(rename_all = "kebab-case")]
-pub struct SubagentCommandConfig {
-    /// Name of the command (e.g., "plan", "solve", "code", or custom)
-    pub name: String,
-
-    /// Whether agents launched for this command should run in read-only mode
-    /// Defaults: plan/solve=true, code=false (applied if not specified here)
-    #[serde(default)]
-    pub read_only: bool,
-
-    /// Agent names to enable for this command. If empty, falls back to
-    /// enabled agents from `[[agents]]`, or built-in defaults.
-    #[serde(default)]
-    pub agents: Vec<String>,
-
-    /// Extra instructions to append to the orchestrator (Code) prompt.
-    #[serde(default)]
-    pub orchestrator_instructions: Option<String>,
-
-    /// Extra instructions that the orchestrator should append to the prompt
-    /// given to each launched agent.
-    #[serde(default)]
-    pub agent_instructions: Option<String>,
-}
-
-/// Top-level subagents section containing a list of commands.
-#[derive(Deserialize, Debug, Clone, PartialEq, Default)]
-#[serde(rename_all = "kebab-case")]
-pub struct SubagentsToml {
-    #[serde(default)]
-    pub commands: Vec<SubagentCommandConfig>,
-}
-
-/// MCP tool identifiers that the client exposes to the agent.
-#[derive(Debug, Clone, Serialize, Deserialize, JsonSchema, PartialEq, Eq)]
-#[serde(rename_all = "camelCase")]
-pub struct ClientTools {
-    #[serde(default, skip_serializing_if = "Option::is_none")]
-    pub request_permission: Option<McpToolId>,
-    #[serde(default, skip_serializing_if = "Option::is_none")]
-    pub write_text_file: Option<McpToolId>,
-    #[serde(default, skip_serializing_if = "Option::is_none")]
-    pub read_text_file: Option<McpToolId>,
-}
-
-/// Identifier for a client-hosted MCP tool.
-#[derive(Debug, Clone, Serialize, Deserialize, JsonSchema, PartialEq, Eq)]
-#[serde(rename_all = "camelCase")]
-pub struct McpToolId {
-    pub mcp_server: String,
-    pub tool_name: String,
-}
-
-/// Configuration for external agent models
-#[derive(Deserialize, Debug, Clone, PartialEq)]
-#[serde(rename_all = "kebab-case")]
-pub struct AgentConfig {
-    /// Name of the agent (e.g., "claude", "gemini", "gpt-4")
-    pub name: String,
-
-    /// Command to execute the agent (e.g., "claude", "gemini").
-    /// If omitted, defaults to the agent `name` during config load.
-    #[serde(default)]
-    pub command: String,
-
-    /// Optional arguments to pass to the agent command
-    #[serde(default)]
-    pub args: Vec<String>,
-
-    /// Whether this agent can only run in read-only mode
-    #[serde(default)]
-    pub read_only: bool,
-
-    /// Whether this agent is enabled
-    #[serde(default = "default_true")]
-    pub enabled: bool,
-
-    /// Optional description of the agent
-    #[serde(default)]
-    pub description: Option<String>,
-
-    /// Optional environment variables for the agent
-    #[serde(default)]
-    pub env: Option<HashMap<String, String>>,
-
-    /// Optional arguments to pass only when the agent is executed in
-    /// read-only mode. When present, these are preferred over `args` for
-    /// read-only runs.
-    #[serde(default)]
-    pub args_read_only: Option<Vec<String>>,
-
-    /// Optional arguments to pass only when the agent is executed with write
-    /// permissions. When present, these are preferred over `args` for write
-    /// runs.
-    #[serde(default)]
-    pub args_write: Option<Vec<String>>,
-
-    /// Optional per-agent instructions. When set, these are prepended to the
-    /// prompt provided to the agent whenever it runs.
-    #[serde(default)]
-    pub instructions: Option<String>,
-}
-
-fn default_true() -> bool {
-    true
-}
-
-/// GitHub integration settings.
-#[derive(Deserialize, Debug, Clone, PartialEq, Default)]
-pub struct GithubConfig {
-    /// When true, Codex watches for GitHub Actions workflow runs after a
-    /// successful `git push` and reports failures as background messages.
-    /// Enabled by default; can be disabled via `~/.code/config.toml` under
-    /// `[github]` with `check_workflows_on_push = false`.
-    #[serde(default = "default_true")]
-    pub check_workflows_on_push: bool,
-
-    /// When true, run `actionlint` on modified workflows during apply_patch.
-    #[serde(default)]
-    pub actionlint_on_patch: bool,
-
-    /// Optional explicit executable path for actionlint.
-    #[serde(default)]
-    pub actionlint_path: Option<PathBuf>,
-
-    /// Treat actionlint findings as blocking when composing approval text.
-    #[serde(default)]
-    pub actionlint_strict: bool,
-}
-
-#[derive(Deserialize, Debug, Clone, PartialEq)]
-pub struct ValidationConfig {
-    /// Legacy master toggle for the validation harness (kept for config compatibility).
-    /// `run_patch_harness` now relies solely on the functional/stylistic group toggles.
-    #[serde(default)]
-    pub patch_harness: bool,
-
-    /// Optional allowlist restricting which external tools may run.
-    #[serde(default)]
-    pub tools_allowlist: Option<Vec<String>>,
-
-    /// Timeout (seconds) for each external tool invocation.
-    #[serde(default)]
-    pub timeout_seconds: Option<u64>,
-
-    /// Group toggles that control which classes of validation run.
-    #[serde(default)]
-    pub groups: ValidationGroups,
-
-    /// Per-tool enable flags (unset implies enabled).
-    #[serde(default)]
-    pub tools: ValidationTools,
-}
-
-impl Default for ValidationConfig {
-    fn default() -> Self {
-        Self {
-            patch_harness: false,
-            tools_allowlist: None,
-            timeout_seconds: None,
-            groups: ValidationGroups::default(),
-            tools: ValidationTools::default(),
-=======
 #[derive(Serialize, Debug, Clone, PartialEq)]
 pub struct McpServerConfig {
     #[serde(flatten)]
@@ -338,50 +56,10 @@
             startup_timeout_ms: Option<u64>,
             #[serde(default, with = "option_duration_secs")]
             tool_timeout_sec: Option<Duration>,
->>>>>>> 5c67dc3a
-        }
-    }
-}
-
-#[derive(Deserialize, Debug, Clone, PartialEq)]
-pub struct ValidationGroups {
-    /// Functional checks catch correctness regressions.
-    #[serde(default = "default_true")]
-    pub functional: bool,
-
-<<<<<<< HEAD
-    /// Stylistic checks enforce formatting and best practices.
-    #[serde(default)]
-    pub stylistic: bool,
-}
-
-impl Default for ValidationGroups {
-    fn default() -> Self {
-        Self { functional: false, stylistic: false }
-    }
-}
-
-#[derive(Deserialize, Debug, Clone, PartialEq, Default)]
-pub struct ValidationTools {
-    pub shellcheck: Option<bool>,
-    pub markdownlint: Option<bool>,
-    pub hadolint: Option<bool>,
-    pub yamllint: Option<bool>,
-    #[serde(rename = "cargo-check")]
-    pub cargo_check: Option<bool>,
-    pub shfmt: Option<bool>,
-    pub prettier: Option<bool>,
-    #[serde(rename = "tsc")]
-    pub tsc: Option<bool>,
-    pub eslint: Option<bool>,
-    pub phpstan: Option<bool>,
-    pub psalm: Option<bool>,
-    pub mypy: Option<bool>,
-    pub pyright: Option<bool>,
-    #[serde(rename = "golangci-lint")]
-    pub golangci_lint: Option<bool>,
-}
-=======
+        }
+
+        let raw = RawMcpServerConfig::deserialize(deserializer)?;
+
         let startup_timeout_sec = match (raw.startup_timeout_sec, raw.startup_timeout_ms) {
             (Some(sec), _) => {
                 let duration = Duration::try_from_secs_f64(sec).map_err(SerdeError::custom)?;
@@ -471,7 +149,348 @@
     use serde::Deserializer;
     use serde::Serializer;
     use std::time::Duration;
->>>>>>> 5c67dc3a
+
+    pub fn serialize<S>(value: &Option<Duration>, serializer: S) -> Result<S::Ok, S::Error>
+    where
+        S: Serializer,
+    {
+        match value {
+            Some(duration) => serializer.serialize_some(&duration.as_secs_f64()),
+            None => serializer.serialize_none(),
+        }
+    }
+
+    pub fn deserialize<'de, D>(deserializer: D) -> Result<Option<Duration>, D::Error>
+    where
+        D: Deserializer<'de>,
+    {
+        let secs = Option::<f64>::deserialize(deserializer)?;
+        secs.map(|secs| Duration::try_from_secs_f64(secs).map_err(serde::de::Error::custom))
+            .transpose()
+    }
+}
+
+/// Configuration for commands that require an explicit `confirm:` prefix.
+#[derive(Deserialize, Debug, Clone, PartialEq)]
+#[serde(rename_all = "kebab-case")]
+pub struct ConfirmGuardConfig {
+    /// List of regex patterns applied to the raw command (joined argv or shell script).
+    #[serde(default)]
+    pub patterns: Vec<ConfirmGuardPattern>,
+}
+
+impl Default for ConfirmGuardConfig {
+    fn default() -> Self {
+        Self { patterns: default_confirm_guard_patterns() }
+    }
+}
+
+#[derive(Deserialize, Debug, Clone, PartialEq)]
+pub struct ConfirmGuardPattern {
+    /// ECMA-style regular expression matched against the command string.
+    pub regex: String,
+    /// Optional custom guidance text surfaced when the guard triggers.
+    #[serde(default)]
+    pub message: Option<String>,
+}
+
+fn default_confirm_guard_patterns() -> Vec<ConfirmGuardPattern> {
+    vec![
+        ConfirmGuardPattern {
+            regex: r"(?i)^\s*git\s+reset\b".to_string(),
+            message: Some("Blocked git reset. Reset rewrites the working tree/index and may delete local work. Resend with 'confirm:' if you're certain.".to_string()),
+        },
+        ConfirmGuardPattern {
+            regex: r"(?i)^\s*git\s+checkout\s+--\b".to_string(),
+            message: Some("Blocked git checkout -- <paths>. This overwrites local modifications; resend with 'confirm:' to proceed.".to_string()),
+        },
+        ConfirmGuardPattern {
+            regex: r"(?i)^\s*git\s+checkout\s+(?:-b|-B|--orphan|--detach)\b".to_string(),
+            message: Some("Blocked git checkout with branch-changing flag. Switching branches can discard or hide in-progress changes.".to_string()),
+        },
+        ConfirmGuardPattern {
+            regex: r"(?i)^\s*git\s+checkout\s+-\b".to_string(),
+            message: Some("Blocked git checkout -. Confirm before switching back to the previous branch.".to_string()),
+        },
+        ConfirmGuardPattern {
+            regex: r"(?i)^\s*git\s+switch\b.*(?:-c|--detach)".to_string(),
+            message: Some("Blocked git switch creating or detaching a branch. Resend with 'confirm:' if requested.".to_string()),
+        },
+        ConfirmGuardPattern {
+            regex: r"(?i)^\s*git\s+switch\s+[^\s-][^\s]*".to_string(),
+            message: Some("Blocked git switch <branch>. Branch changes can discard or hide work; confirm before continuing.".to_string()),
+        },
+        ConfirmGuardPattern {
+            regex: r"(?i)^\s*git\s+clean\b.*(?:-f|--force|-x|-X|-d)".to_string(),
+            message: Some("Blocked git clean with destructive flags. This deletes untracked files or build artifacts.".to_string()),
+        },
+        ConfirmGuardPattern {
+            regex: r"(?i)^\s*git\s+push\b.*(?:--force|-f)".to_string(),
+            message: Some("Blocked git push --force. Force pushes rewrite remote history; only continue if explicitly requested.".to_string()),
+        },
+        ConfirmGuardPattern {
+            regex: r"(?i)^\s*(?:sudo\s+)?rm\s+-[a-z-]*rf[a-z-]*\s+(?:--\s+)?(?:\.|\.\.|\./|/|\*)(?:\s|$)".to_string(),
+            message: Some("Blocked rm -rf targeting a broad path (., .., /, or *). Confirm before destructive delete.".to_string()),
+        },
+        ConfirmGuardPattern {
+            regex: r"(?i)^\s*(?:sudo\s+)?rm\s+-[a-z-]*r[a-z-]*\s+-[a-z-]*f[a-z-]*\s+(?:--\s+)?(?:\.|\.\.|\./|/|\*)(?:\s|$)".to_string(),
+            message: Some("Blocked rm -r/-f combination targeting broad paths. Resend with 'confirm:' if you intend to wipe this tree.".to_string()),
+        },
+        ConfirmGuardPattern {
+            regex: r"(?i)^\s*(?:sudo\s+)?rm\s+-[a-z-]*f[a-z-]*\s+-[a-z-]*r[a-z-]*\s+(?:--\s+)?(?:\.|\.\.|\./|/|\*)(?:\s|$)".to_string(),
+            message: Some("Blocked rm -f/-r combination targeting broad paths. Confirm before running.".to_string()),
+        },
+        ConfirmGuardPattern {
+            regex: r"(?i)^\s*(?:sudo\s+)?rm\b[^\n]*\s+-[a-z-]*rf[a-z-]*\b".to_string(),
+            message: Some("Blocked rm -rf. Force-recursive delete requires explicit confirmation.".to_string()),
+        },
+        ConfirmGuardPattern {
+            regex: r"(?i)^\s*(?:sudo\s+)?rm\b[^\n]*\s+-[-0-9a-qs-z]*f[-0-9a-qs-z]*\b".to_string(),
+            message: Some("Blocked rm -f. Force delete requires explicit confirmation.".to_string()),
+        },
+        ConfirmGuardPattern {
+            regex: r"(?i)^\s*(?:sudo\s+)?find\s+\.(?:\s|$).*\s-delete\b".to_string(),
+            message: Some("Blocked find . ... -delete. Recursive deletes require confirmation.".to_string()),
+        },
+        ConfirmGuardPattern {
+            regex: r"(?i)^\s*(?:sudo\s+)?find\s+\.(?:\s|$).*\s-exec\s+rm\b".to_string(),
+            message: Some("Blocked find . ... -exec rm. Confirm before running recursive rm.".to_string()),
+        },
+        ConfirmGuardPattern {
+            regex: r"(?i)^\s*(?:sudo\s+)?trash\s+-[a-z-]*r[a-z-]*f[a-z-]*\b".to_string(),
+            message: Some("Blocked trash -rf. Bulk trash operations can delete large portions of the workspace.".to_string()),
+        },
+        ConfirmGuardPattern {
+            regex: r"(?i)^\s*(?:sudo\s+)?fd\b.*(?:--exec|-x)\s+rm\b".to_string(),
+            message: Some("Blocked fd … --exec rm. Confirm before piping search results into rm.".to_string()),
+        },
+    ]
+}
+
+#[derive(Deserialize, Debug, Clone, PartialEq, Eq)]
+#[serde(rename_all = "kebab-case")]
+pub enum AllowedCommandMatchKind {
+    Exact,
+    Prefix,
+}
+
+impl Default for AllowedCommandMatchKind {
+    fn default() -> Self { Self::Exact }
+}
+
+#[derive(Deserialize, Debug, Clone, PartialEq, Eq)]
+pub struct AllowedCommand {
+    #[serde(default)]
+    pub argv: Vec<String>,
+    #[serde(default)]
+    pub match_kind: AllowedCommandMatchKind,
+}
+
+/// Configuration for a subagent slash command (e.g., plan/solve/code or custom)
+#[derive(Deserialize, Debug, Clone, PartialEq, Default)]
+#[serde(rename_all = "kebab-case")]
+pub struct SubagentCommandConfig {
+    /// Name of the command (e.g., "plan", "solve", "code", or custom)
+    pub name: String,
+
+    /// Whether agents launched for this command should run in read-only mode
+    /// Defaults: plan/solve=true, code=false (applied if not specified here)
+    #[serde(default)]
+    pub read_only: bool,
+
+    /// Agent names to enable for this command. If empty, falls back to
+    /// enabled agents from `[[agents]]`, or built-in defaults.
+    #[serde(default)]
+    pub agents: Vec<String>,
+
+    /// Extra instructions to append to the orchestrator (Code) prompt.
+    #[serde(default)]
+    pub orchestrator_instructions: Option<String>,
+
+    /// Extra instructions that the orchestrator should append to the prompt
+    /// given to each launched agent.
+    #[serde(default)]
+    pub agent_instructions: Option<String>,
+}
+
+/// Top-level subagents section containing a list of commands.
+#[derive(Deserialize, Debug, Clone, PartialEq, Default)]
+#[serde(rename_all = "kebab-case")]
+pub struct SubagentsToml {
+    #[serde(default)]
+    pub commands: Vec<SubagentCommandConfig>,
+}
+
+/// MCP tool identifiers that the client exposes to the agent.
+#[derive(Debug, Clone, Serialize, Deserialize, JsonSchema, PartialEq, Eq)]
+#[serde(rename_all = "camelCase")]
+pub struct ClientTools {
+    #[serde(default, skip_serializing_if = "Option::is_none")]
+    pub request_permission: Option<McpToolId>,
+    #[serde(default, skip_serializing_if = "Option::is_none")]
+    pub write_text_file: Option<McpToolId>,
+    #[serde(default, skip_serializing_if = "Option::is_none")]
+    pub read_text_file: Option<McpToolId>,
+}
+
+/// Identifier for a client-hosted MCP tool.
+#[derive(Debug, Clone, Serialize, Deserialize, JsonSchema, PartialEq, Eq)]
+#[serde(rename_all = "camelCase")]
+pub struct McpToolId {
+    pub mcp_server: String,
+    pub tool_name: String,
+}
+
+/// Configuration for external agent models
+#[derive(Deserialize, Debug, Clone, PartialEq)]
+#[serde(rename_all = "kebab-case")]
+pub struct AgentConfig {
+    /// Name of the agent (e.g., "claude", "gemini", "gpt-4")
+    pub name: String,
+
+    /// Command to execute the agent (e.g., "claude", "gemini").
+    /// If omitted, defaults to the agent `name` during config load.
+    #[serde(default)]
+    pub command: String,
+
+    /// Optional arguments to pass to the agent command
+    #[serde(default)]
+    pub args: Vec<String>,
+
+    /// Whether this agent can only run in read-only mode
+    #[serde(default)]
+    pub read_only: bool,
+
+    /// Whether this agent is enabled
+    #[serde(default = "default_true")]
+    pub enabled: bool,
+
+    /// Optional description of the agent
+    #[serde(default)]
+    pub description: Option<String>,
+
+    /// Optional environment variables for the agent
+    #[serde(default)]
+    pub env: Option<HashMap<String, String>>,
+
+    /// Optional arguments to pass only when the agent is executed in
+    /// read-only mode. When present, these are preferred over `args` for
+    /// read-only runs.
+    #[serde(default)]
+    pub args_read_only: Option<Vec<String>>,
+
+    /// Optional arguments to pass only when the agent is executed with write
+    /// permissions. When present, these are preferred over `args` for write
+    /// runs.
+    #[serde(default)]
+    pub args_write: Option<Vec<String>>,
+
+    /// Optional per-agent instructions. When set, these are prepended to the
+    /// prompt provided to the agent whenever it runs.
+    #[serde(default)]
+    pub instructions: Option<String>,
+}
+
+fn default_true() -> bool {
+    true
+}
+
+/// GitHub integration settings.
+#[derive(Deserialize, Debug, Clone, PartialEq, Default)]
+pub struct GithubConfig {
+    /// When true, Codex watches for GitHub Actions workflow runs after a
+    /// successful `git push` and reports failures as background messages.
+    /// Enabled by default; can be disabled via `~/.code/config.toml` under
+    /// `[github]` with `check_workflows_on_push = false`.
+    #[serde(default = "default_true")]
+    pub check_workflows_on_push: bool,
+
+    /// When true, run `actionlint` on modified workflows during apply_patch.
+    #[serde(default)]
+    pub actionlint_on_patch: bool,
+
+    /// Optional explicit executable path for actionlint.
+    #[serde(default)]
+    pub actionlint_path: Option<PathBuf>,
+
+    /// Treat actionlint findings as blocking when composing approval text.
+    #[serde(default)]
+    pub actionlint_strict: bool,
+}
+
+#[derive(Deserialize, Debug, Clone, PartialEq)]
+pub struct ValidationConfig {
+    /// Legacy master toggle for the validation harness (kept for config compatibility).
+    /// `run_patch_harness` now relies solely on the functional/stylistic group toggles.
+    #[serde(default)]
+    pub patch_harness: bool,
+
+    /// Optional allowlist restricting which external tools may run.
+    #[serde(default)]
+    pub tools_allowlist: Option<Vec<String>>,
+
+    /// Timeout (seconds) for each external tool invocation.
+    #[serde(default)]
+    pub timeout_seconds: Option<u64>,
+
+    /// Group toggles that control which classes of validation run.
+    #[serde(default)]
+    pub groups: ValidationGroups,
+
+    /// Per-tool enable flags (unset implies enabled).
+    #[serde(default)]
+    pub tools: ValidationTools,
+}
+
+impl Default for ValidationConfig {
+    fn default() -> Self {
+        Self {
+            patch_harness: false,
+            tools_allowlist: None,
+            timeout_seconds: None,
+            groups: ValidationGroups::default(),
+            tools: ValidationTools::default(),
+        }
+    }
+}
+
+#[derive(Deserialize, Debug, Clone, PartialEq)]
+pub struct ValidationGroups {
+    /// Functional checks catch correctness regressions.
+    #[serde(default = "default_true")]
+    pub functional: bool,
+
+    /// Stylistic checks enforce formatting and best practices.
+    #[serde(default)]
+    pub stylistic: bool,
+}
+
+impl Default for ValidationGroups {
+    fn default() -> Self {
+        Self { functional: false, stylistic: false }
+    }
+}
+
+#[derive(Deserialize, Debug, Clone, PartialEq, Default)]
+pub struct ValidationTools {
+    pub shellcheck: Option<bool>,
+    pub markdownlint: Option<bool>,
+    pub hadolint: Option<bool>,
+    pub yamllint: Option<bool>,
+    #[serde(rename = "cargo-check")]
+    pub cargo_check: Option<bool>,
+    pub shfmt: Option<bool>,
+    pub prettier: Option<bool>,
+    #[serde(rename = "tsc")]
+    pub tsc: Option<bool>,
+    pub eslint: Option<bool>,
+    pub phpstan: Option<bool>,
+    pub psalm: Option<bool>,
+    pub mypy: Option<bool>,
+    pub pyright: Option<bool>,
+    #[serde(rename = "golangci-lint")]
+    pub golangci_lint: Option<bool>,
+}
 
 /// Category groupings for validation checks.
 #[derive(Debug, Clone, Copy, PartialEq, Eq)]
@@ -507,23 +526,6 @@
         }
         _ => ValidationCategory::Stylistic,
     }
-}
-
-#[derive(Deserialize, Debug, Clone, PartialEq)]
-pub struct McpServerConfig {
-    pub command: String,
-
-    #[serde(default)]
-    pub args: Vec<String>,
-
-    #[serde(default)]
-    pub env: Option<HashMap<String, String>>,
-
-    /// Optional per-server startup timeout in milliseconds.
-    /// Applies to both the initial `initialize` handshake and the first
-    /// `tools/list` request during startup. If unset, defaults to 10_000ms.
-    #[serde(default)]
-    pub startup_timeout_ms: Option<u64>,
 }
 
 #[derive(Deserialize, Debug, Copy, Clone, PartialEq)]
@@ -1054,7 +1056,6 @@
     /// Deprecated: previously disabled reasoning. Kept for internal use only.
     #[serde(skip)]
     None,
-<<<<<<< HEAD
 }
 
 /// A summary of the reasoning performed by the model. This can be useful for
@@ -1200,8 +1201,7 @@
             codex_protocol::config_types::ReasoningSummary::Detailed => ReasoningSummary::Detailed,
             codex_protocol::config_types::ReasoningSummary::None => ReasoningSummary::None,
         }
-=======
-    Experimental,
+    }
 }
 
 #[cfg(test)]
@@ -1337,6 +1337,5 @@
         "#,
         )
         .expect_err("should reject bearer token for stdio transport");
->>>>>>> 5c67dc3a
     }
 }