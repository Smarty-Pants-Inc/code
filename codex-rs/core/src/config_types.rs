//! Types used to define the fields of [`crate::config::Config`].

// Note this file should generally be restricted to simple struct/enum
// definitions that do not contain business logic.

use std::collections::HashMap;
use std::path::PathBuf;
use wildmatch::WildMatchPattern;

use serde::Deserialize;
use serde::Serialize;
use strum_macros::Display;

<<<<<<< HEAD
=======
/// Configuration for commands that require an explicit `confirm:` prefix.
#[derive(Deserialize, Debug, Clone, PartialEq)]
#[serde(rename_all = "kebab-case")]
pub struct ConfirmGuardConfig {
    /// List of regex patterns applied to the raw command (joined argv or shell script).
    #[serde(default)]
    pub patterns: Vec<ConfirmGuardPattern>,
}

impl Default for ConfirmGuardConfig {
    fn default() -> Self {
        Self { patterns: default_confirm_guard_patterns() }
    }
}

#[derive(Deserialize, Debug, Clone, PartialEq)]
pub struct ConfirmGuardPattern {
    /// ECMA-style regular expression matched against the command string.
    pub regex: String,
    /// Optional custom guidance text surfaced when the guard triggers.
    #[serde(default)]
    pub message: Option<String>,
}

fn default_confirm_guard_patterns() -> Vec<ConfirmGuardPattern> {
    vec![
        ConfirmGuardPattern {
            regex: r"(?i)^\s*git\s+reset\b".to_string(),
            message: Some("Blocked git reset. Reset rewrites the working tree/index and may delete local work. Resend with 'confirm:' if you're certain.".to_string()),
        },
        ConfirmGuardPattern {
            regex: r"(?i)^\s*git\s+checkout\s+--\b".to_string(),
            message: Some("Blocked git checkout -- <paths>. This overwrites local modifications; resend with 'confirm:' to proceed.".to_string()),
        },
        ConfirmGuardPattern {
            regex: r"(?i)^\s*git\s+checkout\s+(?:-b|-B|--orphan|--detach)\b".to_string(),
            message: Some("Blocked git checkout with branch-changing flag. Switching branches can discard or hide in-progress changes.".to_string()),
        },
        ConfirmGuardPattern {
            regex: r"(?i)^\s*git\s+checkout\s+-\b".to_string(),
            message: Some("Blocked git checkout -. Confirm before switching back to the previous branch.".to_string()),
        },
        ConfirmGuardPattern {
            regex: r"(?i)^\s*git\s+switch\b.*(?:-c|--detach)".to_string(),
            message: Some("Blocked git switch creating or detaching a branch. Resend with 'confirm:' if requested.".to_string()),
        },
        ConfirmGuardPattern {
            regex: r"(?i)^\s*git\s+switch\s+[^\s-][^\s]*".to_string(),
            message: Some("Blocked git switch <branch>. Branch changes can discard or hide work; confirm before continuing.".to_string()),
        },
        ConfirmGuardPattern {
            regex: r"(?i)^\s*git\s+clean\b.*(?:-f|--force|-x|-X|-d)".to_string(),
            message: Some("Blocked git clean with destructive flags. This deletes untracked files or build artifacts.".to_string()),
        },
        ConfirmGuardPattern {
            regex: r"(?i)^\s*git\s+push\b.*(?:--force|-f)".to_string(),
            message: Some("Blocked git push --force. Force pushes rewrite remote history; only continue if explicitly requested.".to_string()),
        },
        ConfirmGuardPattern {
            regex: r"(?i)^\s*(?:sudo\s+)?rm\s+-[a-z-]*rf[a-z-]*\s+(?:--\s+)?(?:\.|\.\.|\./|/|\*)(?:\s|$)".to_string(),
            message: Some("Blocked rm -rf targeting a broad path (., .., /, or *). Confirm before destructive delete.".to_string()),
        },
        ConfirmGuardPattern {
            regex: r"(?i)^\s*(?:sudo\s+)?rm\s+-[a-z-]*r[a-z-]*\s+-[a-z-]*f[a-z-]*\s+(?:--\s+)?(?:\.|\.\.|\./|/|\*)(?:\s|$)".to_string(),
            message: Some("Blocked rm -r/-f combination targeting broad paths. Resend with 'confirm:' if you intend to wipe this tree.".to_string()),
        },
        ConfirmGuardPattern {
            regex: r"(?i)^\s*(?:sudo\s+)?rm\s+-[a-z-]*f[a-z-]*\s+-[a-z-]*r[a-z-]*\s+(?:--\s+)?(?:\.|\.\.|\./|/|\*)(?:\s|$)".to_string(),
            message: Some("Blocked rm -f/-r combination targeting broad paths. Confirm before running.".to_string()),
        },
        ConfirmGuardPattern {
            regex: r"(?i)^\s*(?:sudo\s+)?find\s+\.(?:\s|$).*\s-delete\b".to_string(),
            message: Some("Blocked find . ... -delete. Recursive deletes require confirmation.".to_string()),
        },
        ConfirmGuardPattern {
            regex: r"(?i)^\s*(?:sudo\s+)?find\s+\.(?:\s|$).*\s-exec\s+rm\b".to_string(),
            message: Some("Blocked find . ... -exec rm. Confirm before running recursive rm.".to_string()),
        },
        ConfirmGuardPattern {
            regex: r"(?i)^\s*(?:sudo\s+)?trash\s+-[a-z-]*r[a-z-]*f[a-z-]*\b".to_string(),
            message: Some("Blocked trash -rf. Bulk trash operations can delete large portions of the workspace.".to_string()),
        },
        ConfirmGuardPattern {
            regex: r"(?i)^\s*(?:sudo\s+)?fd\b.*(?:--exec|-x)\s+rm\b".to_string(),
            message: Some("Blocked fd … --exec rm. Confirm before piping search results into rm.".to_string()),
        },
    ]
}

#[derive(Deserialize, Debug, Clone, PartialEq, Eq)]
#[serde(rename_all = "kebab-case")]
pub enum AllowedCommandMatchKind {
    Exact,
    Prefix,
}

impl Default for AllowedCommandMatchKind {
    fn default() -> Self { Self::Exact }
}

#[derive(Deserialize, Debug, Clone, PartialEq, Eq)]
pub struct AllowedCommand {
    #[serde(default)]
    pub argv: Vec<String>,
    #[serde(default)]
    pub match_kind: AllowedCommandMatchKind,
}

/// Configuration for a subagent slash command (e.g., plan/solve/code or custom)
#[derive(Deserialize, Debug, Clone, PartialEq, Default)]
#[serde(rename_all = "kebab-case")]
pub struct SubagentCommandConfig {
    /// Name of the command (e.g., "plan", "solve", "code", or custom)
    pub name: String,

    /// Whether agents launched for this command should run in read-only mode
    /// Defaults: plan/solve=true, code=false (applied if not specified here)
    #[serde(default)]
    pub read_only: bool,

    /// Agent names to enable for this command. If empty, falls back to
    /// enabled agents from `[[agents]]`, or built-in defaults.
    #[serde(default)]
    pub agents: Vec<String>,

    /// Extra instructions to append to the orchestrator (Code) prompt.
    #[serde(default)]
    pub orchestrator_instructions: Option<String>,

    /// Extra instructions that the orchestrator should append to the prompt
    /// given to each launched agent.
    #[serde(default)]
    pub agent_instructions: Option<String>,
}

/// Top-level subagents section containing a list of commands.
#[derive(Deserialize, Debug, Clone, PartialEq, Default)]
#[serde(rename_all = "kebab-case")]
pub struct SubagentsToml {
    #[serde(default)]
    pub commands: Vec<SubagentCommandConfig>,
}

>>>>>>> 2822aa52
/// Configuration for external agent models
#[derive(Deserialize, Debug, Clone, PartialEq)]
#[serde(rename_all = "kebab-case")]
pub struct AgentConfig {
    /// Name of the agent (e.g., "claude", "gemini", "gpt-4")
    pub name: String,

<<<<<<< HEAD
    /// Command to execute the agent (e.g., "claude", "gemini")
=======
    /// Command to execute the agent (e.g., "claude", "gemini").
    /// If omitted, defaults to the agent `name` during config load.
    #[serde(default)]
>>>>>>> 2822aa52
    pub command: String,

    /// Optional arguments to pass to the agent command
    #[serde(default)]
    pub args: Vec<String>,

    /// Whether this agent can only run in read-only mode
    #[serde(default)]
    pub read_only: bool,

    /// Whether this agent is enabled
    #[serde(default = "default_true")]
    pub enabled: bool,

    /// Optional description of the agent
    #[serde(default)]
    pub description: Option<String>,

    /// Optional environment variables for the agent
    #[serde(default)]
    pub env: Option<HashMap<String, String>>,
<<<<<<< HEAD
=======

    /// Optional arguments to pass only when the agent is executed in
    /// read-only mode. When present, these are preferred over `args` for
    /// read-only runs.
    #[serde(default)]
    pub args_read_only: Option<Vec<String>>,

    /// Optional arguments to pass only when the agent is executed with write
    /// permissions. When present, these are preferred over `args` for write
    /// runs.
    #[serde(default)]
    pub args_write: Option<Vec<String>>,

    /// Optional per-agent instructions. When set, these are prepended to the
    /// prompt provided to the agent whenever it runs.
    #[serde(default)]
    pub instructions: Option<String>,
>>>>>>> 2822aa52
}

fn default_true() -> bool {
    true
}

/// GitHub integration settings.
#[derive(Deserialize, Debug, Clone, PartialEq, Default)]
pub struct GithubConfig {
    /// When true, Codex watches for GitHub Actions workflow runs after a
    /// successful `git push` and reports failures as background messages.
    /// Enabled by default; can be disabled via `~/.code/config.toml` under
    /// `[github]` with `check_workflows_on_push = false`.
    #[serde(default = "default_true")]
    pub check_workflows_on_push: bool,
}

#[derive(Deserialize, Debug, Clone, PartialEq)]
pub struct McpServerConfig {
    pub command: String,

    #[serde(default)]
    pub args: Vec<String>,

    #[serde(default)]
    pub env: Option<HashMap<String, String>>,

    /// Optional per-server startup timeout in milliseconds.
    /// Applies to both the initial `initialize` handshake and the first
    /// `tools/list` request during startup. If unset, defaults to 10_000ms.
    #[serde(default)]
    pub startup_timeout_ms: Option<u64>,
}

#[derive(Deserialize, Debug, Copy, Clone, PartialEq)]
pub enum UriBasedFileOpener {
    #[serde(rename = "vscode")]
    VsCode,

    #[serde(rename = "vscode-insiders")]
    VsCodeInsiders,

    #[serde(rename = "windsurf")]
    Windsurf,

    #[serde(rename = "cursor")]
    Cursor,

    /// Option to disable the URI-based file opener.
    #[serde(rename = "none")]
    None,
}

impl UriBasedFileOpener {
    pub fn get_scheme(&self) -> Option<&str> {
        match self {
            UriBasedFileOpener::VsCode => Some("vscode"),
            UriBasedFileOpener::VsCodeInsiders => Some("vscode-insiders"),
            UriBasedFileOpener::Windsurf => Some("windsurf"),
            UriBasedFileOpener::Cursor => Some("cursor"),
            UriBasedFileOpener::None => None,
        }
    }
}

/// Settings that govern if and what will be written to `~/.code/history.jsonl`
/// (Code still reads legacy `~/.codex/history.jsonl`).
#[derive(Deserialize, Debug, Clone, PartialEq, Default)]
pub struct History {
    /// If true, history entries will not be written to disk.
    pub persistence: HistoryPersistence,

    /// If set, the maximum size of the history file in bytes.
    /// TODO(mbolin): Not currently honored.
    pub max_bytes: Option<usize>,
}

#[derive(Deserialize, Debug, Copy, Clone, PartialEq, Default)]
#[serde(rename_all = "kebab-case")]
pub enum HistoryPersistence {
    /// Save all history entries to disk.
    #[default]
    SaveAll,
    /// Do not write history to disk.
    None,
}

#[derive(Debug, Clone, PartialEq, Eq, Deserialize)]
#[serde(untagged)]
pub enum Notifications {
    Enabled(bool),
    Custom(Vec<String>),
}

impl Default for Notifications {
    fn default() -> Self {
        Self::Enabled(false)
    }
}

/// Collection of settings that are specific to the TUI.
#[derive(Deserialize, Debug, Clone, PartialEq)]
pub struct Tui {
    /// Theme configuration for the TUI
    #[serde(default)]
    pub theme: ThemeConfig,

    /// Syntax highlighting configuration (Markdown fenced code blocks)
    #[serde(default)]
    pub highlight: HighlightConfig,

    /// Whether to show reasoning content expanded by default (can be toggled with Ctrl+R/T)
    #[serde(default)]
    pub show_reasoning: bool,

    /// Streaming/animation behavior for assistant/reasoning output
    #[serde(default)]
    pub stream: StreamConfig,

    /// Loading spinner style selection
    #[serde(default)]
    pub spinner: SpinnerSelection,

<<<<<<< HEAD
=======
    /// Enable desktop notifications from the TUI when the terminal is unfocused.
    /// Defaults to `false`.
    #[serde(default)]
    pub notifications: Notifications,

>>>>>>> 2822aa52
    /// Whether to use the terminal's Alternate Screen (full-screen) mode.
    /// When false, Codex renders nothing and leaves the standard terminal
    /// buffer visible; users can toggle back to Alternate Screen at runtime
    /// with Ctrl+T. Defaults to true.
    #[serde(default = "default_true")]
    pub alternate_screen: bool,
}

// Important: Provide a manual Default so that when no config file exists and we
// construct `Config` via `unwrap_or_default()`, we still honor the intended
// default of `alternate_screen = true`. Deriving `Default` would set booleans to
// `false`, which caused fresh installs (or a temporary CODEX_HOME) to start in
// standard-terminal mode until the user pressed Ctrl+T.
impl Default for Tui {
    fn default() -> Self {
        Self {
            theme: ThemeConfig::default(),
            highlight: HighlightConfig::default(),
            show_reasoning: false,
            stream: StreamConfig::default(),
            spinner: SpinnerSelection::default(),
<<<<<<< HEAD
=======
            notifications: Notifications::default(),
>>>>>>> 2822aa52
            alternate_screen: true,
        }
    }
}

/// Streaming behavior configuration for the TUI.
#[derive(Deserialize, Debug, Clone, PartialEq)]
pub struct StreamConfig {
    /// Emit the Answer header immediately when a stream begins (before first newline).
    #[serde(default)]
    pub answer_header_immediate: bool,

    /// Show an ellipsis placeholder in the Answer body while waiting for first text.
    #[serde(default = "default_true")]
    pub show_answer_ellipsis: bool,

    /// Commit animation pacing in milliseconds (lines per CommitTick).
    /// If unset, defaults to 50ms; in responsive profile, defaults to 30ms.
    #[serde(default)]
    pub commit_tick_ms: Option<u64>,

    /// Soft-commit timeout (ms) when no newline arrives; commits partial content.
    /// If unset, disabled; in responsive profile, defaults to 400ms.
    #[serde(default)]
    pub soft_commit_timeout_ms: Option<u64>,

    /// Soft-commit when this many chars have streamed without a newline.
    /// If unset, disabled; in responsive profile, defaults to 160 chars.
    #[serde(default)]
    pub soft_commit_chars: Option<usize>,

    /// Relax list hold-back: allow list lines with content; only withhold bare markers.
    #[serde(default)]
    pub relax_list_holdback: bool,

    /// Relax code hold-back: allow committing inside an open fenced code block
    /// except the very last partial line.
    #[serde(default)]
    pub relax_code_holdback: bool,

    /// Convenience switch enabling a snappier preset for the above values.
    /// Explicit values above still take precedence if set.
    #[serde(default)]
    pub responsive: bool,
}

impl Default for StreamConfig {
    fn default() -> Self {
        Self {
            answer_header_immediate: false,
            show_answer_ellipsis: true,
            commit_tick_ms: None,
            soft_commit_timeout_ms: None,
            soft_commit_chars: None,
            relax_list_holdback: false,
            relax_code_holdback: false,
            responsive: false,
        }
    }
}

<<<<<<< HEAD
=======
#[derive(Deserialize, Debug, Clone, PartialEq, Eq, Default, Hash)]
#[serde(rename_all = "kebab-case")]
pub enum ReasoningSummaryFormat {
    #[default]
    None,
    Experimental,
}

>>>>>>> 2822aa52
/// Theme configuration for the TUI
#[derive(Deserialize, Debug, Clone, PartialEq)]
pub struct ThemeConfig {
    /// Name of the predefined theme to use
    #[serde(default)]
    pub name: ThemeName,

    /// Custom color overrides (optional)
    #[serde(default)]
    pub colors: ThemeColors,

    /// Optional display name when using a custom theme generated by the user.
    /// Not used for built-in themes. If `name == Custom` and this is set, the
    /// UI may display it in place of the generic "Custom" label.
    #[serde(default)]
    pub label: Option<String>,

    /// Optional hint whether the custom theme targets a dark background.
    /// When present and `name == Custom`, the UI can show "Dark - <label>"
    /// or "Light - <label>" in lists.
    #[serde(default)]
    pub is_dark: Option<bool>,
}

impl Default for ThemeConfig {
    fn default() -> Self {
        Self {
            name: ThemeName::default(),
            colors: ThemeColors::default(),
            label: None,
            is_dark: None,
        }
    }
}

/// Selected loading spinner style.
#[derive(Deserialize, Debug, Clone, PartialEq)]
pub struct SpinnerSelection {
    /// Name of the spinner to use. Accepts one of the names from
    /// sindresorhus/cli-spinners (kebab-case), or custom names supported
    /// by Codex. Defaults to "diamond".
<<<<<<< HEAD
    #[serde(default = "default_spinner_name")]
=======
    #[serde(default = "default_spinner_name")] 
>>>>>>> 2822aa52
    pub name: String,
    /// Custom spinner definitions saved by the user
    #[serde(default)]
    pub custom: std::collections::HashMap<String, CustomSpinner>,
}

<<<<<<< HEAD
fn default_spinner_name() -> String {
    "smartyGlow".to_string()
}

impl Default for SpinnerSelection {
    fn default() -> Self {
        Self {
            name: default_spinner_name(),
            custom: Default::default(),
        }
=======
fn default_spinner_name() -> String { "diamond".to_string() }

impl Default for SpinnerSelection {
    fn default() -> Self {
        Self { name: default_spinner_name(), custom: Default::default() }
>>>>>>> 2822aa52
    }
}

/// User-defined custom spinner
#[derive(Deserialize, Debug, Clone, PartialEq)]
pub struct CustomSpinner {
    pub interval: u64,
    pub frames: Vec<String>,
    /// Optional human-readable label to display in the UI
    #[serde(default)]
    pub label: Option<String>,
}

/// Configuration for syntax highlighting in Markdown code blocks.
///
/// `theme` accepts the following values:
/// - "auto" (default): choose a sensible built-in syntect theme based on
///   whether the current UI theme is light or dark.
/// - "<name>": use a specific syntect theme by name from the default ThemeSet.
#[derive(Deserialize, Debug, Clone, PartialEq, Default)]
pub struct HighlightConfig {
    /// Theme selection preference (see docstring for accepted values)
    #[serde(default)]
    pub theme: Option<String>,
}

/// Available predefined themes
#[derive(Deserialize, Debug, Clone, Copy, PartialEq, Default)]
#[serde(rename_all = "kebab-case")]
pub enum ThemeName {
    // Light themes (at top)
    #[default]
    LightPhoton,
    LightPrismRainbow,
    LightVividTriad,
    LightPorcelain,
    LightSandbar,
    LightGlacier,
    // Dark themes (below)
    DarkCarbonNight,
    DarkShinobiDusk,
    DarkOledBlackPro,
    DarkAmberTerminal,
    DarkAuroraFlux,
    DarkCharcoalRainbow,
    DarkZenGarden,
    DarkPaperLightPro,
    Custom,
}

/// Theme colors that can be customized
#[derive(Deserialize, Debug, Clone, PartialEq, Default)]
pub struct ThemeColors {
    // Primary colors
    pub primary: Option<String>,
    pub secondary: Option<String>,
    pub background: Option<String>,
    pub foreground: Option<String>,

    // UI elements
    pub border: Option<String>,
    pub border_focused: Option<String>,
    pub selection: Option<String>,
    pub cursor: Option<String>,

    // Status colors
    pub success: Option<String>,
    pub warning: Option<String>,
    pub error: Option<String>,
    pub info: Option<String>,

    // Text colors
    pub text: Option<String>,
    pub text_dim: Option<String>,
    pub text_bright: Option<String>,

    // Syntax/special colors
    pub keyword: Option<String>,
    pub string: Option<String>,
    pub comment: Option<String>,
    pub function: Option<String>,

    // Animation colors
    pub spinner: Option<String>,
    pub progress: Option<String>,
}

/// Browser configuration for integrated screenshot capabilities.
#[derive(Deserialize, Debug, Clone, PartialEq, Default)]
pub struct BrowserConfig {
    #[serde(default)]
    pub enabled: bool,

    #[serde(default)]
    pub viewport: Option<BrowserViewportConfig>,

    #[serde(default)]
    pub wait: Option<BrowserWaitStrategy>,

    #[serde(default)]
    pub fullpage: bool,

    #[serde(default)]
    pub segments_max: Option<usize>,

    #[serde(default)]
    pub idle_timeout_ms: Option<u64>,

    #[serde(default)]
    pub format: Option<BrowserImageFormat>,
}

#[derive(Deserialize, Debug, Clone, PartialEq)]
pub struct BrowserViewportConfig {
    pub width: u32,
    pub height: u32,

    #[serde(default)]
    pub device_scale_factor: Option<f64>,

    #[serde(default)]
    pub mobile: bool,
}

#[derive(Deserialize, Debug, Clone, PartialEq)]
#[serde(untagged)]
pub enum BrowserWaitStrategy {
    Event(String),
    Delay { delay_ms: u64 },
}

#[derive(Deserialize, Debug, Clone, Copy, PartialEq)]
#[serde(rename_all = "lowercase")]
pub enum BrowserImageFormat {
    Png,
    Webp,
}

#[derive(Deserialize, Debug, Clone, PartialEq, Default)]
pub struct SandboxWorkspaceWrite {
    #[serde(default)]
    pub writable_roots: Vec<PathBuf>,
    #[serde(default)]
    pub network_access: bool,
    #[serde(default)]
    pub exclude_tmpdir_env_var: bool,
    #[serde(default)]
    pub exclude_slash_tmp: bool,
    /// When true, do not protect the top-level `.git` folder under a writable
    /// root. Defaults to true (historical behavior allows Git writes).
    #[serde(default = "crate::config_types::default_true_bool")]
    pub allow_git_writes: bool,
}

// Serde helper: default to true for `allow_git_writes` when omitted.
<<<<<<< HEAD
pub(crate) const fn default_true_bool() -> bool {
    true
}
=======
pub(crate) const fn default_true_bool() -> bool { true }
>>>>>>> 2822aa52

#[derive(Deserialize, Debug, Clone, PartialEq, Default)]
#[serde(rename_all = "kebab-case")]
pub enum ShellEnvironmentPolicyInherit {
    /// "Core" environment variables for the platform. On UNIX, this would
    /// include HOME, LOGNAME, PATH, SHELL, and USER, among others.
    Core,

    /// Inherits the full environment from the parent process.
    #[default]
    All,

    /// Do not inherit any environment variables from the parent process.
    None,
}

/// Policy for building the `env` when spawning a process via either the
/// `shell` or `local_shell` tool.
#[derive(Deserialize, Debug, Clone, PartialEq, Default)]
pub struct ShellEnvironmentPolicyToml {
    pub inherit: Option<ShellEnvironmentPolicyInherit>,

    pub ignore_default_excludes: Option<bool>,

    /// List of regular expressions.
    pub exclude: Option<Vec<String>>,

    pub r#set: Option<HashMap<String, String>>,

    /// List of regular expressions.
    pub include_only: Option<Vec<String>>,

    pub experimental_use_profile: Option<bool>,
}

pub type EnvironmentVariablePattern = WildMatchPattern<'*', '?'>;

/// Deriving the `env` based on this policy works as follows:
/// 1. Create an initial map based on the `inherit` policy.
/// 2. If `ignore_default_excludes` is false, filter the map using the default
///    exclude pattern(s), which are: `"*KEY*"` and `"*TOKEN*"`.
/// 3. If `exclude` is not empty, filter the map using the provided patterns.
/// 4. Insert any entries from `r#set` into the map.
/// 5. If non-empty, filter the map using the `include_only` patterns.
#[derive(Debug, Clone, PartialEq, Default)]
pub struct ShellEnvironmentPolicy {
    /// Starting point when building the environment.
    pub inherit: ShellEnvironmentPolicyInherit,

    /// True to skip the check to exclude default environment variables that
    /// contain "KEY" or "TOKEN" in their name.
    pub ignore_default_excludes: bool,

    /// Environment variable names to exclude from the environment.
    pub exclude: Vec<EnvironmentVariablePattern>,

    /// (key, value) pairs to insert in the environment.
    pub r#set: HashMap<String, String>,

    /// Environment variable names to retain in the environment.
    pub include_only: Vec<EnvironmentVariablePattern>,

    /// If true, the shell profile will be used to run the command.
    pub use_profile: bool,
}

impl From<ShellEnvironmentPolicyToml> for ShellEnvironmentPolicy {
    fn from(toml: ShellEnvironmentPolicyToml) -> Self {
        // Default to inheriting the full environment when not specified.
        let inherit = toml.inherit.unwrap_or(ShellEnvironmentPolicyInherit::All);
        let ignore_default_excludes = toml.ignore_default_excludes.unwrap_or(false);
        let exclude = toml
            .exclude
            .unwrap_or_default()
            .into_iter()
            .map(|s| EnvironmentVariablePattern::new_case_insensitive(&s))
            .collect();
        let r#set = toml.r#set.unwrap_or_default();
        let include_only = toml
            .include_only
            .unwrap_or_default()
            .into_iter()
            .map(|s| EnvironmentVariablePattern::new_case_insensitive(&s))
            .collect();
        let use_profile = toml.experimental_use_profile.unwrap_or(false);

        Self {
            inherit,
            ignore_default_excludes,
            exclude,
            r#set,
            include_only,
            use_profile,
        }
    }
}

/// See https://platform.openai.com/docs/guides/reasoning?api-mode=responses#get-started-with-reasoning
#[derive(Debug, Serialize, Deserialize, Default, Clone, Copy, PartialEq, Eq, Display)]
#[serde(rename_all = "lowercase")]
#[strum(serialize_all = "lowercase")]
pub enum ReasoningEffort {
    /// Minimal reasoning. Accepts legacy value "none" for backwards compatibility.
    #[serde(alias = "none")]
    Minimal,
    Low,
    #[default]
    Medium,
    High,
    /// Deprecated: previously disabled reasoning. Kept for internal use only.
    #[serde(skip)]
    None,
}

/// A summary of the reasoning performed by the model. This can be useful for
/// debugging and understanding the model's reasoning process.
/// See https://platform.openai.com/docs/guides/reasoning?api-mode=responses#reasoning-summaries
#[derive(Debug, Serialize, Deserialize, Default, Clone, Copy, PartialEq, Eq, Display)]
#[serde(rename_all = "lowercase")]
#[strum(serialize_all = "lowercase")]
pub enum ReasoningSummary {
    #[default]
    Auto,
    Concise,
    Detailed,
    /// Option to disable reasoning summaries.
    None,
}

/// Text verbosity level for OpenAI API responses.
/// Controls the level of detail in the model's text responses.
#[derive(Debug, Serialize, Deserialize, Default, Clone, Copy, PartialEq, Eq, Display)]
#[serde(rename_all = "lowercase")]
#[strum(serialize_all = "lowercase")]
pub enum TextVerbosity {
    Low,
    #[default]
    Medium,
    High,
}

impl From<codex_protocol::config_types::ReasoningEffort> for ReasoningEffort {
    fn from(v: codex_protocol::config_types::ReasoningEffort) -> Self {
        match v {
            codex_protocol::config_types::ReasoningEffort::Minimal => ReasoningEffort::Minimal,
            codex_protocol::config_types::ReasoningEffort::Low => ReasoningEffort::Low,
            codex_protocol::config_types::ReasoningEffort::Medium => ReasoningEffort::Medium,
            codex_protocol::config_types::ReasoningEffort::High => ReasoningEffort::High,
        }
    }
}

impl From<codex_protocol::config_types::ReasoningSummary> for ReasoningSummary {
    fn from(v: codex_protocol::config_types::ReasoningSummary) -> Self {
        match v {
            codex_protocol::config_types::ReasoningSummary::Auto => ReasoningSummary::Auto,
            codex_protocol::config_types::ReasoningSummary::Concise => ReasoningSummary::Concise,
            codex_protocol::config_types::ReasoningSummary::Detailed => ReasoningSummary::Detailed,
            codex_protocol::config_types::ReasoningSummary::None => ReasoningSummary::None,
        }
    }
}<|MERGE_RESOLUTION|>--- conflicted
+++ resolved
@@ -11,8 +11,6 @@
 use serde::Serialize;
 use strum_macros::Display;
 
-<<<<<<< HEAD
-=======
 /// Configuration for commands that require an explicit `confirm:` prefix.
 #[derive(Deserialize, Debug, Clone, PartialEq)]
 #[serde(rename_all = "kebab-case")]
@@ -156,7 +154,6 @@
     pub commands: Vec<SubagentCommandConfig>,
 }
 
->>>>>>> 2822aa52
 /// Configuration for external agent models
 #[derive(Deserialize, Debug, Clone, PartialEq)]
 #[serde(rename_all = "kebab-case")]
@@ -164,13 +161,9 @@
     /// Name of the agent (e.g., "claude", "gemini", "gpt-4")
     pub name: String,
 
-<<<<<<< HEAD
-    /// Command to execute the agent (e.g., "claude", "gemini")
-=======
     /// Command to execute the agent (e.g., "claude", "gemini").
     /// If omitted, defaults to the agent `name` during config load.
     #[serde(default)]
->>>>>>> 2822aa52
     pub command: String,
 
     /// Optional arguments to pass to the agent command
@@ -192,8 +185,6 @@
     /// Optional environment variables for the agent
     #[serde(default)]
     pub env: Option<HashMap<String, String>>,
-<<<<<<< HEAD
-=======
 
     /// Optional arguments to pass only when the agent is executed in
     /// read-only mode. When present, these are preferred over `args` for
@@ -211,7 +202,6 @@
     /// prompt provided to the agent whenever it runs.
     #[serde(default)]
     pub instructions: Option<String>,
->>>>>>> 2822aa52
 }
 
 fn default_true() -> bool {
@@ -335,14 +325,11 @@
     #[serde(default)]
     pub spinner: SpinnerSelection,
 
-<<<<<<< HEAD
-=======
     /// Enable desktop notifications from the TUI when the terminal is unfocused.
     /// Defaults to `false`.
     #[serde(default)]
     pub notifications: Notifications,
 
->>>>>>> 2822aa52
     /// Whether to use the terminal's Alternate Screen (full-screen) mode.
     /// When false, Codex renders nothing and leaves the standard terminal
     /// buffer visible; users can toggle back to Alternate Screen at runtime
@@ -364,10 +351,7 @@
             show_reasoning: false,
             stream: StreamConfig::default(),
             spinner: SpinnerSelection::default(),
-<<<<<<< HEAD
-=======
             notifications: Notifications::default(),
->>>>>>> 2822aa52
             alternate_screen: true,
         }
     }
@@ -429,8 +413,6 @@
     }
 }
 
-<<<<<<< HEAD
-=======
 #[derive(Deserialize, Debug, Clone, PartialEq, Eq, Default, Hash)]
 #[serde(rename_all = "kebab-case")]
 pub enum ReasoningSummaryFormat {
@@ -439,7 +421,6 @@
     Experimental,
 }
 
->>>>>>> 2822aa52
 /// Theme configuration for the TUI
 #[derive(Deserialize, Debug, Clone, PartialEq)]
 pub struct ThemeConfig {
@@ -481,35 +462,18 @@
     /// Name of the spinner to use. Accepts one of the names from
     /// sindresorhus/cli-spinners (kebab-case), or custom names supported
     /// by Codex. Defaults to "diamond".
-<<<<<<< HEAD
-    #[serde(default = "default_spinner_name")]
-=======
     #[serde(default = "default_spinner_name")] 
->>>>>>> 2822aa52
     pub name: String,
     /// Custom spinner definitions saved by the user
     #[serde(default)]
     pub custom: std::collections::HashMap<String, CustomSpinner>,
 }
 
-<<<<<<< HEAD
-fn default_spinner_name() -> String {
-    "smartyGlow".to_string()
-}
-
-impl Default for SpinnerSelection {
-    fn default() -> Self {
-        Self {
-            name: default_spinner_name(),
-            custom: Default::default(),
-        }
-=======
 fn default_spinner_name() -> String { "diamond".to_string() }
 
 impl Default for SpinnerSelection {
     fn default() -> Self {
         Self { name: default_spinner_name(), custom: Default::default() }
->>>>>>> 2822aa52
     }
 }
 
@@ -665,13 +629,7 @@
 }
 
 // Serde helper: default to true for `allow_git_writes` when omitted.
-<<<<<<< HEAD
-pub(crate) const fn default_true_bool() -> bool {
-    true
-}
-=======
 pub(crate) const fn default_true_bool() -> bool { true }
->>>>>>> 2822aa52
 
 #[derive(Deserialize, Debug, Clone, PartialEq, Default)]
 #[serde(rename_all = "kebab-case")]
