use crate::tool_apply_patch::ApplyPatchToolType;

/// The `instructions` field in the payload sent to a model should always start
/// with this content.
const BASE_INSTRUCTIONS: &str = include_str!("../prompt.md");
const GPT_5_CODEX_INSTRUCTIONS: &str = include_str!("../gpt_5_codex_prompt.md");

/// A model family is a group of models that share certain characteristics.
#[derive(Debug, Clone, PartialEq, Eq, Hash)]
pub struct ModelFamily {
    /// The full model slug used to derive this model family, e.g.
    /// "gpt-4.1-2025-04-14".
    pub slug: String,

    /// The model family name, e.g. "gpt-4.1". Note this should able to be used
    /// with [`crate::openai_model_info::get_model_info`].
    pub family: String,

    /// True if the model needs additional instructions on how to use the
    /// "virtual" `apply_patch` CLI.
    pub needs_special_apply_patch_instructions: bool,

    // Whether the `reasoning` field can be set when making a request to this
    // model family. Note it has `effort` and `summary` subfields (though
    // `summary` is optional).
    pub supports_reasoning_summaries: bool,

    // This should be set to true when the model expects a tool named
    // "local_shell" to be provided. Its contract must be understood natively by
    // the model such that its description can be omitted.
    // See https://platform.openai.com/docs/guides/tools-local-shell
    pub uses_local_shell_tool: bool,

    /// Present if the model performs better when `apply_patch` is provided as
    /// a tool call instead of just a bash command
    pub apply_patch_tool_type: Option<ApplyPatchToolType>,

    // Instructions to use for querying the model
    pub base_instructions: String,
}

macro_rules! model_family {
    (
        $slug:expr, $family:expr $(, $key:ident : $value:expr )* $(,)?
    ) => {{
        // defaults
        let mut mf = ModelFamily {
            slug: $slug.to_string(),
            family: $family.to_string(),
            needs_special_apply_patch_instructions: false,
            supports_reasoning_summaries: false,
            uses_local_shell_tool: false,
            apply_patch_tool_type: None,
            base_instructions: BASE_INSTRUCTIONS.to_string(),
        };
        // apply overrides
        $(
            mf.$key = $value;
        )*
        Some(mf)
    }};
}

<<<<<<< HEAD
macro_rules! simple_model_family {
    (
        $slug:expr, $family:expr
    ) => {{
        Some(ModelFamily {
            slug: $slug.to_string(),
            family: $family.to_string(),
            needs_special_apply_patch_instructions: false,
            supports_reasoning_summaries: false,
            uses_local_shell_tool: false,
            apply_patch_tool_type: None,
        })
    }};
}

=======
>>>>>>> 2822aa52
/// Returns a `ModelFamily` for the given model slug, or `None` if the slug
/// does not match any known model family.
pub fn find_family_for_model(slug: &str) -> Option<ModelFamily> {
    if slug.starts_with("o3") {
        model_family!(
            slug, "o3",
            supports_reasoning_summaries: true,
            needs_special_apply_patch_instructions: true,
        )
    } else if slug.starts_with("o4-mini") {
        model_family!(
            slug, "o4-mini",
            supports_reasoning_summaries: true,
            needs_special_apply_patch_instructions: true,
        )
    } else if slug.starts_with("codex-mini-latest") {
        model_family!(
            slug, "codex-mini-latest",
            supports_reasoning_summaries: true,
            uses_local_shell_tool: true,
            needs_special_apply_patch_instructions: true,
        )
    } else if slug.starts_with("codex-") {
        model_family!(
            slug, slug,
            supports_reasoning_summaries: true,
        )
    } else if slug.starts_with("gpt-4.1") {
        model_family!(
            slug, "gpt-4.1",
            needs_special_apply_patch_instructions: true,
        )
    } else if slug.starts_with("gpt-oss") || slug.starts_with("openai/gpt-oss") {
        model_family!(slug, "gpt-oss", apply_patch_tool_type: Some(ApplyPatchToolType::Function))
    } else if slug.starts_with("gpt-4o") {
        model_family!(slug, "gpt-4o", needs_special_apply_patch_instructions: true)
    } else if slug.starts_with("gpt-3.5") {
<<<<<<< HEAD
        simple_model_family!(slug, "gpt-3.5")
=======
        model_family!(slug, "gpt-3.5", needs_special_apply_patch_instructions: true)
    } else if slug.starts_with("codex-") || slug.starts_with("gpt-5-codex") {
        model_family!(
            slug, slug,
            supports_reasoning_summaries: true,
            reasoning_summary_format: ReasoningSummaryFormat::Experimental,
            base_instructions: GPT_5_CODEX_INSTRUCTIONS.to_string(),
        )
>>>>>>> 2822aa52
    } else if slug.starts_with("gpt-5") {
        model_family!(
            slug, "gpt-5",
            supports_reasoning_summaries: true,
            needs_special_apply_patch_instructions: true,
        )
    } else {
        None
    }
}

pub fn derive_default_model_family(model: &str) -> ModelFamily {
    ModelFamily {
        slug: model.to_string(),
        family: model.to_string(),
        needs_special_apply_patch_instructions: false,
        supports_reasoning_summaries: false,
        reasoning_summary_format: ReasoningSummaryFormat::None,
        uses_local_shell_tool: false,
        apply_patch_tool_type: None,
        base_instructions: BASE_INSTRUCTIONS.to_string(),
    }
}<|MERGE_RESOLUTION|>--- conflicted
+++ resolved
@@ -1,3 +1,4 @@
+use crate::config_types::ReasoningSummaryFormat;
 use crate::tool_apply_patch::ApplyPatchToolType;
 
 /// The `instructions` field in the payload sent to a model should always start
@@ -25,6 +26,9 @@
     // `summary` is optional).
     pub supports_reasoning_summaries: bool,
 
+    // Define if we need a special handling of reasoning summary
+    pub reasoning_summary_format: ReasoningSummaryFormat,
+
     // This should be set to true when the model expects a tool named
     // "local_shell" to be provided. Its contract must be understood natively by
     // the model such that its description can be omitted.
@@ -49,6 +53,7 @@
             family: $family.to_string(),
             needs_special_apply_patch_instructions: false,
             supports_reasoning_summaries: false,
+            reasoning_summary_format: ReasoningSummaryFormat::None,
             uses_local_shell_tool: false,
             apply_patch_tool_type: None,
             base_instructions: BASE_INSTRUCTIONS.to_string(),
@@ -61,24 +66,6 @@
     }};
 }
 
-<<<<<<< HEAD
-macro_rules! simple_model_family {
-    (
-        $slug:expr, $family:expr
-    ) => {{
-        Some(ModelFamily {
-            slug: $slug.to_string(),
-            family: $family.to_string(),
-            needs_special_apply_patch_instructions: false,
-            supports_reasoning_summaries: false,
-            uses_local_shell_tool: false,
-            apply_patch_tool_type: None,
-        })
-    }};
-}
-
-=======
->>>>>>> 2822aa52
 /// Returns a `ModelFamily` for the given model slug, or `None` if the slug
 /// does not match any known model family.
 pub fn find_family_for_model(slug: &str) -> Option<ModelFamily> {
@@ -101,11 +88,6 @@
             uses_local_shell_tool: true,
             needs_special_apply_patch_instructions: true,
         )
-    } else if slug.starts_with("codex-") {
-        model_family!(
-            slug, slug,
-            supports_reasoning_summaries: true,
-        )
     } else if slug.starts_with("gpt-4.1") {
         model_family!(
             slug, "gpt-4.1",
@@ -116,9 +98,6 @@
     } else if slug.starts_with("gpt-4o") {
         model_family!(slug, "gpt-4o", needs_special_apply_patch_instructions: true)
     } else if slug.starts_with("gpt-3.5") {
-<<<<<<< HEAD
-        simple_model_family!(slug, "gpt-3.5")
-=======
         model_family!(slug, "gpt-3.5", needs_special_apply_patch_instructions: true)
     } else if slug.starts_with("codex-") || slug.starts_with("gpt-5-codex") {
         model_family!(
@@ -127,7 +106,6 @@
             reasoning_summary_format: ReasoningSummaryFormat::Experimental,
             base_instructions: GPT_5_CODEX_INSTRUCTIONS.to_string(),
         )
->>>>>>> 2822aa52
     } else if slug.starts_with("gpt-5") {
         model_family!(
             slug, "gpt-5",
