(version 1)

; inspired by Chrome's sandbox policy:
; https://source.chromium.org/chromium/chromium/src/+/main:sandbox/policy/mac/common.sb;l=273-319;drc=7b3962fe2e5fc9e2ee58000dc8fbf3429d84d3bd

; start with closed-by-default
(deny default)

; child processes inherit the policy of their parent
(allow process-exec)
(allow process-fork)
(allow signal (target self))

(allow file-write-data
  (require-all
    (path "/dev/null")
    (vnode-type CHARACTER-DEVICE)))

; sysctls permitted.
(allow sysctl-read
  (sysctl-name "hw.activecpu")
  (sysctl-name "hw.busfrequency_compat")
  (sysctl-name "hw.byteorder")
  (sysctl-name "hw.cacheconfig")
  (sysctl-name "hw.cachelinesize_compat")
  (sysctl-name "hw.cpufamily")
  (sysctl-name "hw.cpufrequency_compat")
  (sysctl-name "hw.cputype")
  (sysctl-name "hw.l1dcachesize_compat")
  (sysctl-name "hw.l1icachesize_compat")
  (sysctl-name "hw.l2cachesize_compat")
  (sysctl-name "hw.l3cachesize_compat")
  (sysctl-name "hw.logicalcpu_max")
  (sysctl-name "hw.machine")
  (sysctl-name "hw.ncpu")
  (sysctl-name "hw.nperflevels")
  (sysctl-name "hw.optional.arm.FEAT_BF16")
  (sysctl-name "hw.optional.arm.FEAT_DotProd")
  (sysctl-name "hw.optional.arm.FEAT_FCMA")
  (sysctl-name "hw.optional.arm.FEAT_FHM")
  (sysctl-name "hw.optional.arm.FEAT_FP16")
  (sysctl-name "hw.optional.arm.FEAT_I8MM")
  (sysctl-name "hw.optional.arm.FEAT_JSCVT")
  (sysctl-name "hw.optional.arm.FEAT_LSE")
  (sysctl-name "hw.optional.arm.FEAT_RDM")
  (sysctl-name "hw.optional.arm.FEAT_SHA512")
  (sysctl-name "hw.optional.armv8_2_sha512")
  (sysctl-name "hw.memsize")
  (sysctl-name "hw.pagesize")
  (sysctl-name "hw.packages")
  (sysctl-name "hw.pagesize_compat")
  (sysctl-name "hw.physicalcpu_max")
  (sysctl-name "hw.tbfrequency_compat")
  (sysctl-name "hw.vectorunit")
  (sysctl-name "kern.hostname")
  (sysctl-name "kern.maxfilesperproc")
  (sysctl-name "kern.osproductversion")
  (sysctl-name "kern.osrelease")
  (sysctl-name "kern.ostype")
  (sysctl-name "kern.osvariant_status")
  (sysctl-name "kern.osversion")
  (sysctl-name "kern.secure_kernel")
  (sysctl-name "kern.usrstack64")
  (sysctl-name "kern.version")
  (sysctl-name "sysctl.proc_cputype")
  (sysctl-name-prefix "hw.perflevel")
)

; Added on top of Chrome profile
; Needed for python multiprocessing on MacOS for the SemLock
(allow ipc-posix-sem)

<<<<<<< HEAD
; Allow reading user preferences (common for many CLIs) and basic
; OpenDirectory/DirecoryService lookups used by APIs like `os.userInfo()`.
; This keeps the policy minimal while avoiding surprising failures from
; system libraries that query user information.
(allow user-preference-read)
(allow mach-lookup
  (global-name "com.apple.system.opendirectoryd.libinfo")
  (global-name "com.apple.system.opendirectoryd.membership")
  (global-name "com.apple.system.DirectoryService.libinfo_v1")
  (global-name "com.apple.cfprefsd.agent")
  (global-name "com.apple.cfprefsd.daemon")
  (global-name "com.apple.securityd")
)
=======
; (fork) Additional mach-lookup allowances merged above; keep single block.
>>>>>>> 2822aa52
<|MERGE_RESOLUTION|>--- conflicted
+++ resolved
@@ -2,6 +2,7 @@
 
 ; inspired by Chrome's sandbox policy:
 ; https://source.chromium.org/chromium/chromium/src/+/main:sandbox/policy/mac/common.sb;l=273-319;drc=7b3962fe2e5fc9e2ee58000dc8fbf3429d84d3bd
+; https://source.chromium.org/chromium/chromium/src/+/main:sandbox/policy/mac/renderer.sb;l=64;drc=7b3962fe2e5fc9e2ee58000dc8fbf3429d84d3bd
 
 ; start with closed-by-default
 (deny default)
@@ -9,7 +10,13 @@
 ; child processes inherit the policy of their parent
 (allow process-exec)
 (allow process-fork)
-(allow signal (target self))
+(allow signal (target same-sandbox))
+
+; Allow cf prefs to work.
+(allow user-preference-read)
+
+; process-info
+(allow process-info* (target same-sandbox))
 
 (allow file-write-data
   (require-all
@@ -32,28 +39,22 @@
   (sysctl-name "hw.l3cachesize_compat")
   (sysctl-name "hw.logicalcpu_max")
   (sysctl-name "hw.machine")
+  (sysctl-name "hw.memsize")
   (sysctl-name "hw.ncpu")
   (sysctl-name "hw.nperflevels")
-  (sysctl-name "hw.optional.arm.FEAT_BF16")
-  (sysctl-name "hw.optional.arm.FEAT_DotProd")
-  (sysctl-name "hw.optional.arm.FEAT_FCMA")
-  (sysctl-name "hw.optional.arm.FEAT_FHM")
-  (sysctl-name "hw.optional.arm.FEAT_FP16")
-  (sysctl-name "hw.optional.arm.FEAT_I8MM")
-  (sysctl-name "hw.optional.arm.FEAT_JSCVT")
-  (sysctl-name "hw.optional.arm.FEAT_LSE")
-  (sysctl-name "hw.optional.arm.FEAT_RDM")
-  (sysctl-name "hw.optional.arm.FEAT_SHA512")
-  (sysctl-name "hw.optional.armv8_2_sha512")
-  (sysctl-name "hw.memsize")
-  (sysctl-name "hw.pagesize")
+  ; Chrome locks these CPU feature detection down a bit more tightly,
+  ; but mostly for fingerprinting concerns which isn't an issue for codex.
+  (sysctl-name-prefix "hw.optional.arm.")
+  (sysctl-name-prefix "hw.optional.armv8_")
   (sysctl-name "hw.packages")
   (sysctl-name "hw.pagesize_compat")
+  (sysctl-name "hw.pagesize")
   (sysctl-name "hw.physicalcpu_max")
   (sysctl-name "hw.tbfrequency_compat")
   (sysctl-name "hw.vectorunit")
   (sysctl-name "kern.hostname")
   (sysctl-name "kern.maxfilesperproc")
+  (sysctl-name "kern.maxproc")
   (sysctl-name "kern.osproductversion")
   (sysctl-name "kern.osrelease")
   (sysctl-name "kern.ostype")
@@ -63,27 +64,25 @@
   (sysctl-name "kern.usrstack64")
   (sysctl-name "kern.version")
   (sysctl-name "sysctl.proc_cputype")
+  (sysctl-name "vm.loadavg")
   (sysctl-name-prefix "hw.perflevel")
+  (sysctl-name-prefix "kern.proc.pgrp.")
+  (sysctl-name-prefix "kern.proc.pid.")
+  (sysctl-name-prefix "net.routetable.")
+)
+
+; IOKit
+(allow iokit-open
+  (iokit-registry-entry-class "RootDomainUserClient")
+)
+
+; needed to look up user info, see https://crbug.com/792228
+(allow mach-lookup
+  (global-name "com.apple.system.opendirectoryd.libinfo")
 )
 
 ; Added on top of Chrome profile
 ; Needed for python multiprocessing on MacOS for the SemLock
 (allow ipc-posix-sem)
 
-<<<<<<< HEAD
-; Allow reading user preferences (common for many CLIs) and basic
-; OpenDirectory/DirecoryService lookups used by APIs like `os.userInfo()`.
-; This keeps the policy minimal while avoiding surprising failures from
-; system libraries that query user information.
-(allow user-preference-read)
-(allow mach-lookup
-  (global-name "com.apple.system.opendirectoryd.libinfo")
-  (global-name "com.apple.system.opendirectoryd.membership")
-  (global-name "com.apple.system.DirectoryService.libinfo_v1")
-  (global-name "com.apple.cfprefsd.agent")
-  (global-name "com.apple.cfprefsd.daemon")
-  (global-name "com.apple.securityd")
-)
-=======
-; (fork) Additional mach-lookup allowances merged above; keep single block.
->>>>>>> 2822aa52
+; (fork) Additional mach-lookup allowances merged above; keep single block.