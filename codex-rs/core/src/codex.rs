--- conflicted
+++ resolved
@@ -5269,55 +5269,30 @@
     let sub_id = exec_command_context.sub_id.clone();
     let cwd = exec_command_context.cwd.clone();
 
-<<<<<<< HEAD
-=======
-    if let SandboxErr::Timeout { output } = &error {
-        let content = format_exec_output(output);
-        return ResponseInputItem::FunctionCallOutput {
-            call_id,
-            output: FunctionCallOutputPayload {
-                content,
-                success: Some(false),
-            },
-        };
-    }
-
->>>>>>> 863d9c23
     // Early out if either the user never wants to be asked for approval, or
     // we're letting the model manage escalation requests. Otherwise, continue
     match sess.approval_policy {
         AskForApproval::Never | AskForApproval::OnRequest => {
             // Clarify when Read Only mode is the reason a command cannot proceed.
             let content = if matches!(sess.sandbox_policy, SandboxPolicy::ReadOnly) {
-                format!(
-                    "command blocked by Read Only mode: {}",
-                    error
-                )
+                format!("command blocked by Read Only mode: {error}")
             } else {
-                format!(
-                    "failed in sandbox {sandbox_type:?} with execution error: {error}"
-                )
+                format!("failed in sandbox {sandbox_type:?} with execution error: {error}")
             };
             return ResponseInputItem::FunctionCallOutput {
                 call_id,
-                output: FunctionCallOutputPayload {
-                    content,
-                    success: Some(false),
-                },
+                output: FunctionCallOutputPayload { content, success: Some(false) },
             };
         }
         AskForApproval::UnlessTrusted | AskForApproval::OnFailure => (),
     }
 
     // similarly, if the command timed out, we can simply return this failure to the model
-    if matches!(error, SandboxErr::Timeout) {
+    if matches!(error, SandboxErr::Timeout { .. }) {
         return ResponseInputItem::FunctionCallOutput {
             call_id,
             output: FunctionCallOutputPayload {
-                content: format!(
-                    "command timed out after {} milliseconds",
-                    params.timeout_duration().as_millis()
-                ),
+                content: "command timed out".to_string(),
                 success: Some(false),
             },
         };
@@ -5610,7 +5585,6 @@
         return Err("Browser manager is not enabled".to_string());
     }
 
-<<<<<<< HEAD
     // Get current URL first
     let url = browser_manager
         .get_current_url()
@@ -5638,24 +5612,9 @@
             tracing::warn!("{}", msg);
             Err(msg)
         }
-=======
-    let mut s = &aggregated_output.text;
-    let prefixed_str: String;
-
-    if exec_output.timed_out {
-        prefixed_str = format!(
-            "command timed out after {} milliseconds\n",
-            exec_output.duration.as_millis()
-        ) + s;
-        s = &prefixed_str;
-    }
-
-    let total_lines = s.lines().count();
-    if s.len() <= MODEL_FORMAT_MAX_BYTES && total_lines <= MODEL_FORMAT_MAX_LINES {
-        return s.to_string();
->>>>>>> 863d9c23
     }
 }
+// removed upstream exit_review_mode helper: not used in fork
 
 /// Send agent status update event to the TUI
 async fn send_agent_status_update(sess: &Session) {
@@ -5691,37 +5650,6 @@
         }),
         order: None,
     };
-<<<<<<< HEAD
-=======
-    let marker = format!("\n[... omitted {omitted} of {total_lines} lines ...]\n\n");
-
-    // Byte budgets for head/tail around the marker
-    let mut head_budget = MODEL_FORMAT_HEAD_BYTES.min(MODEL_FORMAT_MAX_BYTES);
-    let tail_budget = MODEL_FORMAT_MAX_BYTES.saturating_sub(head_budget + marker.len());
-    if tail_budget == 0 && marker.len() >= MODEL_FORMAT_MAX_BYTES {
-        // Degenerate case: marker alone exceeds budget; return a clipped marker
-        return take_bytes_at_char_boundary(&marker, MODEL_FORMAT_MAX_BYTES).to_string();
-    }
-    if tail_budget == 0 {
-        // Make room for the marker by shrinking head
-        head_budget = MODEL_FORMAT_MAX_BYTES.saturating_sub(marker.len());
-    }
-
-    // Enforce line-count cap by trimming head/tail lines
-    let head_lines_text = head_block;
-    let tail_lines_text = tail_block;
-    // Build final string respecting byte budgets
-    let head_part = take_bytes_at_char_boundary(&head_lines_text, head_budget);
-    let mut result = String::with_capacity(MODEL_FORMAT_MAX_BYTES.min(s.len()));
-
-    result.push_str(head_part);
-    result.push_str(&marker);
-
-    let remaining = MODEL_FORMAT_MAX_BYTES.saturating_sub(result.len());
-    let tail_budget_final = remaining;
-    let tail_part = take_last_bytes_at_char_boundary(&tail_lines_text, tail_budget_final);
-    result.push_str(tail_part);
->>>>>>> 863d9c23
 
     // Send event asynchronously
     let tx_event = sess.tx_event.clone();
@@ -6569,7 +6497,6 @@
     .await
 }
 
-<<<<<<< HEAD
 async fn handle_browser_console(sess: &Session, ctx: &ToolCallCtx, arguments: String) -> ResponseInputItem {
     let params = serde_json::from_str(&arguments).ok();
     let sess_clone = sess;
@@ -6589,218 +6516,6 @@
                     Ok(json) => json.get("lines").and_then(|v| v.as_u64()).map(|n| n as usize),
                     Err(_) => None,
                 };
-=======
-/// Emits an ExitedReviewMode Event with optional ReviewOutput.
-async fn exit_review_mode(
-    session: Arc<Session>,
-    task_sub_id: String,
-    res: Option<ReviewOutputEvent>,
-) {
-    let event = Event {
-        id: task_sub_id,
-        msg: EventMsg::ExitedReviewMode(res),
-    };
-    session.send_event(event).await;
-}
-
-#[cfg(test)]
-mod tests {
-    use super::*;
-    use crate::config::ConfigOverrides;
-    use crate::config::ConfigToml;
-    use crate::protocol::CompactedItem;
-    use crate::protocol::InitialHistory;
-    use crate::protocol::ResumedHistory;
-    use codex_protocol::models::ContentItem;
-    use mcp_types::ContentBlock;
-    use mcp_types::TextContent;
-    use pretty_assertions::assert_eq;
-    use serde_json::json;
-    use std::path::PathBuf;
-    use std::sync::Arc;
-    use std::time::Duration as StdDuration;
-
-    #[test]
-    fn reconstruct_history_matches_live_compactions() {
-        let (session, turn_context) = make_session_and_context();
-        let (rollout_items, expected) = sample_rollout(&session, &turn_context);
-
-        let reconstructed = session.reconstruct_history_from_rollout(&turn_context, &rollout_items);
-
-        assert_eq!(expected, reconstructed);
-    }
-
-    #[test]
-    fn record_initial_history_reconstructs_resumed_transcript() {
-        let (session, turn_context) = make_session_and_context();
-        let (rollout_items, expected) = sample_rollout(&session, &turn_context);
-
-        tokio_test::block_on(session.record_initial_history(
-            &turn_context,
-            InitialHistory::Resumed(ResumedHistory {
-                conversation_id: ConversationId::default(),
-                history: rollout_items,
-                rollout_path: PathBuf::from("/tmp/resume.jsonl"),
-            }),
-        ));
-
-        let actual = session.state.lock_unchecked().history.contents();
-        assert_eq!(expected, actual);
-    }
-
-    #[test]
-    fn record_initial_history_reconstructs_forked_transcript() {
-        let (session, turn_context) = make_session_and_context();
-        let (rollout_items, expected) = sample_rollout(&session, &turn_context);
-
-        tokio_test::block_on(
-            session.record_initial_history(&turn_context, InitialHistory::Forked(rollout_items)),
-        );
-
-        let actual = session.state.lock_unchecked().history.contents();
-        assert_eq!(expected, actual);
-    }
-
-    #[test]
-    fn prefers_structured_content_when_present() {
-        let ctr = CallToolResult {
-            // Content present but should be ignored because structured_content is set.
-            content: vec![text_block("ignored")],
-            is_error: None,
-            structured_content: Some(json!({
-                "ok": true,
-                "value": 42
-            })),
-        };
-
-        let got = convert_call_tool_result_to_function_call_output_payload(&ctr);
-        let expected = FunctionCallOutputPayload {
-            content: serde_json::to_string(&json!({
-                "ok": true,
-                "value": 42
-            }))
-            .unwrap(),
-            success: Some(true),
-        };
-
-        assert_eq!(expected, got);
-    }
-
-    #[test]
-    fn model_truncation_head_tail_by_lines() {
-        // Build 400 short lines so line-count limit, not byte budget, triggers truncation
-        let lines: Vec<String> = (1..=400).map(|i| format!("line{i}")).collect();
-        let full = lines.join("\n");
-
-        let exec = ExecToolCallOutput {
-            exit_code: 0,
-            stdout: StreamOutput::new(String::new()),
-            stderr: StreamOutput::new(String::new()),
-            aggregated_output: StreamOutput::new(full),
-            duration: StdDuration::from_secs(1),
-            timed_out: false,
-        };
-
-        let out = format_exec_output_str(&exec);
-
-        // Expect elision marker with correct counts
-        let omitted = 400 - MODEL_FORMAT_MAX_LINES; // 144
-        let marker = format!("\n[... omitted {omitted} of 400 lines ...]\n\n");
-        assert!(out.contains(&marker), "missing marker: {out}");
-
-        // Validate head and tail
-        let parts: Vec<&str> = out.split(&marker).collect();
-        assert_eq!(parts.len(), 2, "expected one marker split");
-        let head = parts[0];
-        let tail = parts[1];
-
-        let expected_head: String = (1..=MODEL_FORMAT_HEAD_LINES)
-            .map(|i| format!("line{i}"))
-            .collect::<Vec<_>>()
-            .join("\n");
-        assert!(head.starts_with(&expected_head), "head mismatch");
-
-        let expected_tail: String = ((400 - MODEL_FORMAT_TAIL_LINES + 1)..=400)
-            .map(|i| format!("line{i}"))
-            .collect::<Vec<_>>()
-            .join("\n");
-        assert!(tail.ends_with(&expected_tail), "tail mismatch");
-    }
-
-    #[test]
-    fn model_truncation_respects_byte_budget() {
-        // Construct a large output (about 100kB) so byte budget dominates
-        let big_line = "x".repeat(100);
-        let full = std::iter::repeat_n(big_line, 1000)
-            .collect::<Vec<_>>()
-            .join("\n");
-
-        let exec = ExecToolCallOutput {
-            exit_code: 0,
-            stdout: StreamOutput::new(String::new()),
-            stderr: StreamOutput::new(String::new()),
-            aggregated_output: StreamOutput::new(full.clone()),
-            duration: StdDuration::from_secs(1),
-            timed_out: false,
-        };
-
-        let out = format_exec_output_str(&exec);
-        assert!(out.len() <= MODEL_FORMAT_MAX_BYTES, "exceeds byte budget");
-        assert!(out.contains("omitted"), "should contain elision marker");
-
-        // Ensure head and tail are drawn from the original
-        assert!(full.starts_with(out.chars().take(8).collect::<String>().as_str()));
-        assert!(
-            full.ends_with(
-                out.chars()
-                    .rev()
-                    .take(8)
-                    .collect::<String>()
-                    .chars()
-                    .rev()
-                    .collect::<String>()
-                    .as_str()
-            )
-        );
-    }
-
-    #[test]
-    fn includes_timed_out_message() {
-        let exec = ExecToolCallOutput {
-            exit_code: 0,
-            stdout: StreamOutput::new(String::new()),
-            stderr: StreamOutput::new(String::new()),
-            aggregated_output: StreamOutput::new("Command output".to_string()),
-            duration: StdDuration::from_secs(1),
-            timed_out: true,
-        };
-
-        let out = format_exec_output_str(&exec);
-
-        assert_eq!(
-            out,
-            "command timed out after 1000 milliseconds\nCommand output"
-        );
-    }
-
-    #[test]
-    fn falls_back_to_content_when_structured_is_null() {
-        let ctr = CallToolResult {
-            content: vec![text_block("hello"), text_block("world")],
-            is_error: None,
-            structured_content: Some(serde_json::Value::Null),
-        };
-
-        let got = convert_call_tool_result_to_function_call_output_payload(&ctr);
-        let expected = FunctionCallOutputPayload {
-            content: serde_json::to_string(&vec![text_block("hello"), text_block("world")])
-                .unwrap(),
-            success: Some(true),
-        };
-
-        assert_eq!(expected, got);
-    }
->>>>>>> 863d9c23
 
                 match browser_manager.get_console_logs(lines).await {
                     Ok(logs) => {
