// Poisoned mutex should fail the program
#![allow(clippy::unwrap_used)]

use std::borrow::Cow;
use std::collections::HashMap;
use std::collections::HashSet;
use std::path::PathBuf;
use std::sync::Arc;
use std::sync::Mutex;
use std::sync::atomic::AtomicU64;
use std::time::Duration;

use async_channel::Receiver;
use async_channel::Sender;
use base64::Engine;
use codex_apply_patch::ApplyPatchAction;
use codex_apply_patch::MaybeApplyPatchVerified;
use codex_apply_patch::maybe_parse_apply_patch_verified;
use codex_login::CodexAuth;
use futures::prelude::*;
use mcp_types::CallToolResult;
use serde::Serialize;
use serde_json;
use tokio::sync::Notify;
use tokio::sync::oneshot;
use tokio::task::AbortHandle;
use tracing::debug;
use tracing::error;
use tracing::info;
use tracing::trace;
use tracing::warn;
use uuid::Uuid;

use crate::apply_patch::ApplyPatchExec;
use crate::apply_patch::CODEX_APPLY_PATCH_ARG1;
use crate::apply_patch::InternalApplyPatchInvocation;
use crate::apply_patch::convert_apply_patch_to_protocol;
use crate::apply_patch::get_writable_roots;
use crate::apply_patch::{self};
use crate::agent_tool::{
    RunAgentParams, CheckAgentStatusParams, GetAgentResultParams, 
    CancelAgentParams, WaitForAgentParams, ListAgentsParams,
    AgentStatus, AGENT_MANAGER,
};
use crate::client::ModelClient;
use crate::client_common::EnvironmentContext;
use crate::client_common::Prompt;
use crate::client_common::ResponseEvent;
use crate::config::Config;
use crate::config_types::ShellEnvironmentPolicy;
use crate::conversation_history::ConversationHistory;
use crate::error::CodexErr;
use crate::error::Result as CodexResult;
use crate::error::SandboxErr;
use crate::error::get_error_message_ui;
use crate::exec::ExecParams;
use crate::exec::ExecToolCallOutput;
use crate::exec::SandboxType;
use crate::exec::StdoutStream;
use crate::exec::process_exec_tool_call;
use crate::exec_env::create_env;
use crate::mcp_connection_manager::McpConnectionManager;
use crate::mcp_tool_call::handle_mcp_tool_call;
use crate::models::ContentItem;
use crate::models::FunctionCallOutputPayload;
use crate::models::LocalShellAction;
use crate::models::ReasoningItemContent;
use crate::models::ReasoningItemReasoningSummary;
use crate::models::ResponseInputItem;
use crate::models::ResponseItem;
use crate::models::ShellToolCallParams;
use crate::openai_tools::ToolsConfig;
use crate::openai_tools::get_openai_tools;
use crate::plan_tool::handle_update_plan;
use serde_json::Value;
use codex_browser::manager::BrowserManager;
use crate::project_doc::get_user_instructions;
use crate::protocol::AgentMessageDeltaEvent;
use crate::protocol::AgentMessageEvent;
use crate::protocol::AgentReasoningDeltaEvent;
use crate::protocol::AgentReasoningEvent;
use crate::protocol::AgentReasoningRawContentDeltaEvent;
use crate::protocol::AgentReasoningRawContentEvent;
use crate::protocol::ApplyPatchApprovalRequestEvent;
use crate::protocol::AskForApproval;
use crate::protocol::BackgroundEventEvent;
use crate::protocol::ErrorEvent;
use crate::protocol::Event;
use crate::protocol::EventMsg;
use crate::protocol::ExecApprovalRequestEvent;
use crate::protocol::ExecCommandBeginEvent;
use crate::protocol::ExecCommandEndEvent;
use crate::protocol::FileChange;
use crate::protocol::InputItem;
use crate::protocol::Op;
use crate::protocol::PatchApplyBeginEvent;
use crate::protocol::PatchApplyEndEvent;
use crate::protocol::ReviewDecision;
use crate::protocol::SandboxPolicy;
use crate::protocol::SessionConfiguredEvent;
use crate::protocol::Submission;
use crate::protocol::TaskCompleteEvent;
use crate::protocol::TurnDiffEvent;
use crate::rollout::RolloutRecorder;
use crate::safety::SafetyCheck;
use crate::safety::assess_command_safety;
use crate::safety::assess_safety_for_untrusted_command;
use crate::shell;
use crate::turn_diff_tracker::TurnDiffTracker;
use crate::user_notification::UserNotification;
use crate::util::backoff;

/// The high-level interface to the Codex system.
/// It operates as a queue pair where you send submissions and receive events.
pub struct Codex {
    next_id: AtomicU64,
    tx_sub: Sender<Submission>,
    rx_event: Receiver<Event>,
}

/// Wrapper returned by [`Codex::spawn`] containing the spawned [`Codex`],
/// the submission id for the initial `ConfigureSession` request and the
/// unique session id.
pub struct CodexSpawnOk {
    pub codex: Codex,
    pub init_id: String,
    pub session_id: Uuid,
}

impl Codex {
    /// Spawn a new [`Codex`] and initialize the session.
    pub async fn spawn(
        config: Config,
        auth: Option<CodexAuth>,
        ctrl_c: Arc<Notify>,
    ) -> CodexResult<CodexSpawnOk> {
        // experimental resume path (undocumented)
        let resume_path = config.experimental_resume.clone();
        info!("resume_path: {resume_path:?}");
        let (tx_sub, rx_sub) = async_channel::bounded(64);
        let (tx_event, rx_event) = async_channel::unbounded();

        let user_instructions = get_user_instructions(&config).await;

        let configure_session = Op::ConfigureSession {
            provider: config.model_provider.clone(),
            model: config.model.clone(),
            model_reasoning_effort: config.model_reasoning_effort,
            model_reasoning_summary: config.model_reasoning_summary,
            user_instructions,
            base_instructions: config.base_instructions.clone(),
            approval_policy: config.approval_policy,
            sandbox_policy: config.sandbox_policy.clone(),
            disable_response_storage: config.disable_response_storage,
            notify: config.notify.clone(),
            cwd: config.cwd.clone(),
            resume_path: resume_path.clone(),
        };

        let config = Arc::new(config);

        // Generate a unique ID for the lifetime of this Codex session.
        let session_id = Uuid::new_v4();
        tokio::spawn(submission_loop(
            session_id, config, auth, rx_sub, tx_event, ctrl_c,
        ));
        let codex = Codex {
            next_id: AtomicU64::new(0),
            tx_sub,
            rx_event,
        };
        let init_id = codex.submit(configure_session).await?;

        Ok(CodexSpawnOk {
            codex,
            init_id,
            session_id,
        })
    }

    /// Submit the `op` wrapped in a `Submission` with a unique ID.
    pub async fn submit(&self, op: Op) -> CodexResult<String> {
        let id = self
            .next_id
            .fetch_add(1, std::sync::atomic::Ordering::SeqCst)
            .to_string();
        let sub = Submission { id: id.clone(), op };
        self.submit_with_id(sub).await?;
        Ok(id)
    }

    /// Use sparingly: prefer `submit()` so Codex is responsible for generating
    /// unique IDs for each submission.
    pub async fn submit_with_id(&self, sub: Submission) -> CodexResult<()> {
        self.tx_sub
            .send(sub)
            .await
            .map_err(|_| CodexErr::InternalAgentDied)?;
        Ok(())
    }

    pub async fn next_event(&self) -> CodexResult<Event> {
        let event = self
            .rx_event
            .recv()
            .await
            .map_err(|_| CodexErr::InternalAgentDied)?;
        Ok(event)
    }
}

/// Context for an initialized model agent
///
/// A session has at most 1 running agent at a time, and can be interrupted by user input.
pub(crate) struct Session {
    client: ModelClient,
    pub(crate) tx_event: Sender<Event>,
    ctrl_c: Arc<Notify>,

    /// The session's current working directory. All relative paths provided by
    /// the model as well as sandbox policies are resolved against this path
    /// instead of `std::env::current_dir()`.
    pub(crate) cwd: PathBuf,
    base_instructions: Option<String>,
    user_instructions: Option<String>,
    pub(crate) approval_policy: AskForApproval,
    sandbox_policy: SandboxPolicy,
    shell_environment_policy: ShellEnvironmentPolicy,
    pub(crate) writable_roots: Mutex<Vec<PathBuf>>,
    disable_response_storage: bool,
    tools_config: ToolsConfig,

    /// Manager for external MCP servers/tools.
    mcp_connection_manager: McpConnectionManager,

    /// Configuration for available agent models
    agents: Vec<crate::config_types::AgentConfig>,

    /// External notifier command (will be passed as args to exec()). When
    /// `None` this feature is disabled.
    notify: Option<Vec<String>>,

    /// Optional rollout recorder for persisting the conversation transcript so
    /// sessions can be replayed or inspected later.
    rollout: Mutex<Option<RolloutRecorder>>,
    state: Mutex<State>,
    codex_linux_sandbox_exe: Option<PathBuf>,
    user_shell: shell::Shell,
    show_raw_agent_reasoning: bool,
    /// Browser manager for controlling headless browser
    browser_manager: Mutex<Option<Arc<BrowserManager>>>,
    /// Pending browser screenshots to include in the next model request
    pending_browser_screenshots: Mutex<Vec<PathBuf>>,
}

impl Session {
    fn resolve_path(&self, path: Option<String>) -> PathBuf {
        path.as_ref()
            .map(PathBuf::from)
            .map_or_else(|| self.cwd.clone(), |p| self.cwd.join(p))
    }
}

/// Mutable state of the agent
#[derive(Default)]
struct State {
    approved_commands: HashSet<Vec<String>>,
    current_agent: Option<AgentAgent>,
    pending_approvals: HashMap<String, oneshot::Sender<ReviewDecision>>,
    pending_input: Vec<ResponseInputItem>,
    history: ConversationHistory,
}

impl Session {
    pub fn set_agent(&self, agent: AgentAgent) {
        let mut state = self.state.lock().unwrap();
        if let Some(current_agent) = state.current_agent.take() {
            current_agent.abort();
        }
        state.current_agent = Some(agent);
    }

    pub fn remove_agent(&self, sub_id: &str) {
        let mut state = self.state.lock().unwrap();
        if let Some(agent) = &state.current_agent {
            if agent.sub_id == sub_id {
                state.current_agent.take();
            }
        }
    }

    /// Sends the given event to the client and swallows the send event, if
    /// any, logging it as an error.
    pub(crate) async fn send_event(&self, event: Event) {
        if let Err(e) = self.tx_event.send(event).await {
            error!("failed to send tool call event: {e}");
        }
    }

    pub async fn request_command_approval(
        &self,
        sub_id: String,
        call_id: String,
        command: Vec<String>,
        cwd: PathBuf,
        reason: Option<String>,
    ) -> oneshot::Receiver<ReviewDecision> {
        let (tx_approve, rx_approve) = oneshot::channel();
        let event = Event {
            id: sub_id.clone(),
            msg: EventMsg::ExecApprovalRequest(ExecApprovalRequestEvent {
                call_id,
                command,
                cwd,
                reason,
            }),
        };
        let _ = self.tx_event.send(event).await;
        {
            let mut state = self.state.lock().unwrap();
            state.pending_approvals.insert(sub_id, tx_approve);
        }
        rx_approve
    }

    pub async fn request_patch_approval(
        &self,
        sub_id: String,
        call_id: String,
        action: &ApplyPatchAction,
        reason: Option<String>,
        grant_root: Option<PathBuf>,
    ) -> oneshot::Receiver<ReviewDecision> {
        let (tx_approve, rx_approve) = oneshot::channel();
        let event = Event {
            id: sub_id.clone(),
            msg: EventMsg::ApplyPatchApprovalRequest(ApplyPatchApprovalRequestEvent {
                call_id,
                changes: convert_apply_patch_to_protocol(action),
                reason,
                grant_root,
            }),
        };
        let _ = self.tx_event.send(event).await;
        {
            let mut state = self.state.lock().unwrap();
            state.pending_approvals.insert(sub_id, tx_approve);
        }
        rx_approve
    }

    pub fn notify_approval(&self, sub_id: &str, decision: ReviewDecision) {
        let mut state = self.state.lock().unwrap();
        if let Some(tx_approve) = state.pending_approvals.remove(sub_id) {
            tx_approve.send(decision).ok();
        }
    }

    pub fn add_approved_command(&self, cmd: Vec<String>) {
        let mut state = self.state.lock().unwrap();
        state.approved_commands.insert(cmd);
    }

    /// Records items to both the rollout and the chat completions/ZDR
    /// transcript, if enabled.
    async fn record_conversation_items(&self, items: &[ResponseItem]) {
        debug!("Recording items for conversation: {items:?}");
        self.record_state_snapshot(items).await;

        self.state.lock().unwrap().history.record_items(items);
    }

    async fn record_state_snapshot(&self, items: &[ResponseItem]) {
        let snapshot = { crate::rollout::SessionStateSnapshot {} };

        let recorder = {
            let guard = self.rollout.lock().unwrap();
            guard.as_ref().cloned()
        };

        if let Some(rec) = recorder {
            if let Err(e) = rec.record_state(snapshot).await {
                error!("failed to record rollout state: {e:#}");
            }
            if let Err(e) = rec.record_items(items).await {
                error!("failed to record rollout items: {e:#}");
            }
        }
    }

    async fn on_exec_command_begin(
        &self,
        turn_diff_tracker: &mut TurnDiffTracker,
        exec_command_context: ExecCommandContext,
    ) {
        let ExecCommandContext {
            sub_id,
            call_id,
            command_for_display,
            cwd,
            apply_patch,
        } = exec_command_context;
        let msg = match apply_patch {
            Some(ApplyPatchCommandContext {
                user_explicitly_approved_this_action,
                changes,
            }) => {
                turn_diff_tracker.on_patch_begin(&changes);

                EventMsg::PatchApplyBegin(PatchApplyBeginEvent {
                    call_id,
                    auto_approved: !user_explicitly_approved_this_action,
                    changes,
                })
            }
            None => EventMsg::ExecCommandBegin(ExecCommandBeginEvent {
                call_id,
                command: command_for_display.clone(),
                cwd,
            }),
        };
        let event = Event {
            id: sub_id.to_string(),
            msg,
        };
        let _ = self.tx_event.send(event).await;
    }

    #[allow(clippy::too_many_arguments)]
    async fn on_exec_command_end(
        &self,
        turn_diff_tracker: &mut TurnDiffTracker,
        sub_id: &str,
        call_id: &str,
        output: &ExecToolCallOutput,
        is_apply_patch: bool,
    ) {
        let ExecToolCallOutput {
            stdout,
            stderr,
            duration,
            exit_code,
        } = output;
        // Because stdout and stderr could each be up to 100 KiB, we send
        // truncated versions.
        const MAX_STREAM_OUTPUT: usize = 5 * 1024; // 5KiB
        let stdout = stdout.chars().take(MAX_STREAM_OUTPUT).collect();
        let stderr = stderr.chars().take(MAX_STREAM_OUTPUT).collect();

        let msg = if is_apply_patch {
            EventMsg::PatchApplyEnd(PatchApplyEndEvent {
                call_id: call_id.to_string(),
                stdout,
                stderr,
                success: *exit_code == 0,
            })
        } else {
            EventMsg::ExecCommandEnd(ExecCommandEndEvent {
                call_id: call_id.to_string(),
                stdout,
                stderr,
                duration: *duration,
                exit_code: *exit_code,
            })
        };

        let event = Event {
            id: sub_id.to_string(),
            msg,
        };
        let _ = self.tx_event.send(event).await;

        // If this is an apply_patch, after we emit the end patch, emit a second event
        // with the full turn diff if there is one.
        if is_apply_patch {
            let unified_diff = turn_diff_tracker.get_unified_diff();
            if let Ok(Some(unified_diff)) = unified_diff {
                let msg = EventMsg::TurnDiff(TurnDiffEvent { unified_diff });
                let event = Event {
                    id: sub_id.into(),
                    msg,
                };
                let _ = self.tx_event.send(event).await;
            }
        }
    }
    /// Runs the exec tool call and emits events for the begin and end of the
    /// command even on error.
    ///
    /// Returns the output of the exec tool call.
    async fn run_exec_with_events<'a>(
        &self,
        turn_diff_tracker: &mut TurnDiffTracker,
        begin_ctx: ExecCommandContext,
        exec_args: ExecInvokeArgs<'a>,
    ) -> crate::error::Result<ExecToolCallOutput> {
        let is_apply_patch = begin_ctx.apply_patch.is_some();
        let sub_id = begin_ctx.sub_id.clone();
        let call_id = begin_ctx.call_id.clone();

        self.on_exec_command_begin(turn_diff_tracker, begin_ctx.clone())
            .await;

        let result = process_exec_tool_call(
            exec_args.params,
            exec_args.sandbox_type,
            exec_args.ctrl_c,
            exec_args.sandbox_policy,
            exec_args.codex_linux_sandbox_exe,
            exec_args.stdout_stream,
        )
        .await;

        let output_stderr;
        let borrowed: &ExecToolCallOutput = match &result {
            Ok(output) => output,
            Err(e) => {
                output_stderr = ExecToolCallOutput {
                    exit_code: -1,
                    stdout: String::new(),
                    stderr: get_error_message_ui(e),
                    duration: Duration::default(),
                };
                &output_stderr
            }
        };
        self.on_exec_command_end(
            turn_diff_tracker,
            &sub_id,
            &call_id,
            borrowed,
            is_apply_patch,
        )
        .await;

        result
    }

    /// Helper that emits a BackgroundEvent with the given message. This keeps
    /// the call‑sites terse so adding more diagnostics does not clutter the
    /// core agent logic.
    async fn notify_background_event(&self, sub_id: &str, message: impl Into<String>) {
        let event = Event {
            id: sub_id.to_string(),
            msg: EventMsg::BackgroundEvent(BackgroundEventEvent {
                message: message.into(),
            }),
        };
        let _ = self.tx_event.send(event).await;
    }

    /// Build the full turn input by concatenating the current conversation
    /// history with additional items for this turn.
    /// Browser screenshots are filtered out from history to keep them ephemeral.
    pub fn turn_input_with_history(&self, extra: Vec<ResponseItem>) -> Vec<ResponseItem> {
        let history = self.state.lock().unwrap().history.contents();
        
        // Count images in extra for debugging (we can't distinguish ephemeral at this level anymore)
        let images_in_extra = extra.iter().filter(|item| {
            if let ResponseItem::Message { content, .. } = item {
                content.iter().any(|c| {
                    matches!(c, crate::models::ContentItem::InputImage { .. })
                })
            } else {
                false
            }
        }).count();
        
        if images_in_extra > 0 {
            tracing::info!("Found {} images in current turn's extra items", images_in_extra);
        }
        
        // Filter out browser screenshots from historical messages
        // We identify them by the [EPHEMERAL:...] marker that precedes them
        let filtered_history: Vec<ResponseItem> = history
            .into_iter()
            .map(|item| {
                if let ResponseItem::Message { id, role, content } = item {
                    if role == "user" {
                        // Filter out ephemeral content from user messages
                        let mut filtered_content: Vec<crate::models::ContentItem> = Vec::new();
                        let mut skip_next_image = false;
                        
                        for content_item in content {
                            match &content_item {
                                crate::models::ContentItem::InputText { text } if text.starts_with("[EPHEMERAL:") => {
                                    // This is an ephemeral marker, skip it and the next image
                                    skip_next_image = true;
                                    tracing::info!("Filtering out ephemeral marker: {}", text);
                                }
                                crate::models::ContentItem::InputImage { .. } if skip_next_image => {
                                    // Skip this image as it follows an ephemeral marker
                                    skip_next_image = false;
                                    tracing::info!("Filtering out ephemeral image from history");
                                }
                                _ => {
                                    // Keep everything else
                                    filtered_content.push(content_item);
                                }
                            }
                        }
                        
                        ResponseItem::Message {
                            id,
                            role,
                            content: filtered_content,
                        }
                    } else {
                        // Keep assistant messages unchanged
                        ResponseItem::Message { id, role, content }
                    }
                } else {
                    item
                }
            })
            .collect();
        
        // Concatenate filtered history with current turn's extras (which includes current ephemeral images)
        let result = [filtered_history, extra].concat();
        
        // Count total images in result for debugging
        let total_images = result.iter().filter(|item| {
            if let ResponseItem::Message { content, .. } = item {
                content.iter().any(|c| matches!(c, crate::models::ContentItem::InputImage { .. }))
            } else {
                false
            }
        }).count();
        
        if total_images > 0 {
            tracing::info!("Total images being sent to model: {}", total_images);
        }
        
        result
    }

    /// Returns the input if there was no agent running to inject into
    pub fn inject_input(&self, input: Vec<InputItem>) -> Result<(), Vec<InputItem>> {
        let mut state = self.state.lock().unwrap();
        if state.current_agent.is_some() {
            state.pending_input.push(input.into());
            Ok(())
        } else {
            Err(input)
        }
    }

    pub fn get_pending_input(&self) -> Vec<ResponseInputItem> {
        let mut state = self.state.lock().unwrap();
        if state.pending_input.is_empty() {
            Vec::with_capacity(0)
        } else {
            let mut ret = Vec::new();
            std::mem::swap(&mut ret, &mut state.pending_input);
            ret
        }
    }

    pub fn add_pending_input(&self, input: ResponseInputItem) {
        let mut state = self.state.lock().unwrap();
        state.pending_input.push(input);
    }

    pub async fn call_tool(
        &self,
        server: &str,
        tool: &str,
        arguments: Option<serde_json::Value>,
        timeout: Option<Duration>,
    ) -> anyhow::Result<CallToolResult> {
        self.mcp_connection_manager
            .call_tool(server, tool, arguments, timeout)
            .await
    }

    pub fn abort(&self) {
        info!("Aborting existing session");
        let mut state = self.state.lock().unwrap();
        state.pending_approvals.clear();
        state.pending_input.clear();
        if let Some(agent) = state.current_agent.take() {
            agent.abort();
        }
    }

    /// Spawn the configured notifier (if any) with the given JSON payload as
    /// the last argument. Failures are logged but otherwise ignored so that
    /// notification issues do not interfere with the main workflow.
    fn maybe_notify(&self, notification: UserNotification) {
        let Some(notify_command) = &self.notify else {
            return;
        };

        if notify_command.is_empty() {
            return;
        }

        let Ok(json) = serde_json::to_string(&notification) else {
            error!("failed to serialise notification payload");
            return;
        };

        let mut command = std::process::Command::new(&notify_command[0]);
        if notify_command.len() > 1 {
            command.args(&notify_command[1..]);
        }
        command.arg(json);

        // Fire-and-forget – we do not wait for completion.
        if let Err(e) = command.spawn() {
            warn!("failed to spawn notifier '{}': {e}", notify_command[0]);
        }
    }
}

impl Drop for Session {
    fn drop(&mut self) {
        self.abort();
    }
}

impl State {
    pub fn partial_clone(&self) -> Self {
        Self {
            approved_commands: self.approved_commands.clone(),
            history: self.history.clone(),
            ..Default::default()
        }
    }
}

#[derive(Clone, Debug)]
pub(crate) struct ExecCommandContext {
    pub(crate) sub_id: String,
    pub(crate) call_id: String,
    pub(crate) command_for_display: Vec<String>,
    pub(crate) cwd: PathBuf,
    pub(crate) apply_patch: Option<ApplyPatchCommandContext>,
}

#[derive(Clone, Debug)]
pub(crate) struct ApplyPatchCommandContext {
    pub(crate) user_explicitly_approved_this_action: bool,
    pub(crate) changes: HashMap<PathBuf, FileChange>,
}

/// A series of Turns in response to user input.
pub(crate) struct AgentAgent {
    sess: Arc<Session>,
    sub_id: String,
    handle: AbortHandle,
}

impl AgentAgent {
    fn spawn(sess: Arc<Session>, sub_id: String, input: Vec<InputItem>) -> Self {
        let handle =
            tokio::spawn(run_agent(Arc::clone(&sess), sub_id.clone(), input)).abort_handle();
        Self {
            sess,
            sub_id,
            handle,
        }
    }
    fn compact(
        sess: Arc<Session>,
        sub_id: String,
        input: Vec<InputItem>,
        compact_instructions: String,
    ) -> Self {
        let handle = tokio::spawn(run_compact_agent(
            Arc::clone(&sess),
            sub_id.clone(),
            input,
            compact_instructions,
        ))
        .abort_handle();
        Self {
            sess,
            sub_id,
            handle,
        }
    }

    fn abort(self) {
        if !self.handle.is_finished() {
            self.handle.abort();
            let event = Event {
                id: self.sub_id,
                msg: EventMsg::Error(ErrorEvent {
                    message: " Turn interrupted".to_string(),
                }),
            };
            let tx_event = self.sess.tx_event.clone();
            tokio::spawn(async move {
                tx_event.send(event).await.ok();
            });
        }
    }
}

async fn submission_loop(
    mut session_id: Uuid,
    config: Arc<Config>,
    auth: Option<CodexAuth>,
    rx_sub: Receiver<Submission>,
    tx_event: Sender<Event>,
    ctrl_c: Arc<Notify>,
) {
    let mut sess: Option<Arc<Session>> = None;
    // shorthand - send an event when there is no active session
    let send_no_session_event = |sub_id: String| async {
        let event = Event {
            id: sub_id,
            msg: EventMsg::Error(ErrorEvent {
                message: "No session initialized, expected 'ConfigureSession' as first Op"
                    .to_string(),
            }),
        };
        tx_event.send(event).await.ok();
    };

    loop {
        let interrupted = ctrl_c.notified();
        let sub = tokio::select! {
            res = rx_sub.recv() => match res {
                Ok(sub) => sub,
                Err(_) => break,
            },
            _ = interrupted => {
                if let Some(sess) = sess.as_ref(){
                    sess.abort();
                }
                continue;
            },
        };

        debug!(?sub, "Submission");
        match sub.op {
            Op::Interrupt => {
                let sess = match sess.as_ref() {
                    Some(sess) => sess,
                    None => {
                        send_no_session_event(sub.id).await;
                        continue;
                    }
                };
                sess.abort();
            }
            Op::ConfigureSession {
                provider,
                model,
                model_reasoning_effort,
                model_reasoning_summary,
                user_instructions,
                base_instructions,
                approval_policy,
                sandbox_policy,
                disable_response_storage,
                notify,
                cwd,
                resume_path,
            } => {
                debug!(
                    "Configuring session: model={model}; provider={provider:?}; resume={resume_path:?}"
                );
                if !cwd.is_absolute() {
                    let message = format!("cwd is not absolute: {cwd:?}");
                    error!(message);
                    let event = Event {
                        id: sub.id,
                        msg: EventMsg::Error(ErrorEvent { message }),
                    };
                    if let Err(e) = tx_event.send(event).await {
                        error!("failed to send error message: {e:?}");
                    }
                    return;
                }
                // Optionally resume an existing rollout.
                let mut restored_items: Option<Vec<ResponseItem>> = None;
                let rollout_recorder: Option<RolloutRecorder> =
                    if let Some(path) = resume_path.as_ref() {
                        match RolloutRecorder::resume(path, cwd.clone()).await {
                            Ok((rec, saved)) => {
                                session_id = saved.session_id;
                                if !saved.items.is_empty() {
                                    restored_items = Some(saved.items);
                                }
                                Some(rec)
                            }
                            Err(e) => {
                                warn!("failed to resume rollout from {path:?}: {e}");
                                None
                            }
                        }
                    } else {
                        None
                    };

                let rollout_recorder = match rollout_recorder {
                    Some(rec) => Some(rec),
                    None => {
                        match RolloutRecorder::new(&config, session_id, user_instructions.clone())
                            .await
                        {
                            Ok(r) => Some(r),
                            Err(e) => {
                                warn!("failed to initialise rollout recorder: {e}");
                                None
                            }
                        }
                    }
                };

                let client = ModelClient::new(
                    config.clone(),
                    auth.clone(),
                    provider.clone(),
                    model_reasoning_effort,
                    model_reasoning_summary,
                    session_id,
                );

                // abort any current running session and clone its state
                let state = match sess.take() {
                    Some(sess) => {
                        sess.abort();
                        sess.state.lock().unwrap().partial_clone()
                    }
                    None => State {
                        history: ConversationHistory::new(),
                        ..Default::default()
                    },
                };

                let writable_roots = Mutex::new(get_writable_roots(&cwd));

                // Error messages to dispatch after SessionConfigured is sent.
                let mut mcp_connection_errors = Vec::<Event>::new();
                let (mcp_connection_manager, failed_clients) =
                    match McpConnectionManager::new(config.mcp_servers.clone()).await {
                        Ok((mgr, failures)) => (mgr, failures),
                        Err(e) => {
                            let message = format!("Failed to create MCP connection manager: {e:#}");
                            error!("{message}");
                            mcp_connection_errors.push(Event {
                                id: sub.id.clone(),
                                msg: EventMsg::Error(ErrorEvent { message }),
                            });
                            (McpConnectionManager::default(), Default::default())
                        }
                    };

                // Surface individual client start-up failures to the user.
                if !failed_clients.is_empty() {
                    for (server_name, err) in failed_clients {
                        let message =
                            format!("MCP client for `{server_name}` failed to start: {err:#}");
                        error!("{message}");
                        mcp_connection_errors.push(Event {
                            id: sub.id.clone(),
                            msg: EventMsg::Error(ErrorEvent { message }),
                        });
                    }
                }
                let default_shell = shell::default_user_shell().await;
                sess = Some(Arc::new(Session {
                    client,
                    tools_config: ToolsConfig::new(
                        &config.model_family,
                        approval_policy,
                        sandbox_policy.clone(),
                        config.include_plan_tool,
                    ),
                    tx_event: tx_event.clone(),
                    ctrl_c: Arc::clone(&ctrl_c),
                    user_instructions,
                    base_instructions,
                    approval_policy,
                    sandbox_policy,
                    shell_environment_policy: config.shell_environment_policy.clone(),
                    cwd,
                    writable_roots,
                    mcp_connection_manager,
                    agents: config.agents.clone(),
                    notify,
                    state: Mutex::new(state),
                    rollout: Mutex::new(rollout_recorder),
                    codex_linux_sandbox_exe: config.codex_linux_sandbox_exe.clone(),
                    disable_response_storage,
                    user_shell: default_shell,
                    show_raw_agent_reasoning: config.show_raw_agent_reasoning,
                    browser_manager: Mutex::new(None), // Initialize on-demand when browser tools are used
                    pending_browser_screenshots: Mutex::new(Vec::new()),
                }));

                // Patch restored state into the newly created session.
                if let Some(sess_arc) = &sess {
                    if restored_items.is_some() {
                        let mut st = sess_arc.state.lock().unwrap();
                        st.history.record_items(restored_items.unwrap().iter());
                    }
                }

                // Gather history metadata for SessionConfiguredEvent.
                let (history_log_id, history_entry_count) =
                    crate::message_history::history_metadata(&config).await;

                // ack
                let events = std::iter::once(Event {
                    id: sub.id.clone(),
                    msg: EventMsg::SessionConfigured(SessionConfiguredEvent {
                        session_id,
                        model,
                        history_log_id,
                        history_entry_count,
                    }),
                })
                .chain(mcp_connection_errors.into_iter());
                for event in events {
                    if let Err(e) = tx_event.send(event).await {
                        error!("failed to send event: {e:?}");
                    }
                }
            }
            Op::UserInput { items } => {
                let sess = match sess.as_ref() {
                    Some(sess) => sess,
                    None => {
                        send_no_session_event(sub.id).await;
                        continue;
                    }
                };

                // attempt to inject input into current agent
                if let Err(items) = sess.inject_input(items) {
                    // no current agent, spawn a new one
                    let agent = AgentAgent::spawn(Arc::clone(sess), sub.id, items);
                    sess.set_agent(agent);
                }
            }
            Op::ExecApproval { id, decision } => {
                let sess = match sess.as_ref() {
                    Some(sess) => sess,
                    None => {
                        send_no_session_event(sub.id).await;
                        continue;
                    }
                };
                match decision {
                    ReviewDecision::Abort => {
                        sess.abort();
                    }
                    other => sess.notify_approval(&id, other),
                }
            }
            Op::PatchApproval { id, decision } => {
                let sess = match sess.as_ref() {
                    Some(sess) => sess,
                    None => {
                        send_no_session_event(sub.id).await;
                        continue;
                    }
                };
                match decision {
                    ReviewDecision::Abort => {
                        sess.abort();
                    }
                    other => sess.notify_approval(&id, other),
                }
            }
            Op::AddToHistory { text } => {
                // TODO: What should we do if we got AddToHistory before ConfigureSession?
                // currently, if ConfigureSession has resume path, this history will be ignored
                let id = session_id;
                let config = config.clone();
                tokio::spawn(async move {
                    if let Err(e) = crate::message_history::append_entry(&text, &id, &config).await
                    {
                        warn!("failed to append to message history: {e}");
                    }
                });
            }

            Op::GetHistoryEntryRequest { offset, log_id } => {
                let config = config.clone();
                let tx_event = tx_event.clone();
                let sub_id = sub.id.clone();

                tokio::spawn(async move {
                    // Run lookup in blocking thread because it does file IO + locking.
                    let entry_opt = tokio::task::spawn_blocking(move || {
                        crate::message_history::lookup(log_id, offset, &config)
                    })
                    .await
                    .unwrap_or(None);

                    let event = Event {
                        id: sub_id,
                        msg: EventMsg::GetHistoryEntryResponse(
                            crate::protocol::GetHistoryEntryResponseEvent {
                                offset,
                                log_id,
                                entry: entry_opt,
                            },
                        ),
                    };

                    if let Err(e) = tx_event.send(event).await {
                        warn!("failed to send GetHistoryEntryResponse event: {e}");
                    }
                });
            }
            Op::Compact => {
                let sess = match sess.as_ref() {
                    Some(sess) => sess,
                    None => {
                        send_no_session_event(sub.id).await;
                        continue;
                    }
                };

                // Create a summarization request as user input
                const SUMMARIZATION_PROMPT: &str = include_str!("prompt_for_compact_command.md");

                // Attempt to inject input into current agent
                if let Err(items) = sess.inject_input(vec![InputItem::Text {
                    text: "Start Summarization".to_string(),
                }]) {
                    let agent = AgentAgent::compact(
                        sess.clone(),
                        sub.id,
                        items,
                        SUMMARIZATION_PROMPT.to_string(),
                    );
                    sess.set_agent(agent);
                }
            }
            Op::Shutdown => {
                info!("Shutting down Codex instance");

                // Gracefully flush and shutdown rollout recorder on session end so tests
                // that inspect the rollout file do not race with the background writer.
                if let Some(sess_arc) = sess {
                    let recorder_opt = sess_arc.rollout.lock().unwrap().take();
                    if let Some(rec) = recorder_opt {
                        if let Err(e) = rec.shutdown().await {
                            warn!("failed to shutdown rollout recorder: {e}");
                            let event = Event {
                                id: sub.id.clone(),
                                msg: EventMsg::Error(ErrorEvent {
                                    message: "Failed to shutdown rollout recorder".to_string(),
                                }),
                            };
                            if let Err(e) = tx_event.send(event).await {
                                warn!("failed to send error message: {e:?}");
                            }
                        }
                    }
                }
                let event = Event {
                    id: sub.id.clone(),
                    msg: EventMsg::ShutdownComplete,
                };
                if let Err(e) = tx_event.send(event).await {
                    warn!("failed to send Shutdown event: {e}");
                }
                break;
            }
        }
    }
    debug!("Agent loop exited");
}

/// Takes a user message as input and runs a loop where, at each turn, the model
/// replies with either:
///
/// - requested function calls
/// - an assistant message
///
/// While it is possible for the model to return multiple of these items in a
/// single turn, in practice, we generally one item per turn:
///
/// - If the model requests a function call, we execute it and send the output
///   back to the model in the next turn.
/// - If the model sends only an assistant message, we record it in the
///   conversation history and consider the agent complete.
async fn run_agent(sess: Arc<Session>, sub_id: String, input: Vec<InputItem>) {
    if input.is_empty() {
        return;
    }
    let event = Event {
        id: sub_id.clone(),
        msg: EventMsg::TaskStarted,
    };
    if sess.tx_event.send(event).await.is_err() {
        return;
    }

    // Debug logging for ephemeral images
    let ephemeral_count = input.iter().filter(|item| {
        matches!(item, InputItem::EphemeralImage { .. })
    }).count();
    
    if ephemeral_count > 0 {
        tracing::info!("Processing {} ephemeral images in user input", ephemeral_count);
    }
    
    // Convert input to ResponseInputItem
    let initial_input_for_turn: ResponseInputItem = ResponseInputItem::from(input);
    let initial_response_item: ResponseItem = initial_input_for_turn.clone().into();
    
    // Record to history but we'll handle ephemeral images separately
    sess.record_conversation_items(&[initial_response_item.clone()])
        .await;

    let mut last_task_message: Option<String> = None;
    // Although from the perspective of codex.rs, TurnDiffTracker has the lifecycle of a Agent which contains
    // many turns, from the perspective of the user, it is a single turn.
    let mut turn_diff_tracker = TurnDiffTracker::new();
    
    // Track if this is the first iteration - if so, include the initial input
    let mut first_iteration = true;

    loop {
        // Note that pending_input would be something like a message the user
        // submitted through the UI while the model was running. Though the UI
        // may support this, the model might not.
        let mut pending_input = sess
            .get_pending_input()
            .into_iter()
            .map(ResponseItem::from)
            .collect::<Vec<ResponseItem>>();
        
        // On the first iteration, add the initial input to pending_input
        // This ensures ephemeral images are included in the current turn
        if first_iteration {
            pending_input.insert(0, initial_response_item.clone());
            first_iteration = false;
        } else {
            // Only record pending input to history on subsequent iterations
            sess.record_conversation_items(&pending_input).await;
        }

        // Construct the input that we will send to the model. When using the
        // Chat completions API (or ZDR clients), the model needs the full
        // conversation history on each turn. The rollout file, however, should
        // only record the new items that originated in this turn so that it
        // represents an append-only log without duplicates.
        let turn_input: Vec<ResponseItem> = sess.turn_input_with_history(pending_input);

        let turn_input_messages: Vec<String> = turn_input
            .iter()
            .filter_map(|item| match item {
                ResponseItem::Message { content, .. } => Some(content),
                _ => None,
            })
            .flat_map(|content| {
                content.iter().filter_map(|item| match item {
                    ContentItem::OutputText { text } => Some(text.clone()),
                    _ => None,
                })
            })
            .collect();
        match run_turn(&sess, &mut turn_diff_tracker, sub_id.clone(), turn_input).await {
            Ok(turn_output) => {
                let mut items_to_record_in_conversation_history = Vec::<ResponseItem>::new();
                let mut responses = Vec::<ResponseInputItem>::new();
                for processed_response_item in turn_output {
                    let ProcessedResponseItem { item, response } = processed_response_item;
                    match (&item, &response) {
                        (ResponseItem::Message { role, .. }, None) if role == "assistant" => {
                            // If the model returned a message, we need to record it.
                            items_to_record_in_conversation_history.push(item);
                        }
                        (
                            ResponseItem::LocalShellCall { .. },
                            Some(ResponseInputItem::FunctionCallOutput { call_id, output }),
                        ) => {
                            items_to_record_in_conversation_history.push(item);
                            items_to_record_in_conversation_history.push(
                                ResponseItem::FunctionCallOutput {
                                    call_id: call_id.clone(),
                                    output: output.clone(),
                                },
                            );
                        }
                        (
                            ResponseItem::FunctionCall { .. },
                            Some(ResponseInputItem::FunctionCallOutput { call_id, output }),
                        ) => {
                            items_to_record_in_conversation_history.push(item);
                            items_to_record_in_conversation_history.push(
                                ResponseItem::FunctionCallOutput {
                                    call_id: call_id.clone(),
                                    output: output.clone(),
                                },
                            );
                        }
                        (
                            ResponseItem::FunctionCall { .. },
                            Some(ResponseInputItem::McpToolCallOutput { call_id, result }),
                        ) => {
                            items_to_record_in_conversation_history.push(item);
                            let (content, success): (String, Option<bool>) = match result {
                                Ok(CallToolResult {
                                    content,
                                    is_error,
                                    structured_content: _,
                                }) => match serde_json::to_string(content) {
                                    Ok(content) => (content, *is_error),
                                    Err(e) => {
                                        warn!("Failed to serialize MCP tool call output: {e}");
                                        (e.to_string(), Some(true))
                                    }
                                },
                                Err(e) => (e.clone(), Some(true)),
                            };
                            items_to_record_in_conversation_history.push(
                                ResponseItem::FunctionCallOutput {
                                    call_id: call_id.clone(),
                                    output: FunctionCallOutputPayload { content, success },
                                },
                            );
                        }
                        (
                            ResponseItem::Reasoning {
                                id,
                                summary,
                                content,
                                encrypted_content,
                            },
                            None,
                        ) => {
                            items_to_record_in_conversation_history.push(ResponseItem::Reasoning {
                                id: id.clone(),
                                summary: summary.clone(),
                                content: content.clone(),
                                encrypted_content: encrypted_content.clone(),
                            });
                        }
                        _ => {
                            warn!("Unexpected response item: {item:?} with response: {response:?}");
                        }
                    };
                    if let Some(response) = response {
                        responses.push(response);
                    }
                }

                // Only attempt to take the lock if there is something to record.
                if !items_to_record_in_conversation_history.is_empty() {
                    sess.record_conversation_items(&items_to_record_in_conversation_history)
                        .await;
                }

                // Add any pending browser screenshots to the responses
                let screenshot_responses = consume_pending_screenshots(&sess);
                for screenshot_response in screenshot_responses {
                    responses.push(screenshot_response);
                }

                // If there are responses, add them to pending input for the next iteration
                if !responses.is_empty() {
                    for response in &responses {
                        sess.add_pending_input(response.clone());
                    }
                }

                if responses.is_empty() {
                    debug!("Turn completed");
                    last_task_message = get_last_assistant_message_from_turn(
                        &items_to_record_in_conversation_history,
                    );
                    sess.maybe_notify(UserNotification::AgentTurnComplete {
                        turn_id: sub_id.clone(),
                        input_messages: turn_input_messages,
                        last_assistant_message: last_task_message.clone(),
                    });
                    break;
                }
            }
            Err(e) => {
                info!("Turn error: {e:#}");
                let event = Event {
                    id: sub_id.clone(),
                    msg: EventMsg::Error(ErrorEvent {
                        message: e.to_string(),
                    }),
                };
                sess.tx_event.send(event).await.ok();
                // let the user continue the conversation
                break;
            }
        }
    }
    sess.remove_agent(&sub_id);
    let event = Event {
        id: sub_id,
        msg: EventMsg::TaskComplete(TaskCompleteEvent { last_agent_message: last_task_message }),
    };
    sess.tx_event.send(event).await.ok();
}

async fn run_turn(
    sess: &Session,
    turn_diff_tracker: &mut TurnDiffTracker,
    sub_id: String,
    input: Vec<ResponseItem>,
) -> CodexResult<Vec<ProcessedResponseItem>> {
    let tools = get_openai_tools(
        &sess.tools_config,
        Some(sess.mcp_connection_manager.list_all_tools()),
    );

    let prompt = Prompt {
        input,
        user_instructions: sess.user_instructions.clone(),
        store: !sess.disable_response_storage,
        tools,
        base_instructions_override: sess.base_instructions.clone(),
        environment_context: Some(EnvironmentContext {
            cwd: sess.cwd.clone(),
            approval_policy: sess.approval_policy,
            sandbox_policy: sess.sandbox_policy.clone(),
        }),
    };

    let mut retries = 0;
    loop {
        match try_run_turn(sess, turn_diff_tracker, &sub_id, &prompt).await {
            Ok(output) => return Ok(output),
            Err(CodexErr::Interrupted) => return Err(CodexErr::Interrupted),
            Err(CodexErr::EnvVar(var)) => return Err(CodexErr::EnvVar(var)),
            Err(e @ (CodexErr::UsageLimitReached(_) | CodexErr::UsageNotIncluded)) => {
                return Err(e);
            }
            Err(e) => {
                // Use the configured provider-specific stream retry budget.
                let max_retries = sess.client.get_provider().stream_max_retries();
                if retries < max_retries {
                    retries += 1;
                    let delay = backoff(retries);
                    warn!(
                        "stream disconnected - retrying turn ({retries}/{max_retries} in {delay:?})...",
                    );

                    // Surface retry information to any UI/front‑end so the
                    // user understands what is happening instead of staring
                    // at a seemingly frozen screen.
                    sess.notify_background_event(
                        &sub_id,
                        format!(
                            "stream error: {e}; retrying {retries}/{max_retries} in {delay:?}…"
                        ),
                    )
                    .await;

                    tokio::time::sleep(delay).await;
                } else {
                    return Err(e);
                }
            }
        }
    }
}

/// When the model is prompted, it returns a stream of events. Some of these
/// events map to a `ResponseItem`. A `ResponseItem` may need to be
/// "handled" such that it produces a `ResponseInputItem` that needs to be
/// sent back to the model on the next turn.
#[derive(Debug)]
struct ProcessedResponseItem {
    item: ResponseItem,
    response: Option<ResponseInputItem>,
}

async fn try_run_turn(
    sess: &Session,
    turn_diff_tracker: &mut TurnDiffTracker,
    sub_id: &str,
    prompt: &Prompt,
) -> CodexResult<Vec<ProcessedResponseItem>> {
    // call_ids that are part of this response.
    let completed_call_ids = prompt
        .input
        .iter()
        .filter_map(|ri| match ri {
            ResponseItem::FunctionCallOutput { call_id, .. } => Some(call_id),
            ResponseItem::LocalShellCall {
                call_id: Some(call_id),
                ..
            } => Some(call_id),
            _ => None,
        })
        .collect::<Vec<_>>();

    // call_ids that were pending but are not part of this response.
    // This usually happens because the user interrupted the model before we responded to one of its tool calls
    // and then the user sent a follow-up message.
    let missing_calls = {
        prompt
            .input
            .iter()
            .filter_map(|ri| match ri {
                ResponseItem::FunctionCall { call_id, .. } => Some(call_id),
                ResponseItem::LocalShellCall {
                    call_id: Some(call_id),
                    ..
                } => Some(call_id),
                _ => None,
            })
            .filter_map(|call_id| {
                if completed_call_ids.contains(&call_id) {
                    None
                } else {
                    Some(call_id.clone())
                }
            })
            .map(|call_id| ResponseItem::FunctionCallOutput {
                call_id: call_id.clone(),
                output: FunctionCallOutputPayload {
                    content: "aborted".to_string(),
                    success: Some(false),
                },
            })
            .collect::<Vec<_>>()
    };
    let prompt: Cow<Prompt> = if missing_calls.is_empty() {
        Cow::Borrowed(prompt)
    } else {
        // Add the synthetic aborted missing calls to the beginning of the input to ensure all call ids have responses.
        let input = [missing_calls, prompt.input.clone()].concat();
        Cow::Owned(Prompt {
            input,
            ..prompt.clone()
        })
    };

    let mut stream = sess.client.clone().stream(&prompt).await?;

    let mut output = Vec::new();
    loop {
        // Poll the next item from the model stream. We must inspect *both* Ok and Err
        // cases so that transient stream failures (e.g., dropped SSE connection before
        // `response.completed`) bubble up and trigger the caller's retry logic.
        let event = stream.next().await;
        let Some(event) = event else {
            // Channel closed without yielding a final Completed event or explicit error.
            // Treat as a disconnected stream so the caller can retry.
            return Err(CodexErr::Stream(
                "stream closed before response.completed".into(),
            ));
        };

        let event = match event {
            Ok(ev) => ev,
            Err(e) => {
                // Propagate the underlying stream error to the caller (run_turn), which
                // will apply the configured `stream_max_retries` policy.
                return Err(e);
            }
        };

        match event {
            ResponseEvent::Created => {}
            ResponseEvent::OutputItemDone(item) => {
                let response =
                    handle_response_item(sess, turn_diff_tracker, sub_id, item.clone()).await?;

                output.push(ProcessedResponseItem { item, response });
            }
            ResponseEvent::Completed {
                response_id: _,
                token_usage,
            } => {
                if let Some(token_usage) = token_usage {
                    sess.tx_event
                        .send(Event {
                            id: sub_id.to_string(),
                            msg: EventMsg::TokenCount(token_usage),
                        })
                        .await
                        .ok();
                }

                let unified_diff = turn_diff_tracker.get_unified_diff();
                if let Ok(Some(unified_diff)) = unified_diff {
                    let msg = EventMsg::TurnDiff(TurnDiffEvent { unified_diff });
                    let event = Event {
                        id: sub_id.to_string(),
                        msg,
                    };
                    let _ = sess.tx_event.send(event).await;
                }

                return Ok(output);
            }
            ResponseEvent::OutputTextDelta(delta) => {
                {
                    let mut st = sess.state.lock().unwrap();
                    st.history.append_assistant_text(&delta);
                }

                let event = Event {
                    id: sub_id.to_string(),
                    msg: EventMsg::AgentMessageDelta(AgentMessageDeltaEvent { delta }),
                };
                sess.tx_event.send(event).await.ok();
            }
            ResponseEvent::ReasoningSummaryDelta(delta) => {
                let event = Event {
                    id: sub_id.to_string(),
                    msg: EventMsg::AgentReasoningDelta(AgentReasoningDeltaEvent { delta }),
                };
                sess.tx_event.send(event).await.ok();
            }
            ResponseEvent::ReasoningContentDelta(delta) => {
                if sess.show_raw_agent_reasoning {
                    let event = Event {
                        id: sub_id.to_string(),
                        msg: EventMsg::AgentReasoningRawContentDelta(
                            AgentReasoningRawContentDeltaEvent { delta },
                        ),
                    };
                    sess.tx_event.send(event).await.ok();
                }
            }
        }
    }
}

async fn run_compact_agent(
    sess: Arc<Session>,
    sub_id: String,
    input: Vec<InputItem>,
    compact_instructions: String,
) {
    let start_event = Event {
        id: sub_id.clone(),
        msg: EventMsg::TaskStarted,
    };
    if sess.tx_event.send(start_event).await.is_err() {
        return;
    }

    let initial_input_for_turn: ResponseInputItem = ResponseInputItem::from(input);
    let turn_input: Vec<ResponseItem> =
        sess.turn_input_with_history(vec![initial_input_for_turn.clone().into()]);

    let prompt = Prompt {
        input: turn_input,
        user_instructions: None,
        store: !sess.disable_response_storage,
        environment_context: None,
        tools: Vec::new(),
        base_instructions_override: Some(compact_instructions.clone()),
    };

    let max_retries = sess.client.get_provider().stream_max_retries();
    let mut retries = 0;

    loop {
        let attempt_result = drain_to_completed(&sess, &sub_id, &prompt).await;

        match attempt_result {
            Ok(()) => break,
            Err(CodexErr::Interrupted) => return,
            Err(e) => {
                if retries < max_retries {
                    retries += 1;
                    let delay = backoff(retries);
                    sess.notify_background_event(
                        &sub_id,
                        format!(
                            "stream error: {e}; retrying {retries}/{max_retries} in {delay:?}…"
                        ),
                    )
                    .await;
                    tokio::time::sleep(delay).await;
                    continue;
                } else {
                    let event = Event {
                        id: sub_id.clone(),
                        msg: EventMsg::Error(ErrorEvent {
                            message: e.to_string(),
                        }),
                    };
                    sess.send_event(event).await;
                    return;
                }
            }
        }
    }

    sess.remove_agent(&sub_id);
    let event = Event {
        id: sub_id.clone(),
        msg: EventMsg::AgentMessage(AgentMessageEvent {
            message: "Compact agent completed".to_string(),
        }),
    };
    sess.send_event(event).await;
    let event = Event {
        id: sub_id.clone(),
        msg: EventMsg::TaskComplete(TaskCompleteEvent {
            last_agent_message: None,
        }),
    };
    sess.send_event(event).await;

    let mut state = sess.state.lock().unwrap();
    state.history.keep_last_messages(1);
}

async fn handle_response_item(
    sess: &Session,
    turn_diff_tracker: &mut TurnDiffTracker,
    sub_id: &str,
    item: ResponseItem,
) -> CodexResult<Option<ResponseInputItem>> {
    debug!(?item, "Output item");
    let output = match item {
        ResponseItem::Message { content, .. } => {
            for item in content {
                if let ContentItem::OutputText { text } = item {
                    let event = Event {
                        id: sub_id.to_string(),
                        msg: EventMsg::AgentMessage(AgentMessageEvent { message: text }),
                    };
                    sess.tx_event.send(event).await.ok();
                }
            }
            None
        }
        ResponseItem::Reasoning {
            id: _,
            summary,
            content,
            encrypted_content: _,
        } => {
            for item in summary {
                let text = match item {
                    ReasoningItemReasoningSummary::SummaryText { text } => text,
                };
                let event = Event {
                    id: sub_id.to_string(),
                    msg: EventMsg::AgentReasoning(AgentReasoningEvent { text }),
                };
                sess.tx_event.send(event).await.ok();
            }
            if sess.show_raw_agent_reasoning && content.is_some() {
                let content = content.unwrap();
                for item in content {
                    let text = match item {
                        ReasoningItemContent::ReasoningText { text } => text,
                    };
                    let event = Event {
                        id: sub_id.to_string(),
                        msg: EventMsg::AgentReasoningRawContent(AgentReasoningRawContentEvent {
                            text,
                        }),
                    };
                    sess.tx_event.send(event).await.ok();
                }
            }
            None
        }
        ResponseItem::FunctionCall {
            name,
            arguments,
            call_id,
            ..
        } => {
            info!("FunctionCall: {arguments}");
            Some(
                handle_function_call(
                    sess,
                    turn_diff_tracker,
                    sub_id.to_string(),
                    name,
                    arguments,
                    call_id,
                )
                .await,
            )
        }
        ResponseItem::LocalShellCall {
            id,
            call_id,
            status: _,
            action,
        } => {
            let LocalShellAction::Exec(action) = action;
            tracing::info!("LocalShellCall: {action:?}");
            let params = ShellToolCallParams {
                command: action.command,
                workdir: action.working_directory,
                timeout_ms: action.timeout_ms,
                with_escalated_permissions: None,
                justification: None,
            };
            let effective_call_id = match (call_id, id) {
                (Some(call_id), _) => call_id,
                (None, Some(id)) => id,
                (None, None) => {
                    error!("LocalShellCall without call_id or id");
                    return Ok(Some(ResponseInputItem::FunctionCallOutput {
                        call_id: "".to_string(),
                        output: FunctionCallOutputPayload {
                            content: "LocalShellCall without call_id or id".to_string(),
                            success: None,
                        },
                    }));
                }
            };

            let exec_params = to_exec_params(params, sess);
            Some(
                handle_container_exec_with_params(
                    exec_params,
                    sess,
                    turn_diff_tracker,
                    sub_id.to_string(),
                    effective_call_id,
                )
                .await,
            )
        }
        ResponseItem::FunctionCallOutput { .. } => {
            debug!("unexpected FunctionCallOutput from stream");
            None
        }
        ResponseItem::Other => None,
    };
    Ok(output)
}

async fn handle_function_call(
    sess: &Session,
    turn_diff_tracker: &mut TurnDiffTracker,
    sub_id: String,
    name: String,
    arguments: String,
    call_id: String,
) -> ResponseInputItem {
    match name.as_str() {
        "container.exec" | "shell" => {
            let params = match parse_container_exec_arguments(arguments, sess, &call_id) {
                Ok(params) => params,
                Err(output) => {
                    return *output;
                }
            };
            handle_container_exec_with_params(params, sess, turn_diff_tracker, sub_id, call_id)
                .await
        }
        "update_plan" => handle_update_plan(sess, arguments, sub_id, call_id).await,
<<<<<<< HEAD
        "run_agent" => handle_run_agent(sess, arguments, sub_id, call_id).await,
        "check_agent_status" => handle_check_agent_status(sess, arguments, sub_id, call_id).await,
        "get_agent_result" => handle_get_agent_result(sess, arguments, sub_id, call_id).await,
        "cancel_agent" => handle_cancel_agent(sess, arguments, sub_id, call_id).await,
        "wait_for_agent" => handle_wait_for_agent(sess, arguments, sub_id, call_id).await,
        "list_agents" => handle_list_agents(sess, arguments, sub_id, call_id).await,
=======
        "browser_open" => handle_browser_open(sess, arguments, sub_id, call_id).await,
        "browser_close" => handle_browser_close(sess, sub_id, call_id).await,
        "browser_status" => handle_browser_status(sess, sub_id, call_id).await,
        "browser_click" => handle_browser_click(sess, arguments, sub_id, call_id).await,
        "browser_type" => handle_browser_type(sess, arguments, sub_id, call_id).await,
        "browser_key" => handle_browser_key(sess, arguments, sub_id, call_id).await,
        "browser_javascript" => handle_browser_javascript(sess, arguments, sub_id, call_id).await,
>>>>>>> a3939a0b
        _ => {
            match sess.mcp_connection_manager.parse_tool_name(&name) {
                Some((server, tool_name)) => {
                    // TODO(mbolin): Determine appropriate timeout for tool call.
                    let timeout = None;
                    handle_mcp_tool_call(
                        sess, &sub_id, call_id, server, tool_name, arguments, timeout,
                    )
                    .await
                }
                None => {
                    // Unknown function: reply with structured failure so the model can adapt.
                    ResponseInputItem::FunctionCallOutput {
                        call_id,
                        output: FunctionCallOutputPayload {
                            content: format!("unsupported call: {name}"),
                            success: None,
                        },
                    }
                }
            }
        }
    }
}

fn to_exec_params(params: ShellToolCallParams, sess: &Session) -> ExecParams {
    ExecParams {
        command: params.command,
        cwd: sess.resolve_path(params.workdir.clone()),
        timeout_ms: params.timeout_ms,
        env: create_env(&sess.shell_environment_policy),
        with_escalated_permissions: params.with_escalated_permissions,
        justification: params.justification,
    }
}

fn parse_container_exec_arguments(
    arguments: String,
    sess: &Session,
    call_id: &str,
) -> Result<ExecParams, Box<ResponseInputItem>> {
    // parse command
    match serde_json::from_str::<ShellToolCallParams>(&arguments) {
        Ok(shell_tool_call_params) => Ok(to_exec_params(shell_tool_call_params, sess)),
        Err(e) => {
            // allow model to re-sample
            let output = ResponseInputItem::FunctionCallOutput {
                call_id: call_id.to_string(),
                output: FunctionCallOutputPayload {
                    content: format!("failed to parse function arguments: {e}"),
                    success: None,
                },
            };
            Err(Box::new(output))
        }
    }
}

pub struct ExecInvokeArgs<'a> {
    pub params: ExecParams,
    pub sandbox_type: SandboxType,
    pub ctrl_c: Arc<Notify>,
    pub sandbox_policy: &'a SandboxPolicy,
    pub codex_linux_sandbox_exe: &'a Option<PathBuf>,
    pub stdout_stream: Option<StdoutStream>,
}

fn maybe_run_with_user_profile(params: ExecParams, sess: &Session) -> ExecParams {
    if sess.shell_environment_policy.use_profile {
        let command = sess
            .user_shell
            .format_default_shell_invocation(params.command.clone());
        if let Some(command) = command {
            return ExecParams { command, ..params };
        }
    }
    params
}

async fn handle_run_agent(
    sess: &Session,
    arguments: String,
    _sub_id: String,
    call_id: String,
) -> ResponseInputItem {
    match serde_json::from_str::<RunAgentParams>(&arguments) {
        Ok(params) => {
            let mut manager = AGENT_MANAGER.write().await;
            
            // Handle model parameter (can be string or array)
            let models = match params.model {
                Some(serde_json::Value::String(model)) => vec![model],
                Some(serde_json::Value::Array(models)) => {
                    models.into_iter()
                        .filter_map(|m| m.as_str().map(String::from))
                        .collect()
                }
                _ => vec!["codex".to_string()], // Default model
            };
            
            let batch_id = if models.len() > 1 {
                Some(Uuid::new_v4().to_string())
            } else {
                None
            };
            
            let mut agent_ids = Vec::new();
            for model in models {
                // Check if this model is configured and enabled
                let agent_config = sess.agents.iter().find(|a| 
                    a.name.to_lowercase() == model.to_lowercase() || 
                    a.command.to_lowercase() == model.to_lowercase()
                );
                
                if let Some(config) = agent_config {
                    if !config.enabled {
                        continue; // Skip disabled agents
                    }
                    
                    // Override read_only if agent is configured as read-only
                    let read_only = config.read_only || params.read_only.unwrap_or(false);
                    
                    let agent_id = manager.create_agent_with_config(
                        model,
                        params.agent.clone(),
                        params.context.clone(),
                        params.output.clone(),
                        params.files.clone().unwrap_or_default(),
                        read_only,
                        batch_id.clone(),
                        config.clone(),
                    ).await;
                    agent_ids.push(agent_id);
                } else {
                    // Use default configuration for unknown agents
                    let agent_id = manager.create_agent(
                        model,
                        params.agent.clone(),
                        params.context.clone(),
                        params.output.clone(),
                        params.files.clone().unwrap_or_default(),
                        params.read_only.unwrap_or(false),
                        batch_id.clone(),
                    ).await;
                    agent_ids.push(agent_id);
                }
            }
            
            // Send status update showing agents are running
            if agent_ids.len() > 0 {
                let status_msg = format!("🤖 {} agent{} running", agent_ids.len(), if agent_ids.len() > 1 { "s" } else { "" });
                let event = Event {
                    id: "agent-status".to_string(),
                    msg: EventMsg::BackgroundEvent(BackgroundEventEvent {
                        message: status_msg,
                    }),
                };
                let _ = sess.tx_event.send(event).await;
            }
            
            let response = if let Some(batch_id) = batch_id {
                serde_json::json!({
                    "batch_id": batch_id,
                    "agent_ids": agent_ids,
                    "status": "started",
                    "message": format!("Started {} agents", agent_ids.len())
                })
            } else {
                serde_json::json!({
                    "agent_id": agent_ids[0],
                    "status": "started",
                    "message": "Agent started successfully"
                })
            };
            
            ResponseInputItem::FunctionCallOutput {
                call_id,
                output: FunctionCallOutputPayload {
                    content: response.to_string(),
                    success: Some(true),
                },
            }
        }
        Err(e) => {
            ResponseInputItem::FunctionCallOutput {
                call_id,
                output: FunctionCallOutputPayload {
                    content: format!("Invalid run_agent arguments: {}", e),
                    success: None,
                },
            }
        }
    }
}

async fn handle_check_agent_status(
    _sess: &Session,
    arguments: String,
    _sub_id: String,
    call_id: String,
) -> ResponseInputItem {
    match serde_json::from_str::<CheckAgentStatusParams>(&arguments) {
        Ok(params) => {
            let manager = AGENT_MANAGER.read().await;
            
            if let Some(agent) = manager.get_agent(&params.agent_id) {
                let response = serde_json::json!({
                    "agent_id": agent.id,
                    "status": agent.status,
                    "model": agent.model,
                    "created_at": agent.created_at,
                    "started_at": agent.started_at,
                    "completed_at": agent.completed_at,
                    "progress": agent.progress,
                    "error": agent.error,
                    "worktree_path": agent.worktree_path,
                    "branch_name": agent.branch_name,
                });
                
                ResponseInputItem::FunctionCallOutput {
                    call_id,
                    output: FunctionCallOutputPayload {
                        content: response.to_string(),
                        success: Some(true),
                    },
                }
            } else {
                ResponseInputItem::FunctionCallOutput {
                    call_id,
                    output: FunctionCallOutputPayload {
                        content: format!("Agent not found: {}", params.agent_id),
                        success: Some(false),
                    },
                }
            }
        }
        Err(e) => {
            ResponseInputItem::FunctionCallOutput {
                call_id,
                output: FunctionCallOutputPayload {
                    content: format!("Invalid check_agent_status arguments: {}", e),
                    success: None,
                },
            }
        }
    }
}

async fn handle_get_agent_result(
    _sess: &Session,
    arguments: String,
    _sub_id: String,
    call_id: String,
) -> ResponseInputItem {
    match serde_json::from_str::<GetAgentResultParams>(&arguments) {
        Ok(params) => {
            let manager = AGENT_MANAGER.read().await;
            
            if let Some(agent) = manager.get_agent(&params.agent_id) {
                if agent.status == AgentStatus::Completed {
                    ResponseInputItem::FunctionCallOutput {
                        call_id,
                        output: FunctionCallOutputPayload {
                            content: agent.result.unwrap_or_else(|| "No result available".to_string()),
                            success: Some(true),
                        },
                    }
                } else if agent.status == AgentStatus::Failed {
                    ResponseInputItem::FunctionCallOutput {
                        call_id,
                        output: FunctionCallOutputPayload {
                            content: format!("Agent failed: {}", agent.error.unwrap_or_else(|| "Unknown error".to_string())),
                            success: Some(false),
                        },
                    }
                } else {
                    ResponseInputItem::FunctionCallOutput {
                        call_id,
                        output: FunctionCallOutputPayload {
                            content: format!("Agent is still {}: cannot get result yet", serde_json::to_string(&agent.status).unwrap_or_else(|_| "running".to_string())),
                            success: Some(false),
                        },
                    }
                }
            } else {
                ResponseInputItem::FunctionCallOutput {
                    call_id,
                    output: FunctionCallOutputPayload {
                        content: format!("Agent not found: {}", params.agent_id),
                        success: Some(false),
                    },
                }
            }
        }
        Err(e) => {
            ResponseInputItem::FunctionCallOutput {
                call_id,
                output: FunctionCallOutputPayload {
                    content: format!("Invalid get_agent_result arguments: {}", e),
                    success: None,
                },
            }
        }
    }
}

async fn handle_cancel_agent(
    _sess: &Session,
    arguments: String,
    _sub_id: String,
    call_id: String,
) -> ResponseInputItem {
    match serde_json::from_str::<CancelAgentParams>(&arguments) {
        Ok(params) => {
            let mut manager = AGENT_MANAGER.write().await;
            
            if let Some(agent_id) = params.agent_id {
                if manager.cancel_agent(&agent_id).await {
                    ResponseInputItem::FunctionCallOutput {
                        call_id,
                        output: FunctionCallOutputPayload {
                            content: format!("Agent {} cancelled", agent_id),
                            success: Some(true),
                        },
                    }
                } else {
                    ResponseInputItem::FunctionCallOutput {
                        call_id,
                        output: FunctionCallOutputPayload {
                            content: format!("Failed to cancel agent {}", agent_id),
                            success: Some(false),
                        },
                    }
                }
            } else if let Some(batch_id) = params.batch_id {
                let count = manager.cancel_batch(&batch_id).await;
                ResponseInputItem::FunctionCallOutput {
                    call_id,
                    output: FunctionCallOutputPayload {
                        content: format!("Cancelled {} agents in batch {}", count, batch_id),
                        success: Some(true),
                    },
                }
            } else {
                ResponseInputItem::FunctionCallOutput {
                    call_id,
                    output: FunctionCallOutputPayload {
                        content: "Either agent_id or batch_id must be provided".to_string(),
                        success: Some(false),
                    },
                }
            }
        }
        Err(e) => {
            ResponseInputItem::FunctionCallOutput {
                call_id,
                output: FunctionCallOutputPayload {
                    content: format!("Invalid cancel_agent arguments: {}", e),
                    success: None,
                },
            }
        }
    }
}

async fn handle_wait_for_agent(
    _sess: &Session,
    arguments: String,
    _sub_id: String,
    call_id: String,
) -> ResponseInputItem {
    match serde_json::from_str::<WaitForAgentParams>(&arguments) {
        Ok(params) => {
            let timeout = std::time::Duration::from_secs(params.timeout_seconds.unwrap_or(300).min(600));
            let start = std::time::Instant::now();
            
            loop {
                if start.elapsed() > timeout {
                    return ResponseInputItem::FunctionCallOutput {
                        call_id,
                        output: FunctionCallOutputPayload {
                            content: "Timeout waiting for agent completion".to_string(),
                            success: Some(false),
                        },
                    };
                }
                
                let manager = AGENT_MANAGER.read().await;
                
                if let Some(agent_id) = &params.agent_id {
                    if let Some(agent) = manager.get_agent(agent_id) {
                        if matches!(agent.status, AgentStatus::Completed | AgentStatus::Failed | AgentStatus::Cancelled) {
                            let response = serde_json::json!({
                                "agent_id": agent.id,
                                "status": agent.status,
                                "wait_time_seconds": start.elapsed().as_secs(),
                            });
                            return ResponseInputItem::FunctionCallOutput {
                                call_id,
                                output: FunctionCallOutputPayload {
                                    content: response.to_string(),
                                    success: Some(true),
                                },
                            };
                        }
                    }
                } else if let Some(batch_id) = &params.batch_id {
                    let agents = manager.list_agents(None, Some(batch_id.clone()), false);
                    let completed_agents: Vec<_> = agents.into_iter()
                        .filter(|t| matches!(t.status, AgentStatus::Completed | AgentStatus::Failed | AgentStatus::Cancelled))
                        .collect();
                    
                    if !completed_agents.is_empty() {
                        let response = if params.return_all.unwrap_or(false) {
                            serde_json::json!({
                                "batch_id": batch_id,
                                "completed_agents": completed_agents.iter().map(|t| t.id.clone()).collect::<Vec<_>>(),
                                "wait_time_seconds": start.elapsed().as_secs(),
                            })
                        } else {
                            serde_json::json!({
                                "agent_id": completed_agents[0].id,
                                "status": completed_agents[0].status,
                                "wait_time_seconds": start.elapsed().as_secs(),
                            })
                        };
                        return ResponseInputItem::FunctionCallOutput {
                            call_id,
                            output: FunctionCallOutputPayload {
                                content: response.to_string(),
                                success: Some(true),
                            },
                        };
                    }
                }
                
                drop(manager);
                tokio::time::sleep(std::time::Duration::from_secs(1)).await;
            }
        }
        Err(e) => {
            ResponseInputItem::FunctionCallOutput {
                call_id,
                output: FunctionCallOutputPayload {
                    content: format!("Invalid wait_for_agent arguments: {}", e),
                    success: None,
                },
            }
        }
    }
}

async fn handle_list_agents(
    sess: &Session,
    arguments: String,
    _sub_id: String,
    call_id: String,
) -> ResponseInputItem {
    match serde_json::from_str::<ListAgentsParams>(&arguments) {
        Ok(params) => {
            let manager = AGENT_MANAGER.read().await;
            
            let status_filter = params.status_filter.and_then(|s| {
                match s.to_lowercase().as_str() {
                    "pending" => Some(AgentStatus::Pending),
                    "running" => Some(AgentStatus::Running),
                    "completed" => Some(AgentStatus::Completed),
                    "failed" => Some(AgentStatus::Failed),
                    "cancelled" => Some(AgentStatus::Cancelled),
                    _ => None,
                }
            });
            
            let agents = manager.list_agents(
                status_filter,
                params.batch_id,
                params.recent_only.unwrap_or(false),
            );
            
            // Count running agents for status update
            let running_count = agents.iter().filter(|a| a.status == AgentStatus::Running).count();
            if running_count > 0 {
                let status_msg = format!("🤖 {} agent{} currently running", running_count, if running_count != 1 { "s" } else { "" });
                let event = Event {
                    id: "agent-status".to_string(),
                    msg: EventMsg::BackgroundEvent(BackgroundEventEvent {
                        message: status_msg,
                    }),
                };
                let _ = sess.tx_event.send(event).await;
            }
            
            // Add status counts to summary
            let pending_count = agents.iter().filter(|a| a.status == AgentStatus::Pending).count();
            let running_count = agents.iter().filter(|a| a.status == AgentStatus::Running).count();
            let completed_count = agents.iter().filter(|a| a.status == AgentStatus::Completed).count();
            let failed_count = agents.iter().filter(|a| a.status == AgentStatus::Failed).count();
            let cancelled_count = agents.iter().filter(|a| a.status == AgentStatus::Cancelled).count();
            
            let summary = serde_json::json!({
                "total_agents": agents.len(),
                "status_counts": {
                    "pending": pending_count,
                    "running": running_count,
                    "completed": completed_count,
                    "failed": failed_count,
                    "cancelled": cancelled_count,
                },
                "agents": agents.iter().map(|t| {
                    serde_json::json!({
                        "id": t.id,
                        "model": t.model,
                        "status": t.status,
                        "created_at": t.created_at,
                        "batch_id": t.batch_id,
                        "worktree_path": t.worktree_path,
                        "branch_name": t.branch_name,
                    })
                }).collect::<Vec<_>>(),
            });
            
            ResponseInputItem::FunctionCallOutput {
                call_id,
                output: FunctionCallOutputPayload {
                    content: summary.to_string(),
                    success: Some(true),
                },
            }
        }
        Err(e) => {
            ResponseInputItem::FunctionCallOutput {
                call_id,
                output: FunctionCallOutputPayload {
                    content: format!("Invalid list_agents arguments: {}", e),
                    success: None,
                },
            }
        }
    }
}

async fn handle_container_exec_with_params(
    params: ExecParams,
    sess: &Session,
    turn_diff_tracker: &mut TurnDiffTracker,
    sub_id: String,
    call_id: String,
) -> ResponseInputItem {
    // check if this was a patch, and apply it if so
    let apply_patch_exec = match maybe_parse_apply_patch_verified(&params.command, &params.cwd) {
        MaybeApplyPatchVerified::Body(changes) => {
            match apply_patch::apply_patch(sess, &sub_id, &call_id, changes).await {
                InternalApplyPatchInvocation::Output(item) => return item,
                InternalApplyPatchInvocation::DelegateToExec(apply_patch_exec) => {
                    Some(apply_patch_exec)
                }
            }
        }
        MaybeApplyPatchVerified::CorrectnessError(parse_error) => {
            // It looks like an invocation of `apply_patch`, but we
            // could not resolve it into a patch that would apply
            // cleanly. Return to model for resample.
            return ResponseInputItem::FunctionCallOutput {
                call_id,
                output: FunctionCallOutputPayload {
                    content: format!("error: {parse_error:#}"),
                    success: None,
                },
            };
        }
        MaybeApplyPatchVerified::ShellParseError(error) => {
            trace!("Failed to parse shell command, {error:?}");
            None
        }
        MaybeApplyPatchVerified::NotApplyPatch => None,
    };

    let (params, safety, command_for_display) = match &apply_patch_exec {
        Some(ApplyPatchExec {
            action: ApplyPatchAction { patch, cwd, .. },
            user_explicitly_approved_this_action,
        }) => {
            let path_to_codex = std::env::current_exe()
                .ok()
                .map(|p| p.to_string_lossy().to_string());
            let Some(path_to_codex) = path_to_codex else {
                return ResponseInputItem::FunctionCallOutput {
                    call_id,
                    output: FunctionCallOutputPayload {
                        content: "failed to determine path to codex executable".to_string(),
                        success: None,
                    },
                };
            };

            let params = ExecParams {
                command: vec![
                    path_to_codex,
                    CODEX_APPLY_PATCH_ARG1.to_string(),
                    patch.clone(),
                ],
                cwd: cwd.clone(),
                timeout_ms: params.timeout_ms,
                env: HashMap::new(),
                with_escalated_permissions: params.with_escalated_permissions,
                justification: params.justification.clone(),
            };
            let safety = if *user_explicitly_approved_this_action {
                SafetyCheck::AutoApprove {
                    sandbox_type: SandboxType::None,
                }
            } else {
                assess_safety_for_untrusted_command(
                    sess.approval_policy,
                    &sess.sandbox_policy,
                    params.with_escalated_permissions.unwrap_or(false),
                )
            };
            (
                params,
                safety,
                vec!["apply_patch".to_string(), patch.clone()],
            )
        }
        None => {
            let safety = {
                let state = sess.state.lock().unwrap();
                assess_command_safety(
                    &params.command,
                    sess.approval_policy,
                    &sess.sandbox_policy,
                    &state.approved_commands,
                    params.with_escalated_permissions.unwrap_or(false),
                )
            };
            let command_for_display = params.command.clone();
            (params, safety, command_for_display)
        }
    };

    let sandbox_type = match safety {
        SafetyCheck::AutoApprove { sandbox_type } => sandbox_type,
        SafetyCheck::AskUser => {
            let rx_approve = sess
                .request_command_approval(
                    sub_id.clone(),
                    call_id.clone(),
                    params.command.clone(),
                    params.cwd.clone(),
                    params.justification.clone(),
                )
                .await;
            match rx_approve.await.unwrap_or_default() {
                ReviewDecision::Approved => (),
                ReviewDecision::ApprovedForSession => {
                    sess.add_approved_command(params.command.clone());
                }
                ReviewDecision::Denied | ReviewDecision::Abort => {
                    return ResponseInputItem::FunctionCallOutput {
                        call_id,
                        output: FunctionCallOutputPayload {
                            content: "exec command rejected by user".to_string(),
                            success: None,
                        },
                    };
                }
            }
            // No sandboxing is applied because the user has given
            // explicit approval. Often, we end up in this case because
            // the command cannot be run in a sandbox, such as
            // installing a new dependency that requires network access.
            SandboxType::None
        }
        SafetyCheck::Reject { reason } => {
            return ResponseInputItem::FunctionCallOutput {
                call_id,
                output: FunctionCallOutputPayload {
                    content: format!("exec command rejected: {reason}"),
                    success: None,
                },
            };
        }
    };

    let exec_command_context = ExecCommandContext {
        sub_id: sub_id.clone(),
        call_id: call_id.clone(),
        command_for_display: command_for_display.clone(),
        cwd: params.cwd.clone(),
        apply_patch: apply_patch_exec.map(
            |ApplyPatchExec {
                 action,
                 user_explicitly_approved_this_action,
             }| ApplyPatchCommandContext {
                user_explicitly_approved_this_action,
                changes: convert_apply_patch_to_protocol(&action),
            },
        ),
    };

    let params = maybe_run_with_user_profile(params, sess);
    let output_result = sess
        .run_exec_with_events(
            turn_diff_tracker,
            exec_command_context.clone(),
            ExecInvokeArgs {
                params: params.clone(),
                sandbox_type,
                ctrl_c: sess.ctrl_c.clone(),
                sandbox_policy: &sess.sandbox_policy,
                codex_linux_sandbox_exe: &sess.codex_linux_sandbox_exe,
                stdout_stream: Some(StdoutStream {
                    sub_id: sub_id.clone(),
                    call_id: call_id.clone(),
                    tx_event: sess.tx_event.clone(),
                }),
            },
        )
        .await;

    match output_result {
        Ok(output) => {
            let ExecToolCallOutput {
                exit_code,
                stdout,
                stderr,
                duration,
            } = &output;

            let is_success = *exit_code == 0;
            let content = format_exec_output(
                if is_success { stdout } else { stderr },
                *exit_code,
                *duration,
            );
            ResponseInputItem::FunctionCallOutput {
                call_id: call_id.clone(),
                output: FunctionCallOutputPayload {
                    content,
                    success: Some(is_success),
                },
            }
        }
        Err(CodexErr::Sandbox(error)) => {
            handle_sandbox_error(
                turn_diff_tracker,
                params,
                exec_command_context,
                error,
                sandbox_type,
                sess,
            )
            .await
        }
        Err(e) => ResponseInputItem::FunctionCallOutput {
            call_id: call_id.clone(),
            output: FunctionCallOutputPayload {
                content: format!("execution error: {e}"),
                success: None,
            },
        },
    }
}

async fn handle_sandbox_error(
    turn_diff_tracker: &mut TurnDiffTracker,
    params: ExecParams,
    exec_command_context: ExecCommandContext,
    error: SandboxErr,
    sandbox_type: SandboxType,
    sess: &Session,
) -> ResponseInputItem {
    let call_id = exec_command_context.call_id.clone();
    let sub_id = exec_command_context.sub_id.clone();
    let cwd = exec_command_context.cwd.clone();

    // Early out if either the user never wants to be asked for approval, or
    // we're letting the model manage escalation requests. Otherwise, continue
    match sess.approval_policy {
        AskForApproval::Never | AskForApproval::OnRequest => {
            return ResponseInputItem::FunctionCallOutput {
                call_id,
                output: FunctionCallOutputPayload {
                    content: format!(
                        "failed in sandbox {sandbox_type:?} with execution error: {error}"
                    ),
                    success: Some(false),
                },
            };
        }
        AskForApproval::UnlessTrusted | AskForApproval::OnFailure => (),
    }

    // similarly, if the command timed out, we can simply return this failure to the model
    if matches!(error, SandboxErr::Timeout) {
        return ResponseInputItem::FunctionCallOutput {
            call_id,
            output: FunctionCallOutputPayload {
                content: format!(
                    "command timed out after {} milliseconds",
                    params.timeout_duration().as_millis()
                ),
                success: Some(false),
            },
        };
    }

    // Note that when `error` is `SandboxErr::Denied`, it could be a false
    // positive. That is, it may have exited with a non-zero exit code, not
    // because the sandbox denied it, but because that is its expected behavior,
    // i.e., a grep command that did not match anything. Ideally we would
    // include additional metadata on the command to indicate whether non-zero
    // exit codes merit a retry.

    // For now, we categorically ask the user to retry without sandbox and
    // emit the raw error as a background event.
    sess.notify_background_event(&sub_id, format!("Execution failed: {error}"))
        .await;

    let rx_approve = sess
        .request_command_approval(
            sub_id.clone(),
            call_id.clone(),
            params.command.clone(),
            cwd.clone(),
            Some("command failed; retry without sandbox?".to_string()),
        )
        .await;

    match rx_approve.await.unwrap_or_default() {
        ReviewDecision::Approved | ReviewDecision::ApprovedForSession => {
            // Persist this command as pre‑approved for the
            // remainder of the session so future
            // executions skip the sandbox directly.
            // TODO(ragona): Isn't this a bug? It always saves the command in an | fork?
            sess.add_approved_command(params.command.clone());
            // Inform UI we are retrying without sandbox.
            sess.notify_background_event(&sub_id, "retrying command without sandbox")
                .await;

            // This is an escalated retry; the policy will not be
            // examined and the sandbox has been set to `None`.
            let retry_output_result = sess
                .run_exec_with_events(
                    turn_diff_tracker,
                    exec_command_context.clone(),
                    ExecInvokeArgs {
                        params,
                        sandbox_type: SandboxType::None,
                        ctrl_c: sess.ctrl_c.clone(),
                        sandbox_policy: &sess.sandbox_policy,
                        codex_linux_sandbox_exe: &sess.codex_linux_sandbox_exe,
                        stdout_stream: Some(StdoutStream {
                            sub_id: sub_id.clone(),
                            call_id: call_id.clone(),
                            tx_event: sess.tx_event.clone(),
                        }),
                    },
                )
                .await;

            match retry_output_result {
                Ok(retry_output) => {
                    let ExecToolCallOutput {
                        exit_code,
                        stdout,
                        stderr,
                        duration,
                    } = &retry_output;

                    let is_success = *exit_code == 0;
                    let content = format_exec_output(
                        if is_success { stdout } else { stderr },
                        *exit_code,
                        *duration,
                    );

                    ResponseInputItem::FunctionCallOutput {
                        call_id: call_id.clone(),
                        output: FunctionCallOutputPayload {
                            content,
                            success: Some(is_success),
                        },
                    }
                }
                Err(e) => ResponseInputItem::FunctionCallOutput {
                    call_id: call_id.clone(),
                    output: FunctionCallOutputPayload {
                        content: format!("retry failed: {e}"),
                        success: None,
                    },
                },
            }
        }
        ReviewDecision::Denied | ReviewDecision::Abort => {
            // Fall through to original failure handling.
            ResponseInputItem::FunctionCallOutput {
                call_id,
                output: FunctionCallOutputPayload {
                    content: "exec command rejected by user".to_string(),
                    success: None,
                },
            }
        }
    }
}

/// Exec output is a pre-serialized JSON payload
fn format_exec_output(output: &str, exit_code: i32, duration: Duration) -> String {
    #[derive(Serialize)]
    struct ExecMetadata {
        exit_code: i32,
        duration_seconds: f32,
    }

    #[derive(Serialize)]
    struct ExecOutput<'a> {
        output: &'a str,
        metadata: ExecMetadata,
    }

    // round to 1 decimal place
    let duration_seconds = ((duration.as_secs_f32()) * 10.0).round() / 10.0;

    let payload = ExecOutput {
        output,
        metadata: ExecMetadata {
            exit_code,
            duration_seconds,
        },
    };

    #[expect(clippy::expect_used)]
    serde_json::to_string(&payload).expect("serialize ExecOutput")
}

fn get_last_assistant_message_from_turn(responses: &[ResponseItem]) -> Option<String> {
    responses.iter().rev().find_map(|item| {
        if let ResponseItem::Message { role, content, .. } = item {
            if role == "assistant" {
                content.iter().rev().find_map(|ci| {
                    if let ContentItem::OutputText { text } = ci {
                        Some(text.clone())
                    } else {
                        None
                    }
                })
            } else {
                None
            }
        } else {
            None
        }
    })
}

async fn drain_to_completed(sess: &Session, sub_id: &str, prompt: &Prompt) -> CodexResult<()> {
    let mut stream = sess.client.clone().stream(prompt).await?;
    loop {
        let maybe_event = stream.next().await;
        let Some(event) = maybe_event else {
            return Err(CodexErr::Stream(
                "stream closed before response.completed".into(),
            ));
        };
        match event {
            Ok(ResponseEvent::OutputItemDone(item)) => {
                // Record only to in-memory conversation history; avoid state snapshot.
                let mut state = sess.state.lock().unwrap();
                state.history.record_items(std::slice::from_ref(&item));
            }
            Ok(ResponseEvent::Completed {
                response_id: _,
                token_usage,
            }) => {
                let token_usage = match token_usage {
                    Some(usage) => usage,
                    None => {
                        return Err(CodexErr::Stream(
                            "token_usage was None in ResponseEvent::Completed".into(),
                        ));
                    }
                };
                sess.tx_event
                    .send(Event {
                        id: sub_id.to_string(),
                        msg: EventMsg::TokenCount(token_usage),
                    })
                    .await
                    .ok();
                return Ok(());
            }
            Ok(_) => continue,
            Err(e) => return Err(e),
        }
    }
}

/// Capture a screenshot from the browser and store it for the next model request
async fn capture_browser_screenshot(sess: &Session) -> Option<PathBuf> {
    let browser_manager = sess.browser_manager.lock().unwrap().clone();
    if let Some(browser_manager) = browser_manager {
        if browser_manager.is_enabled().await {
            match browser_manager.capture_screenshot().await {
                Ok(screenshots) => {
                    if let Some(first_screenshot) = screenshots.first() {
                        tracing::info!("Captured browser screenshot: {}", first_screenshot.display());
                        return Some(first_screenshot.clone());
                    }
                }
                Err(e) => {
                    tracing::warn!("Failed to capture browser screenshot: {}", e);
                }
            }
        }
    }
    None
}

/// Add a screenshot to pending screenshots for the next model request
fn add_pending_screenshot(sess: &Session, screenshot_path: PathBuf) {
    let mut pending = sess.pending_browser_screenshots.lock().unwrap();
    pending.push(screenshot_path);
    tracing::info!("Added pending screenshot for next model request");
}

/// Consume pending screenshots and return them as ResponseInputItems
fn consume_pending_screenshots(sess: &Session) -> Vec<ResponseInputItem> {
    let mut pending = sess.pending_browser_screenshots.lock().unwrap();
    let screenshots = pending.drain(..).collect::<Vec<_>>();
    
    screenshots.into_iter().map(|path| {
        let metadata = format!("[EPHEMERAL:browser_screenshot] Browser screenshot at {}", 
            chrono::Utc::now().format("%Y-%m-%d %H:%M:%S UTC"));
        
        // Read the screenshot file and create an ephemeral image
        match std::fs::read(&path) {
            Ok(bytes) => {
                let mime = mime_guess::from_path(&path)
                    .first()
                    .map(|m| m.to_string())
                    .unwrap_or_else(|| "image/png".to_string());
                let encoded = base64::engine::general_purpose::STANDARD.encode(bytes);
                
                ResponseInputItem::Message {
                    role: "user".to_string(),
                    content: vec![
                        ContentItem::InputText { text: metadata },
                        ContentItem::InputImage {
                            image_url: format!("data:{mime};base64,{encoded}"),
                        },
                    ],
                }
            }
            Err(e) => {
                tracing::error!("Failed to read screenshot {}: {}", path.display(), e);
                ResponseInputItem::Message {
                    role: "user".to_string(),
                    content: vec![ContentItem::InputText {
                        text: format!("Failed to load browser screenshot: {}", e),
                    }],
                }
            }
        }
    }).collect()
}

async fn handle_browser_open(
    sess: &Session,
    arguments: String,
    _sub_id: String,
    call_id: String,
) -> ResponseInputItem {
    // Parse the URL from arguments
    let args: Result<Value, _> = serde_json::from_str(&arguments);
    
    match args {
        Ok(json) => {
            let url = json.get("url")
                .and_then(|v| v.as_str())
                .unwrap_or("about:blank");
            
            // Use the global browser manager
            let needs_init = sess.browser_manager.lock().unwrap().is_none();
            let browser_manager = if needs_init {
                let manager = codex_browser::global::get_or_create_browser_manager().await;
                // Enable the browser
                manager.set_enabled_sync(true);
                *sess.browser_manager.lock().unwrap() = Some(manager.clone());
                Some(manager)
            } else {
                sess.browser_manager.lock().unwrap().clone()
            };
            
            if let Some(browser_manager) = browser_manager {
                // Navigate to the URL
                match browser_manager.goto(url).await {
                    Ok(_) => {
                        // Capture screenshot after navigation
                        if let Some(screenshot_path) = capture_browser_screenshot(sess).await {
                            add_pending_screenshot(sess, screenshot_path);
                        }
                        
                        ResponseInputItem::FunctionCallOutput {
                            call_id,
                            output: FunctionCallOutputPayload {
                                content: format!("Browser opened to: {}. Screenshots will be automatically attached to messages.", url),
                                success: Some(true),
                            },
                        }
                    }
                    Err(e) => {
                        ResponseInputItem::FunctionCallOutput {
                            call_id,
                            output: FunctionCallOutputPayload {
                                content: format!("Failed to navigate browser to {}: {}", url, e),
                                success: Some(false),
                            },
                        }
                    }
                }
            } else {
                ResponseInputItem::FunctionCallOutput {
                    call_id,
                    output: FunctionCallOutputPayload {
                        content: "Failed to initialize browser manager.".to_string(),
                        success: Some(false),
                    },
                }
            }
        }
        Err(e) => ResponseInputItem::FunctionCallOutput {
            call_id,
            output: FunctionCallOutputPayload {
                content: format!("Failed to parse browser_open arguments: {}", e),
                success: Some(false),
            },
        },
    }
}

async fn handle_browser_close(
    sess: &Session,
    _sub_id: String,
    call_id: String,
) -> ResponseInputItem {
    let browser_manager = sess.browser_manager.lock().unwrap().clone();
    if let Some(browser_manager) = browser_manager {
        match browser_manager.stop().await {
            Ok(_) => {
                // Clear the browser manager from the session and global
                *sess.browser_manager.lock().unwrap() = None;
                codex_browser::global::clear_browser_manager().await;
                ResponseInputItem::FunctionCallOutput {
                    call_id,
                    output: FunctionCallOutputPayload {
                        content: "Browser closed. Screenshot capture disabled.".to_string(),
                        success: Some(true),
                    },
                }
            }
            Err(e) => {
                ResponseInputItem::FunctionCallOutput {
                    call_id,
                    output: FunctionCallOutputPayload {
                        content: format!("Failed to close browser: {}", e),
                        success: Some(false),
                    },
                }
            }
        }
    } else {
        ResponseInputItem::FunctionCallOutput {
            call_id,
            output: FunctionCallOutputPayload {
                content: "Browser is not currently open.".to_string(),
                success: Some(false),
            },
        }
    }
}

async fn handle_browser_status(
    sess: &Session,
    _sub_id: String,
    call_id: String,
) -> ResponseInputItem {
    let browser_manager = sess.browser_manager.lock().unwrap().clone();
    if let Some(browser_manager) = browser_manager {
        let status = browser_manager.get_status().await;
        let status_msg = if status.enabled {
            if let Some(url) = status.current_url {
                format!("Browser status: Enabled, currently at {}", url)
            } else {
                "Browser status: Enabled, no page loaded".to_string()
            }
        } else {
            "Browser status: Disabled".to_string()
        };
        
        ResponseInputItem::FunctionCallOutput {
            call_id,
            output: FunctionCallOutputPayload {
                content: status_msg,
                success: Some(true),
            },
        }
    } else {
        ResponseInputItem::FunctionCallOutput {
            call_id,
            output: FunctionCallOutputPayload {
                content: "Browser is not initialized. Use browser_open to start the browser.".to_string(),
                success: Some(false),
            },
        }
    }
}

async fn handle_browser_click(
    sess: &Session,
    arguments: String,
    _sub_id: String,
    call_id: String,
) -> ResponseInputItem {
    let browser_manager = sess.browser_manager.lock().unwrap().clone();
    if let Some(browser_manager) = browser_manager {
        let args: Result<Value, _> = serde_json::from_str(&arguments);
        match args {
            Ok(json) => {
                let x = json.get("x").and_then(|v| v.as_f64()).unwrap_or(0.0);
                let y = json.get("y").and_then(|v| v.as_f64()).unwrap_or(0.0);
                
                match browser_manager.click(x, y).await {
                    Ok(_) => {
                        // Capture screenshot after clicking
                        if let Some(screenshot_path) = capture_browser_screenshot(sess).await {
                            add_pending_screenshot(sess, screenshot_path);
                        }
                        
                        ResponseInputItem::FunctionCallOutput {
                            call_id,
                            output: FunctionCallOutputPayload {
                                content: format!("Clicked at ({}, {})", x, y),
                                success: Some(true),
                            },
                        }
                    }
                    Err(e) => {
                        ResponseInputItem::FunctionCallOutput {
                            call_id,
                            output: FunctionCallOutputPayload {
                                content: format!("Failed to click: {}", e),
                                success: Some(false),
                            },
                        }
                    }
                }
            }
            Err(e) => ResponseInputItem::FunctionCallOutput {
                call_id,
                output: FunctionCallOutputPayload {
                    content: format!("Failed to parse browser_click arguments: {}", e),
                    success: Some(false),
                },
            },
        }
    } else {
        ResponseInputItem::FunctionCallOutput {
            call_id,
            output: FunctionCallOutputPayload {
                content: "Browser is not initialized. Use browser_open to start the browser.".to_string(),
                success: Some(false),
            },
        }
    }
}

async fn handle_browser_type(
    sess: &Session,
    arguments: String,
    _sub_id: String,
    call_id: String,
) -> ResponseInputItem {
    let browser_manager = sess.browser_manager.lock().unwrap().clone();
    if let Some(browser_manager) = browser_manager {
        let args: Result<Value, _> = serde_json::from_str(&arguments);
        match args {
            Ok(json) => {
                let text = json.get("text").and_then(|v| v.as_str()).unwrap_or("");
                
                match browser_manager.type_text(text).await {
                    Ok(_) => {
                        // Capture screenshot after typing
                        if let Some(screenshot_path) = capture_browser_screenshot(sess).await {
                            add_pending_screenshot(sess, screenshot_path);
                        }
                        
                        ResponseInputItem::FunctionCallOutput {
                            call_id,
                            output: FunctionCallOutputPayload {
                                content: format!("Typed: {}", text),
                                success: Some(true),
                            },
                        }
                    }
                    Err(e) => {
                        ResponseInputItem::FunctionCallOutput {
                            call_id,
                            output: FunctionCallOutputPayload {
                                content: format!("Failed to type text: {}", e),
                                success: Some(false),
                            },
                        }
                    }
                }
            }
            Err(e) => ResponseInputItem::FunctionCallOutput {
                call_id,
                output: FunctionCallOutputPayload {
                    content: format!("Failed to parse browser_type arguments: {}", e),
                    success: Some(false),
                },
            },
        }
    } else {
        ResponseInputItem::FunctionCallOutput {
            call_id,
            output: FunctionCallOutputPayload {
                content: "Browser is not initialized. Use browser_open to start the browser.".to_string(),
                success: Some(false),
            },
        }
    }
}

async fn handle_browser_key(
    sess: &Session,
    arguments: String,
    _sub_id: String,
    call_id: String,
) -> ResponseInputItem {
    let browser_manager = sess.browser_manager.lock().unwrap().clone();
    if let Some(browser_manager) = browser_manager {
        let args: Result<Value, _> = serde_json::from_str(&arguments);
        match args {
            Ok(json) => {
                let key = json.get("key").and_then(|v| v.as_str()).unwrap_or("");
                
                match browser_manager.press_key(key).await {
                    Ok(_) => {
                        // Capture screenshot after pressing key
                        if let Some(screenshot_path) = capture_browser_screenshot(sess).await {
                            add_pending_screenshot(sess, screenshot_path);
                        }
                        
                        ResponseInputItem::FunctionCallOutput {
                            call_id,
                            output: FunctionCallOutputPayload {
                                content: format!("Pressed key: {}", key),
                                success: Some(true),
                            },
                        }
                    }
                    Err(e) => {
                        ResponseInputItem::FunctionCallOutput {
                            call_id,
                            output: FunctionCallOutputPayload {
                                content: format!("Failed to press key: {}", e),
                                success: Some(false),
                            },
                        }
                    }
                }
            }
            Err(e) => ResponseInputItem::FunctionCallOutput {
                call_id,
                output: FunctionCallOutputPayload {
                    content: format!("Failed to parse browser_key arguments: {}", e),
                    success: Some(false),
                },
            },
        }
    } else {
        ResponseInputItem::FunctionCallOutput {
            call_id,
            output: FunctionCallOutputPayload {
                content: "Browser is not initialized. Use browser_open to start the browser.".to_string(),
                success: Some(false),
            },
        }
    }
}

async fn handle_browser_javascript(
    sess: &Session,
    arguments: String,
    _sub_id: String,
    call_id: String,
) -> ResponseInputItem {
    let browser_manager = sess.browser_manager.lock().unwrap().clone();
    if let Some(browser_manager) = browser_manager {
        let args: Result<Value, _> = serde_json::from_str(&arguments);
        match args {
            Ok(json) => {
                let code = json.get("code").and_then(|v| v.as_str()).unwrap_or("");
                
                match browser_manager.execute_javascript(code).await {
                    Ok(result) => {
                        // Log the JavaScript execution result
                        tracing::info!("JavaScript execution returned: {:?}", result);
                        
                        // Format the result for the LLM
                        let formatted_result = if let Some(obj) = result.as_object() {
                            // Check if it's our wrapped result format
                            if let (Some(success), Some(value)) = (obj.get("success"), obj.get("value")) {
                                let logs = obj.get("logs").and_then(|v| v.as_array());
                                let mut output = String::new();
                                
                                if let Some(logs) = logs {
                                    if !logs.is_empty() {
                                        output.push_str("Console logs:\n");
                                        for log in logs {
                                            if let Some(log_str) = log.as_str() {
                                                output.push_str(&format!("  {}\n", log_str));
                                            }
                                        }
                                        output.push_str("\n");
                                    }
                                }
                                
                                if success.as_bool().unwrap_or(false) {
                                    output.push_str("Result: ");
                                    output.push_str(&serde_json::to_string_pretty(value).unwrap_or_else(|_| "null".to_string()));
                                } else if let Some(error) = obj.get("error") {
                                    output.push_str("Error: ");
                                    output.push_str(&error.to_string());
                                }
                                
                                output
                            } else {
                                // Fallback to raw JSON if not in expected format
                                serde_json::to_string_pretty(&result).unwrap_or_else(|_| "null".to_string())
                            }
                        } else {
                            // Not an object, return as-is
                            serde_json::to_string_pretty(&result).unwrap_or_else(|_| "null".to_string())
                        };
                        
                        tracing::info!("Returning to LLM: {}", formatted_result);
                        
                        // Capture screenshot after executing JavaScript
                        if let Some(screenshot_path) = capture_browser_screenshot(sess).await {
                            add_pending_screenshot(sess, screenshot_path);
                        }
                        
                        ResponseInputItem::FunctionCallOutput {
                            call_id,
                            output: FunctionCallOutputPayload {
                                content: formatted_result,
                                success: Some(true),
                            },
                        }
                    }
                    Err(e) => {
                        ResponseInputItem::FunctionCallOutput {
                            call_id,
                            output: FunctionCallOutputPayload {
                                content: format!("Failed to execute JavaScript: {}", e),
                                success: Some(false),
                            },
                        }
                    }
                }
            }
            Err(e) => ResponseInputItem::FunctionCallOutput {
                call_id,
                output: FunctionCallOutputPayload {
                    content: format!("Failed to parse browser_javascript arguments: {}", e),
                    success: Some(false),
                },
            },
        }
    } else {
        ResponseInputItem::FunctionCallOutput {
            call_id,
            output: FunctionCallOutputPayload {
                content: "Browser is not initialized. Use browser_open to start the browser.".to_string(),
                success: Some(false),
            },
        }
    }
}<|MERGE_RESOLUTION|>--- conflicted
+++ resolved
@@ -1855,14 +1855,12 @@
                 .await
         }
         "update_plan" => handle_update_plan(sess, arguments, sub_id, call_id).await,
-<<<<<<< HEAD
         "run_agent" => handle_run_agent(sess, arguments, sub_id, call_id).await,
         "check_agent_status" => handle_check_agent_status(sess, arguments, sub_id, call_id).await,
         "get_agent_result" => handle_get_agent_result(sess, arguments, sub_id, call_id).await,
         "cancel_agent" => handle_cancel_agent(sess, arguments, sub_id, call_id).await,
         "wait_for_agent" => handle_wait_for_agent(sess, arguments, sub_id, call_id).await,
         "list_agents" => handle_list_agents(sess, arguments, sub_id, call_id).await,
-=======
         "browser_open" => handle_browser_open(sess, arguments, sub_id, call_id).await,
         "browser_close" => handle_browser_close(sess, sub_id, call_id).await,
         "browser_status" => handle_browser_status(sess, sub_id, call_id).await,
@@ -1870,7 +1868,6 @@
         "browser_type" => handle_browser_type(sess, arguments, sub_id, call_id).await,
         "browser_key" => handle_browser_key(sess, arguments, sub_id, call_id).await,
         "browser_javascript" => handle_browser_javascript(sess, arguments, sub_id, call_id).await,
->>>>>>> a3939a0b
         _ => {
             match sess.mcp_connection_manager.parse_tool_name(&name) {
                 Some((server, tool_name)) => {
