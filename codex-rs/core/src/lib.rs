//! Root of the `codex-core` library.
//! This module provides the core functionality for the codex CLI.

// Prevent accidental direct writes to stdout/stderr in library code. All
// user-visible output must go through the appropriate abstraction (e.g.,
// the TUI or the tracing stack).
#![deny(clippy::print_stdout, clippy::print_stderr)]

mod agent_tool;
pub mod agent_defaults;
mod apply_patch;
pub mod auth;
mod bash;
mod chat_completions;
mod client;
mod client_common;
pub mod codex;
pub mod debug_logger;
pub mod slash_commands;
pub use codex::Codex;
pub use codex::CodexSpawnOk;
mod codex_conversation;
pub mod token_data;
pub use codex_conversation::CodexConversation;
pub mod config;
pub mod config_profile;
pub mod config_types;
pub mod config_edit;
mod conversation_history;
mod dry_run_guard;
pub mod custom_prompts;
mod environment_context;
pub mod error;
pub mod exec;
mod exec_command;
pub mod exec_env;
mod flags;
pub mod git_info;
pub mod git_worktree;
mod image_comparison;
mod is_safe_command;
pub mod landlock;
pub mod mcp_connection_manager;
mod mcp_tool_call;
mod message_history;
mod model_provider_info;
pub mod parse_command;
pub use model_provider_info::BUILT_IN_OSS_MODEL_PROVIDER_ID;
pub use model_provider_info::ModelProviderInfo;
pub use model_provider_info::WireApi;
pub use model_provider_info::built_in_model_providers;
pub use model_provider_info::create_oss_provider_with_base_url;
mod conversation_manager;
mod event_mapping;
pub mod review_format;
pub use codex_protocol::protocol::InitialHistory;
pub use conversation_manager::ConversationManager;
pub use conversation_manager::NewConversation;
// Re-export common auth types for workspace consumers
pub use auth::AuthManager;
pub use auth::CodexAuth;
pub mod default_client;
pub mod model_family;
mod openai_model_info;
mod openai_tools;
pub mod plan_tool;
pub mod project_doc;
mod rollout;
pub(crate) mod safety;
pub mod seatbelt;
pub mod shell;
pub mod spawn;
pub mod terminal;
mod tool_apply_patch;
mod user_instructions;
pub mod turn_diff_tracker;
pub use rollout::list::ConversationsPage;
pub use rollout::list::Cursor;
pub use rollout::list::find_conversation_path_by_id_str;
pub use rollout::recorder::RolloutRecorder;
mod user_notification;
pub mod util;
pub mod http_client;
pub use apply_patch::CODEX_APPLY_PATCH_ARG1;
pub use safety::get_platform_sandbox;
// Use our local protocol definitions to preserve custom events and input items.
pub mod protocol;
// Optionally expose upstream protocol config enums for callers that need them.
pub use codex_protocol::config_types as protocol_config_types;
<<<<<<< HEAD
// Re-export protocol models for compatibility with existing imports.
pub use codex_protocol::models as models;
// Public re-exports for API compatibility with downstream users and tests.
// Keep these stable to avoid breaking callers.
pub use crate::client::ModelClient;
pub use crate::client_common::Prompt;
pub use crate::client_common::TextFormat;
pub use crate::client_common::ResponseEvent;
pub use crate::client_common::ResponseStream;
// Upstream also exports REVIEW_PROMPT; include it to preserve compatibility.
pub use crate::client_common::REVIEW_PROMPT;
=======

pub use client::ModelClient;
pub use client_common::Prompt;
pub use client_common::REVIEW_PROMPT;
pub use client_common::ResponseEvent;
pub use client_common::ResponseStream;
pub use codex::compact::content_items_to_text;
pub use codex::compact::is_session_prefix_message;
>>>>>>> 62258df9
pub use codex_protocol::models::ContentItem;
pub use codex_protocol::models::ReasoningItemContent;
pub use codex_protocol::models::ResponseItem;<|MERGE_RESOLUTION|>--- conflicted
+++ resolved
@@ -1,34 +1,27 @@
 //! Root of the `codex-core` library.
-//! This module provides the core functionality for the codex CLI.
 
 // Prevent accidental direct writes to stdout/stderr in library code. All
 // user-visible output must go through the appropriate abstraction (e.g.,
 // the TUI or the tracing stack).
 #![deny(clippy::print_stdout, clippy::print_stderr)]
 
-mod agent_tool;
-pub mod agent_defaults;
 mod apply_patch;
 pub mod auth;
-mod bash;
+pub mod bash;
 mod chat_completions;
 mod client;
 mod client_common;
 pub mod codex;
-pub mod debug_logger;
-pub mod slash_commands;
-pub use codex::Codex;
-pub use codex::CodexSpawnOk;
 mod codex_conversation;
 pub mod token_data;
 pub use codex_conversation::CodexConversation;
 pub mod config;
+pub mod config_edit;
 pub mod config_profile;
 pub mod config_types;
-pub mod config_edit;
 mod conversation_history;
-mod dry_run_guard;
 pub mod custom_prompts;
+pub mod debug_logger;
 mod environment_context;
 pub mod error;
 pub mod exec;
@@ -36,21 +29,31 @@
 pub mod exec_env;
 mod flags;
 pub mod git_info;
-pub mod git_worktree;
-mod image_comparison;
+pub mod internal_storage;
 mod is_safe_command;
 pub mod landlock;
-pub mod mcp_connection_manager;
+pub mod http_client;
+mod mcp_connection_manager;
 mod mcp_tool_call;
 mod message_history;
 mod model_provider_info;
+pub mod agent_defaults;
+mod agent_tool;
+mod dry_run_guard;
+mod image_comparison;
+pub mod git_worktree;
+pub mod slash_commands;
 pub mod parse_command;
+mod truncate;
+mod unified_exec;
+mod user_instructions;
 pub use model_provider_info::BUILT_IN_OSS_MODEL_PROVIDER_ID;
 pub use model_provider_info::ModelProviderInfo;
 pub use model_provider_info::WireApi;
 pub use model_provider_info::built_in_model_providers;
 pub use model_provider_info::create_oss_provider_with_base_url;
 mod conversation_manager;
+pub mod protocol;
 mod event_mapping;
 pub mod review_format;
 pub use codex_protocol::protocol::InitialHistory;
@@ -72,43 +75,39 @@
 pub mod spawn;
 pub mod terminal;
 mod tool_apply_patch;
-mod user_instructions;
 pub mod turn_diff_tracker;
+pub use rollout::ARCHIVED_SESSIONS_SUBDIR;
+pub use rollout::RolloutRecorder;
+pub use rollout::SESSIONS_SUBDIR;
+pub use rollout::SessionMeta;
+pub use rollout::find_conversation_path_by_id_str;
+pub use rollout::list::ConversationItem;
 pub use rollout::list::ConversationsPage;
 pub use rollout::list::Cursor;
-pub use rollout::list::find_conversation_path_by_id_str;
-pub use rollout::recorder::RolloutRecorder;
 mod user_notification;
 pub mod util;
-pub mod http_client;
+
 pub use apply_patch::CODEX_APPLY_PATCH_ARG1;
 pub use safety::get_platform_sandbox;
-// Use our local protocol definitions to preserve custom events and input items.
-pub mod protocol;
-// Optionally expose upstream protocol config enums for callers that need them.
+// Use our internal protocol module for crate-internal types and helpers.
+// External callers should rely on specific re-exports below.
+// Re-export protocol config enums to ensure call sites can use the same types
+// as those in the protocol crate when constructing protocol messages.
 pub use codex_protocol::config_types as protocol_config_types;
-<<<<<<< HEAD
-// Re-export protocol models for compatibility with existing imports.
+// Preserve `codex_core::models::...` imports as an alias to the protocol models.
 pub use codex_protocol::models as models;
-// Public re-exports for API compatibility with downstream users and tests.
-// Keep these stable to avoid breaking callers.
-pub use crate::client::ModelClient;
-pub use crate::client_common::Prompt;
-pub use crate::client_common::TextFormat;
-pub use crate::client_common::ResponseEvent;
-pub use crate::client_common::ResponseStream;
-// Upstream also exports REVIEW_PROMPT; include it to preserve compatibility.
-pub use crate::client_common::REVIEW_PROMPT;
-=======
 
 pub use client::ModelClient;
 pub use client_common::Prompt;
+pub use client_common::TextFormat;
 pub use client_common::REVIEW_PROMPT;
 pub use client_common::ResponseEvent;
 pub use client_common::ResponseStream;
 pub use codex::compact::content_items_to_text;
 pub use codex::compact::is_session_prefix_message;
->>>>>>> 62258df9
 pub use codex_protocol::models::ContentItem;
+pub use codex_protocol::models::LocalShellAction;
+pub use codex_protocol::models::LocalShellExecAction;
+pub use codex_protocol::models::LocalShellStatus;
 pub use codex_protocol::models::ReasoningItemContent;
 pub use codex_protocol::models::ResponseItem;