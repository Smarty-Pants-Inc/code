//! Root of the `codex-core` library.
//! This module provides the core functionality for the codex CLI.

// Prevent accidental direct writes to stdout/stderr in library code. All
// user-visible output must go through the appropriate abstraction (e.g.,
// the TUI or the tracing stack).
#![deny(clippy::print_stdout, clippy::print_stderr)]

mod agent_tool;
mod apply_patch;
pub mod auth;
mod bash;
mod chat_completions;
mod client;
mod client_common;
pub mod codex;
pub mod debug_logger;
pub mod slash_commands;
pub use codex::Codex;
pub use codex::CodexSpawnOk;
mod codex_conversation;
pub mod token_data;
pub use codex_conversation::CodexConversation;
pub mod config;
pub mod config_profile;
pub mod config_types;
mod conversation_history;
pub mod custom_prompts;
pub mod debug_logger;
mod environment_context;
pub mod error;
pub mod exec;
mod exec_command;
pub mod exec_env;
mod flags;
pub mod git_info;
pub mod git_worktree;
mod image_comparison;
mod is_safe_command;
pub mod landlock;
<<<<<<< HEAD
=======
pub mod http_client;
>>>>>>> 2822aa52
pub mod mcp_connection_manager;
mod mcp_tool_call;
mod message_history;
mod model_provider_info;
pub mod agent_defaults;
mod agent_tool;
mod dry_run_guard;
mod image_comparison;
pub mod git_worktree;
pub mod slash_commands;
pub mod parse_command;
pub use model_provider_info::BUILT_IN_OSS_MODEL_PROVIDER_ID;
pub use model_provider_info::ModelProviderInfo;
pub use model_provider_info::WireApi;
pub use model_provider_info::built_in_model_providers;
pub use model_provider_info::create_oss_provider_with_base_url;
mod conversation_manager;
pub mod protocol;
mod event_mapping;
pub mod review_format;
pub use codex_protocol::protocol::InitialHistory;
pub use conversation_manager::ConversationManager;
pub use conversation_manager::NewConversation;
pub use conversation_manager::RemoteConversationOptions;
pub mod loopback_remote;
// Re-export common auth types for workspace consumers
pub use auth::AuthManager;
pub use auth::CodexAuth;
pub mod default_client;
pub mod model_family;
mod openai_model_info;
mod openai_tools;
pub mod plan_tool;
pub mod project_doc;
mod rollout;
pub(crate) mod safety;
pub mod seatbelt;
pub mod shell;
pub mod spawn;
pub mod terminal;
mod tool_apply_patch;
pub mod turn_diff_tracker;
<<<<<<< HEAD
=======
pub use rollout::ARCHIVED_SESSIONS_SUBDIR;
pub use rollout::RolloutRecorder;
pub use rollout::SESSIONS_SUBDIR;
pub use rollout::SessionMeta;
pub use rollout::find_conversation_path_by_id_str;
pub use rollout::list::ConversationItem;
>>>>>>> 2822aa52
pub use rollout::list::ConversationsPage;
mod user_notification;
pub mod util;
pub mod http_client;
pub use apply_patch::CODEX_APPLY_PATCH_ARG1;
pub use safety::get_platform_sandbox;
<<<<<<< HEAD
// Use our local protocol definitions to preserve custom events and input items.
pub mod protocol;
// Optionally expose upstream protocol config enums for callers that need them.
pub use codex_protocol::config_types as protocol_config_types;
// Re-export protocol models for compatibility with existing imports.
pub use codex_protocol::models as models;
// Public re-exports for API compatibility with downstream users and tests.
// Keep these stable to avoid breaking callers.
pub use crate::client::ModelClient;
pub use crate::client_common::Prompt;
pub use crate::client_common::TextFormat;
pub use crate::client_common::ResponseEvent;
pub use crate::client_common::ResponseStream;
=======
// Use our internal protocol module for crate-internal types and helpers.
// External callers should rely on specific re-exports below.
// Re-export protocol config enums to ensure call sites can use the same types
// as those in the protocol crate when constructing protocol messages.
pub use codex_protocol::config_types as protocol_config_types;
// Preserve `codex_core::models::...` imports as an alias to the protocol models.
pub use codex_protocol::models as models;

pub use client::ModelClient;
pub use client_common::Prompt;
pub use client_common::TextFormat;
pub use client_common::REVIEW_PROMPT;
pub use client_common::ResponseEvent;
pub use client_common::ResponseStream;
pub use codex::Codex;
pub use codex::CodexSpawnOk;
pub use codex::compact::content_items_to_text;
pub use codex::compact::is_session_prefix_message;
>>>>>>> 2822aa52
pub use codex_protocol::models::ContentItem;
pub use codex_protocol::models::ReasoningItemContent;
pub use codex_protocol::models::ResponseItem;
<<<<<<< HEAD

mod remote;
=======
pub use environment_context::ToolCandidate;
pub use environment_context::TOOL_CANDIDATES;
>>>>>>> 2822aa52
<|MERGE_RESOLUTION|>--- conflicted
+++ resolved
@@ -1,27 +1,22 @@
 //! Root of the `codex-core` library.
-//! This module provides the core functionality for the codex CLI.
 
 // Prevent accidental direct writes to stdout/stderr in library code. All
 // user-visible output must go through the appropriate abstraction (e.g.,
 // the TUI or the tracing stack).
 #![deny(clippy::print_stdout, clippy::print_stderr)]
 
-mod agent_tool;
 mod apply_patch;
 pub mod auth;
-mod bash;
+pub mod bash;
 mod chat_completions;
 mod client;
 mod client_common;
 pub mod codex;
-pub mod debug_logger;
-pub mod slash_commands;
-pub use codex::Codex;
-pub use codex::CodexSpawnOk;
 mod codex_conversation;
 pub mod token_data;
 pub use codex_conversation::CodexConversation;
 pub mod config;
+pub mod config_edit;
 pub mod config_profile;
 pub mod config_types;
 mod conversation_history;
@@ -34,14 +29,10 @@
 pub mod exec_env;
 mod flags;
 pub mod git_info;
-pub mod git_worktree;
-mod image_comparison;
+pub mod internal_storage;
 mod is_safe_command;
 pub mod landlock;
-<<<<<<< HEAD
-=======
 pub mod http_client;
->>>>>>> 2822aa52
 pub mod mcp_connection_manager;
 mod mcp_tool_call;
 mod message_history;
@@ -53,6 +44,9 @@
 pub mod git_worktree;
 pub mod slash_commands;
 pub mod parse_command;
+mod truncate;
+mod unified_exec;
+mod user_instructions;
 pub use model_provider_info::BUILT_IN_OSS_MODEL_PROVIDER_ID;
 pub use model_provider_info::ModelProviderInfo;
 pub use model_provider_info::WireApi;
@@ -65,8 +59,6 @@
 pub use codex_protocol::protocol::InitialHistory;
 pub use conversation_manager::ConversationManager;
 pub use conversation_manager::NewConversation;
-pub use conversation_manager::RemoteConversationOptions;
-pub mod loopback_remote;
 // Re-export common auth types for workspace consumers
 pub use auth::AuthManager;
 pub use auth::CodexAuth;
@@ -84,36 +76,19 @@
 pub mod terminal;
 mod tool_apply_patch;
 pub mod turn_diff_tracker;
-<<<<<<< HEAD
-=======
 pub use rollout::ARCHIVED_SESSIONS_SUBDIR;
 pub use rollout::RolloutRecorder;
 pub use rollout::SESSIONS_SUBDIR;
 pub use rollout::SessionMeta;
 pub use rollout::find_conversation_path_by_id_str;
 pub use rollout::list::ConversationItem;
->>>>>>> 2822aa52
 pub use rollout::list::ConversationsPage;
+pub use rollout::list::Cursor;
 mod user_notification;
 pub mod util;
-pub mod http_client;
+
 pub use apply_patch::CODEX_APPLY_PATCH_ARG1;
 pub use safety::get_platform_sandbox;
-<<<<<<< HEAD
-// Use our local protocol definitions to preserve custom events and input items.
-pub mod protocol;
-// Optionally expose upstream protocol config enums for callers that need them.
-pub use codex_protocol::config_types as protocol_config_types;
-// Re-export protocol models for compatibility with existing imports.
-pub use codex_protocol::models as models;
-// Public re-exports for API compatibility with downstream users and tests.
-// Keep these stable to avoid breaking callers.
-pub use crate::client::ModelClient;
-pub use crate::client_common::Prompt;
-pub use crate::client_common::TextFormat;
-pub use crate::client_common::ResponseEvent;
-pub use crate::client_common::ResponseStream;
-=======
 // Use our internal protocol module for crate-internal types and helpers.
 // External callers should rely on specific re-exports below.
 // Re-export protocol config enums to ensure call sites can use the same types
@@ -132,14 +107,11 @@
 pub use codex::CodexSpawnOk;
 pub use codex::compact::content_items_to_text;
 pub use codex::compact::is_session_prefix_message;
->>>>>>> 2822aa52
 pub use codex_protocol::models::ContentItem;
+pub use codex_protocol::models::LocalShellAction;
+pub use codex_protocol::models::LocalShellExecAction;
+pub use codex_protocol::models::LocalShellStatus;
 pub use codex_protocol::models::ReasoningItemContent;
 pub use codex_protocol::models::ResponseItem;
-<<<<<<< HEAD
-
-mod remote;
-=======
 pub use environment_context::ToolCandidate;
-pub use environment_context::TOOL_CANDIDATES;
->>>>>>> 2822aa52
+pub use environment_context::TOOL_CANDIDATES;