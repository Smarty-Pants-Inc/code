//! Rollout module: persistence and discovery of session rollout files.

pub const SESSIONS_SUBDIR: &str = "sessions";
<<<<<<< HEAD
=======
#[allow(dead_code)]
pub const ARCHIVED_SESSIONS_SUBDIR: &str = "archived_sessions";
>>>>>>> 2822aa52

pub mod list;
pub(crate) mod policy;
pub mod recorder;

<<<<<<< HEAD
pub use recorder::RolloutRecorder;
pub use recorder::SessionStateSnapshot;
=======
#[allow(unused_imports)]
pub use codex_protocol::protocol::SessionMeta;
#[allow(unused_imports)]
pub use list::find_conversation_path_by_id_str;
pub use recorder::RolloutRecorder;
#[allow(unused_imports)]
pub use recorder::RolloutRecorderParams;
>>>>>>> 2822aa52

#[cfg(test)]
pub mod tests;<|MERGE_RESOLUTION|>--- conflicted
+++ resolved
@@ -1,20 +1,13 @@
 //! Rollout module: persistence and discovery of session rollout files.
 
 pub const SESSIONS_SUBDIR: &str = "sessions";
-<<<<<<< HEAD
-=======
 #[allow(dead_code)]
 pub const ARCHIVED_SESSIONS_SUBDIR: &str = "archived_sessions";
->>>>>>> 2822aa52
 
 pub mod list;
 pub(crate) mod policy;
 pub mod recorder;
 
-<<<<<<< HEAD
-pub use recorder::RolloutRecorder;
-pub use recorder::SessionStateSnapshot;
-=======
 #[allow(unused_imports)]
 pub use codex_protocol::protocol::SessionMeta;
 #[allow(unused_imports)]
@@ -22,7 +15,6 @@
 pub use recorder::RolloutRecorder;
 #[allow(unused_imports)]
 pub use recorder::RolloutRecorderParams;
->>>>>>> 2822aa52
 
 #[cfg(test)]
 pub mod tests;