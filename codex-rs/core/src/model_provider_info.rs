--- conflicted
+++ resolved
@@ -24,31 +24,6 @@
 const MAX_STREAM_MAX_RETRIES: u64 = 100;
 /// Hard cap for user-configured `request_max_retries`.
 const MAX_REQUEST_MAX_RETRIES: u64 = 100;
-
-fn openai_wire_api_override() -> Option<WireApi> {
-    let raw = std::env::var("OPENAI_WIRE_API").ok()?;
-    parse_openai_wire_api(&raw)
-}
-
-fn parse_openai_wire_api(raw: &str) -> Option<WireApi> {
-    let trimmed = raw.trim();
-    if trimmed.is_empty() {
-        return None;
-    }
-
-    let normalized = trimmed.to_ascii_lowercase();
-    match normalized.as_str() {
-        "chat" => Some(WireApi::Chat),
-        "responses" => Some(WireApi::Responses),
-        _ => {
-            warn!(
-                override_value = trimmed,
-                "Ignoring invalid OPENAI_WIRE_API; expected 'chat' or 'responses'"
-            );
-            None
-        }
-    }
-}
 
 /// Wire protocol that the provider speaks. Most third-party services only
 /// implement the classic OpenAI Chat Completions JSON schema, whereas OpenAI
@@ -388,56 +363,6 @@
     [
         (
             "openai",
-<<<<<<< HEAD
-            {
-                let mut provider = P {
-                    name: "OpenAI".into(),
-                    // Allow users to override the default OpenAI endpoint by
-                    // exporting `OPENAI_BASE_URL`. This is useful when pointing
-                    // Codex at a proxy, mock server, or Azure-style deployment
-                    // without requiring a full TOML override for the built-in
-                    // OpenAI provider.
-                    base_url: std::env::var("OPENAI_BASE_URL")
-                        .ok()
-                        .filter(|v| !v.trim().is_empty()),
-                    env_key: None,
-                    env_key_instructions: None,
-                    wire_api: WireApi::Responses,
-                    query_params: None,
-                    http_headers: Some(
-                        [
-                            (
-                                "version".to_string(),
-                                codex_version::version().to_string(),
-                            ),
-                        ]
-                        .into_iter()
-                        .collect(),
-                    ),
-                    env_http_headers: Some(
-                        [
-                            (
-                                "OpenAI-Organization".to_string(),
-                                "OPENAI_ORGANIZATION".to_string(),
-                            ),
-                            ("OpenAI-Project".to_string(), "OPENAI_PROJECT".to_string()),
-                        ]
-                        .into_iter()
-                        .collect(),
-                    ),
-                    // Use global defaults for retry/timeout unless overridden in config.toml.
-                    request_max_retries: None,
-                    stream_max_retries: None,
-                    stream_idle_timeout_ms: None,
-                    requires_openai_auth: true,
-                };
-
-                if let Some(wire_api) = openai_wire_api_override() {
-                    provider.wire_api = wire_api;
-                }
-
-                provider
-=======
             P {
                 name: "OpenAI".into(),
                 // Allow users to override the default OpenAI endpoint by
@@ -479,7 +404,6 @@
                 stream_idle_timeout_ms: None,
                 requires_openai_auth: true,
                 openrouter: None,
->>>>>>> 26d7bd72
             },
         ),
         (BUILT_IN_OSS_MODEL_PROVIDER_ID, create_oss_provider()),
@@ -635,18 +559,6 @@
     }
 
     #[test]
-    fn openai_wire_api_override_parser_handles_values() {
-        assert_eq!(super::parse_openai_wire_api("chat"), Some(WireApi::Chat));
-        assert_eq!(
-            super::parse_openai_wire_api(" responses "),
-            Some(WireApi::Responses)
-        );
-        assert_eq!(super::parse_openai_wire_api(""), None);
-        assert_eq!(super::parse_openai_wire_api("  \t"), None);
-        assert_eq!(super::parse_openai_wire_api("invalid"), None);
-    }
-
-    #[test]
     fn detects_azure_responses_base_urls() {
         fn provider_for(base_url: &str) -> ModelProviderInfo {
             ModelProviderInfo {
