--- conflicted
+++ resolved
@@ -319,13 +319,8 @@
         Some(agg_tx.clone()),
     ));
 
-<<<<<<< HEAD
-    let exit_status = tokio::select! {
+    let (exit_status, timed_out) = tokio::select! {
         result = tokio::time::timeout(timeout, killer.as_mut().wait()) => {
-=======
-    let (exit_status, timed_out) = tokio::select! {
-        result = tokio::time::timeout(timeout, child.wait()) => {
->>>>>>> 863d9c23
             match result {
                 Ok(status_result) => {
                     let exit_status = status_result?;
@@ -340,13 +335,8 @@
             }
         }
         _ = tokio::signal::ctrl_c() => {
-<<<<<<< HEAD
             killer.as_mut().start_kill()?;
-            synthetic_exit_status(EXIT_CODE_SIGNAL_BASE + SIGKILL_CODE)
-=======
-            child.start_kill()?;
             (synthetic_exit_status(EXIT_CODE_SIGNAL_BASE + SIGKILL_CODE), false)
->>>>>>> 863d9c23
         }
     };
 
