#[cfg(unix)]
use std::os::unix::process::ExitStatusExt;

use std::collections::HashMap;
use std::io;
use std::path::Path;
use std::path::PathBuf;
use std::process::ExitStatus;
use std::time::Duration;
use std::time::Instant;
use std::sync::Arc;

use async_channel::Sender;
use tokio::io::AsyncRead;
use tokio::io::AsyncReadExt;
use tokio::io::BufReader;
use tokio::process::Child;

use crate::codex::Session;
use crate::error::CodexErr;
use crate::error::Result;
use crate::error::SandboxErr;
use crate::landlock::spawn_command_under_linux_sandbox;
use crate::protocol::Event;
use crate::protocol::EventMsg;
use crate::protocol::OrderMeta;
use crate::protocol::ExecCommandOutputDeltaEvent;
use crate::protocol::ExecOutputStream;
use crate::protocol::SandboxPolicy;
use crate::seatbelt::spawn_command_under_seatbelt;
use crate::spawn::StdioPolicy;
use crate::spawn::spawn_child_async;
use serde_bytes::ByteBuf;

// Note: legacy stream caps were removed in favor of streaming all bytes and
// truncating at the consumer where appropriate. (CI cache test touch)

<<<<<<< HEAD
const DEFAULT_TIMEOUT_MS: u64 = 120_000;
=======
// Shell calls now default to NO hard timeout; long-running commands are
// backgrounded by higher-level orchestration.
>>>>>>> 2822aa52

// Hardcode these since it does not seem worth including the libc crate just
// for these.
const SIGKILL_CODE: i32 = 9;
const TIMEOUT_CODE: i32 = 64;
const EXIT_CODE_SIGNAL_BASE: i32 = 128; // conventional shell: 128 + signal
const EXEC_TIMEOUT_EXIT_CODE: i32 = 124; // conventional timeout exit code

// I/O buffer sizing
const READ_CHUNK_SIZE: usize = 8192; // bytes per read
const AGGREGATE_BUFFER_INITIAL_CAPACITY: usize = 8 * 1024; // 8 KiB

/// Limit the number of ExecCommandOutputDelta events emitted per exec call.
/// Aggregation still collects full output; only the live event stream is capped.
pub(crate) const MAX_EXEC_OUTPUT_DELTAS_PER_CALL: usize = 10_000;

#[derive(Debug, Clone)]
pub struct ExecParams {
    pub command: Vec<String>,
    pub cwd: PathBuf,
    pub timeout_ms: Option<u64>,
    pub env: HashMap<String, String>,
    pub with_escalated_permissions: Option<bool>,
    pub justification: Option<String>,
}

impl ExecParams {
    /// Optional timeout for the exec. When `None`, no timeout is enforced and
    /// the child runs until completion or interruption.
    pub fn maybe_timeout_duration(&self) -> Option<Duration> {
        self.timeout_ms.map(Duration::from_millis)
    }
}

#[derive(Clone, Copy, Debug, PartialEq)]
pub enum SandboxType {
    None,

    /// Only available on macOS.
    MacosSeatbelt,

    /// Only available on Linux.
    LinuxSeccomp,
}

#[derive(Clone)]
pub struct StdoutStream {
    pub sub_id: String,
    pub call_id: String,
    pub tx_event: Sender<Event>,
    pub(crate) session: Option<Arc<Session>>,
    /// Optional tail buffer for capturing a small window of the live stream.
    /// Used by callers that may return early and want to include "output so far".
    pub(crate) tail_buf: Option<std::sync::Arc<std::sync::Mutex<Vec<u8>>>>,
    /// Optional ordering metadata so UIs can associate deltas with the correct
    /// provider attempt/output index even when `session` is not available.
    pub(crate) order: Option<OrderMeta>,
}

pub async fn process_exec_tool_call(
    params: ExecParams,
    sandbox_type: SandboxType,
    sandbox_policy: &SandboxPolicy,
    sandbox_cwd: &Path,
    codex_linux_sandbox_exe: &Option<PathBuf>,
    stdout_stream: Option<StdoutStream>,
) -> Result<ExecToolCallOutput> {
    let start = Instant::now();

    let timeout_duration = params.maybe_timeout_duration();

    let raw_output_result: std::result::Result<RawExecToolCallOutput, CodexErr> = match sandbox_type
    {
        SandboxType::None => exec(params, sandbox_policy, stdout_stream.clone()).await,
        SandboxType::MacosSeatbelt => {
            let ExecParams {
                command,
                cwd: command_cwd,
                env,
                ..
            } = params;
            let child = spawn_command_under_seatbelt(
                command,
                command_cwd,
                sandbox_policy,
                sandbox_cwd,
                StdioPolicy::RedirectForShellTool,
                env,
            )
            .await?;
            consume_truncated_output(child, timeout_duration, stdout_stream.clone()).await
        }
        SandboxType::LinuxSeccomp => {
            let ExecParams {
                command,
                cwd: command_cwd,
                env,
                ..
            } = params;

            let codex_linux_sandbox_exe = codex_linux_sandbox_exe
                .as_ref()
                .ok_or(CodexErr::LandlockSandboxExecutableNotProvided)?;
            let child = spawn_command_under_linux_sandbox(
                codex_linux_sandbox_exe,
                command,
                command_cwd,
                sandbox_policy,
                sandbox_cwd,
                StdioPolicy::RedirectForShellTool,
                env,
            )
            .await?;

            consume_truncated_output(child, timeout_duration, stdout_stream).await
        }
    };
    let duration = start.elapsed();
    match raw_output_result {
        Ok(raw_output) => {
            #[allow(unused_mut)]
            let mut timed_out = raw_output.timed_out;

            #[cfg(target_family = "unix")]
            {
                if let Some(signal) = raw_output.exit_status.signal() {
                    if signal == TIMEOUT_CODE {
                        timed_out = true;
                    } else {
                        return Err(CodexErr::Sandbox(SandboxErr::Signal(signal)));
                    }
                }
            }

            let mut exit_code = raw_output.exit_status.code().unwrap_or(-1);
            if timed_out {
                exit_code = EXEC_TIMEOUT_EXIT_CODE;
            }

            let stdout = raw_output.stdout.from_utf8_lossy();
            let stderr = raw_output.stderr.from_utf8_lossy();
            let aggregated_output = raw_output.aggregated_output.from_utf8_lossy();
            let exec_output = ExecToolCallOutput {
                exit_code,
                stdout,
                stderr,
                aggregated_output,
                duration,
                timed_out,
            };

            if timed_out {
                return Err(CodexErr::Sandbox(SandboxErr::Timeout {
                    output: Box::new(exec_output),
                }));
            }

            if exit_code != 0 && is_likely_sandbox_denied(sandbox_type, exit_code) {
                return Err(CodexErr::Sandbox(SandboxErr::Denied {
                    output: Box::new(exec_output),
                }));
            }

            Ok(exec_output)
        }
        Err(err) => {
            tracing::error!("exec error: {err}");
            Err(err)
        }
    }
}

/// We don't have a fully deterministic way to tell if our command failed
/// because of the sandbox - a command in the user's zshrc file might hit an
/// error, but the command itself might fail or succeed for other reasons.
/// For now, we conservatively check for 'command not found' (exit code 127),
/// and can add additional cases as necessary.
fn is_likely_sandbox_denied(sandbox_type: SandboxType, exit_code: i32) -> bool {
    if sandbox_type == SandboxType::None {
        return false;
    }

    match exit_code {
        126 => true,          // found but not executable (likely permission denial)
        1 | 2 | 127 => false, // common non-sandbox failures
        _ => false,
    }
}

#[derive(Debug, Clone)]
pub struct StreamOutput<T> {
    pub text: T,
    pub truncated_after_lines: Option<u32>,
}
#[derive(Debug)]
struct RawExecToolCallOutput {
    pub exit_status: ExitStatus,
    pub stdout: StreamOutput<Vec<u8>>,
    pub stderr: StreamOutput<Vec<u8>>,
    pub aggregated_output: StreamOutput<Vec<u8>>,
    pub timed_out: bool,
}

impl StreamOutput<String> {
    pub fn new(text: String) -> Self {
        Self {
            text,
            truncated_after_lines: None,
        }
    }
}

impl StreamOutput<Vec<u8>> {
    pub fn from_utf8_lossy(&self) -> StreamOutput<String> {
        StreamOutput {
            text: String::from_utf8_lossy(&self.text).to_string(),
            truncated_after_lines: self.truncated_after_lines,
        }
    }
}

#[inline]
fn append_all(dst: &mut Vec<u8>, src: &[u8]) {
    dst.extend_from_slice(src);
}

#[derive(Debug, Clone)]
pub struct ExecToolCallOutput {
    pub exit_code: i32,
    pub stdout: StreamOutput<String>,
    pub stderr: StreamOutput<String>,
    pub aggregated_output: StreamOutput<String>,
    pub duration: Duration,
    pub timed_out: bool,
}

async fn exec(
    params: ExecParams,
    sandbox_policy: &SandboxPolicy,
    stdout_stream: Option<StdoutStream>,
) -> Result<RawExecToolCallOutput> {
    let timeout = params.maybe_timeout_duration();
    let ExecParams {
        command, cwd, env, ..
    } = params;

    let (program, args) = command.split_first().ok_or_else(|| {
        CodexErr::Io(io::Error::new(
            io::ErrorKind::InvalidInput,
            "command args are empty",
        ))
    })?;
    let arg0 = None;
    let child = spawn_child_async(
        PathBuf::from(program),
        args.into(),
        arg0,
        cwd,
        sandbox_policy,
        StdioPolicy::RedirectForShellTool,
        env,
    )
    .await?;
    consume_truncated_output(child, timeout, stdout_stream).await
}

/// Consumes the output of a child process, truncating it so it is suitable for
/// use as the output of a `shell` tool call. Also enforces specified timeout.
async fn consume_truncated_output(
    child: Child,
<<<<<<< HEAD
    timeout: Duration,
=======
    timeout: Option<Duration>,
>>>>>>> 2822aa52
    stdout_stream: Option<StdoutStream>,
) -> Result<RawExecToolCallOutput> {
    // Both stdout and stderr were configured with `Stdio::piped()`
    // above, therefore `take()` should normally return `Some`.  If it doesn't
    // we treat it as an exceptional I/O error

    let mut killer = KillOnDrop::new(child);

    let stdout_reader = killer.as_mut().stdout.take().ok_or_else(|| {
        CodexErr::Io(io::Error::other(
            "stdout pipe was unexpectedly not available",
        ))
    })?;
    let stderr_reader = killer.as_mut().stderr.take().ok_or_else(|| {
        CodexErr::Io(io::Error::other(
            "stderr pipe was unexpectedly not available",
        ))
    })?;

    let (agg_tx, agg_rx) = async_channel::unbounded::<Vec<u8>>();

    let stdout_handle = tokio::spawn(read_capped(
        BufReader::new(stdout_reader),
        stdout_stream.clone(),
        false,
        Some(agg_tx.clone()),
    ));
    let stderr_handle = tokio::spawn(read_capped(
        BufReader::new(stderr_reader),
        stdout_stream.clone(),
        true,
        Some(agg_tx.clone()),
    ));

<<<<<<< HEAD
    let exit_status = tokio::select! {
        result = tokio::time::timeout(timeout, killer.as_mut().wait()) => {
            match result {
                Ok(Ok(exit_status)) => exit_status,
                Ok(e) => e?,
                Err(_) => {
                    // timeout
                    killer.as_mut().start_kill()?;
                    // Debatable whether `child.wait().await` should be called here.
                    synthetic_exit_status(EXIT_CODE_SIGNAL_BASE + TIMEOUT_CODE)
                }
            }
        }
        _ = tokio::signal::ctrl_c() => {
            killer.as_mut().start_kill()?;
            synthetic_exit_status(EXIT_CODE_SIGNAL_BASE + SIGKILL_CODE)
=======
    let (exit_status, timed_out) = match timeout {
        Some(timeout) => {
            tokio::select! {
                result = tokio::time::timeout(timeout, killer.as_mut().wait()) => {
                    match result {
                        Ok(status_result) => {
                            let exit_status = status_result?;
                            (exit_status, false)
                        }
                        Err(_) => {
                            // timeout
                            #[cfg(unix)]
                            {
                                if let Some(pid) = killer.as_mut().id() {
                                    // Best-effort kill entire process group
                                    unsafe { libc::kill(-(pid as i32), libc::SIGKILL); }
                                }
                            }
                            killer.as_mut().start_kill()?;
                            // Debatable whether `child.wait().await` should be called here.
                            (synthetic_exit_status(EXIT_CODE_SIGNAL_BASE + TIMEOUT_CODE), true)
                        }
                    }
                }
                _ = tokio::signal::ctrl_c() => {
                    killer.as_mut().start_kill()?;
                    (synthetic_exit_status(EXIT_CODE_SIGNAL_BASE + SIGKILL_CODE), false)
                }
            }
        }
        None => {
            // No timeout: wait until process completes or user interrupts.
            tokio::select! {
                status_result = killer.as_mut().wait() => {
                    let exit_status = status_result?;
                    (exit_status, false)
                }
                _ = tokio::signal::ctrl_c() => {
                    killer.as_mut().start_kill()?;
                    (synthetic_exit_status(EXIT_CODE_SIGNAL_BASE + SIGKILL_CODE), false)
                }
            }
>>>>>>> 2822aa52
        }
    };

    // Disarm killer now that we've observed process termination status to
    // avoid re-sending a kill signal during Drop.
    killer.disarm();

<<<<<<< HEAD
    let stdout = stdout_handle.await??;
    let stderr = stderr_handle.await??;
=======
    // If we timed out, abort the readers after a short grace to prevent hanging when pipes
    // remain open due to orphaned grandchildren.
    let (stdout, stderr) = if timed_out {
        // Abort reader tasks to avoid hanging if pipes remain open.
        stdout_handle.abort();
        stderr_handle.abort();
        (
            StreamOutput { text: Vec::new(), truncated_after_lines: None },
            StreamOutput { text: Vec::new(), truncated_after_lines: None },
        )
    } else {
        (stdout_handle.await??, stderr_handle.await??)
    };
>>>>>>> 2822aa52

    drop(agg_tx);

    let mut combined_buf = Vec::with_capacity(AGGREGATE_BUFFER_INITIAL_CAPACITY);
    while let Ok(chunk) = agg_rx.recv().await {
        append_all(&mut combined_buf, &chunk);
    }
    let aggregated_output = StreamOutput {
        text: combined_buf,
        truncated_after_lines: None,
    };

    Ok(RawExecToolCallOutput {
        exit_status,
        stdout,
        stderr,
        aggregated_output,
        timed_out,
    })
}

async fn read_capped<R: AsyncRead + Unpin + Send + 'static>(
    mut reader: R,
    stream: Option<StdoutStream>,
    is_stderr: bool,
    aggregate_tx: Option<Sender<Vec<u8>>>,
) -> io::Result<StreamOutput<Vec<u8>>> {
    let mut buf = Vec::with_capacity(AGGREGATE_BUFFER_INITIAL_CAPACITY);
    let mut tmp = [0u8; READ_CHUNK_SIZE];
    let mut emitted_deltas: usize = 0;

    // No caps: append all bytes

    loop {
        let n = reader.read(&mut tmp).await?;
        if n == 0 {
            break;
        }

        if let Some(stream) = &stream {
            if emitted_deltas < MAX_EXEC_OUTPUT_DELTAS_PER_CALL {
<<<<<<< HEAD
            let chunk = tmp[..n].to_vec();
            let msg = EventMsg::ExecCommandOutputDelta(ExecCommandOutputDeltaEvent {
                call_id: stream.call_id.clone(),
                stream: if is_stderr {
                    ExecOutputStream::Stderr
                } else {
                    ExecOutputStream::Stdout
                },
                chunk: ByteBuf::from(chunk),
            });
            let event = Event { id: stream.sub_id.clone(), event_seq: 0, msg, order: None };
            #[allow(clippy::let_unit_value)]
            let _ = stream.tx_event.send(event).await;
            emitted_deltas += 1;
=======
                let chunk = tmp[..n].to_vec();
                let msg = EventMsg::ExecCommandOutputDelta(ExecCommandOutputDeltaEvent {
                    call_id: stream.call_id.clone(),
                    stream: if is_stderr {
                        ExecOutputStream::Stderr
                    } else {
                        ExecOutputStream::Stdout
                    },
                    chunk: ByteBuf::from(chunk),
                });
                let event = if let Some(sess) = &stream.session {
                    sess.make_event(&stream.sub_id, msg)
                } else {
                    Event { id: stream.sub_id.clone(), event_seq: 0, msg, order: stream.order.clone() }
                };
                #[allow(clippy::let_unit_value)]
                let _ = stream.tx_event.send(event).await;
                emitted_deltas += 1;

                // Update tail buffer if present (keep last ~8 KiB)
                if let Some(buf_arc) = &stream.tail_buf {
                    let mut b = buf_arc.lock().unwrap();
                    const MAX_TAIL: usize = 8 * 1024;
                    b.extend_from_slice(&tmp[..n]);
                    if b.len() > MAX_TAIL {
                        let drop_len = b.len() - MAX_TAIL;
                        b.drain(..drop_len);
                    }
                }
>>>>>>> 2822aa52
            }
        }

        if let Some(tx) = &aggregate_tx {
            let _ = tx.send(tmp[..n].to_vec()).await;
        }

        append_all(&mut buf, &tmp[..n]);
        // Continue reading to EOF to avoid back-pressure
    }

    Ok(StreamOutput {
        text: buf,
        truncated_after_lines: None,
    })
}

#[cfg(unix)]
fn synthetic_exit_status(code: i32) -> ExitStatus {
    use std::os::unix::process::ExitStatusExt;
    std::process::ExitStatus::from_raw(code)
}

/// Guard that ensures a spawned child process is terminated if the owning
/// future is dropped before the child has exited. This prevents orphaned
/// processes when a running turn is interrupted (e.g., user presses Esc or
/// Ctrl+C) and the task executing the command is aborted.
struct KillOnDrop {
    child: Option<Child>,
}

impl KillOnDrop {
    fn new(child: Child) -> Self { Self { child: Some(child) } }
    fn as_mut(&mut self) -> &mut Child { self.child.as_mut().expect("child present") }
    fn disarm(&mut self) { self.child = None; }
}

impl Drop for KillOnDrop {
    fn drop(&mut self) {
        if let Some(child) = self.child.as_mut() {
            let _ = child.start_kill();
        }
    }
}
#[cfg(windows)]
fn synthetic_exit_status(code: i32) -> ExitStatus {
    use std::os::windows::process::ExitStatusExt;
    #[expect(clippy::unwrap_used)]
    std::process::ExitStatus::from_raw(code.try_into().unwrap())
}<|MERGE_RESOLUTION|>--- conflicted
+++ resolved
@@ -35,12 +35,8 @@
 // Note: legacy stream caps were removed in favor of streaming all bytes and
 // truncating at the consumer where appropriate. (CI cache test touch)
 
-<<<<<<< HEAD
-const DEFAULT_TIMEOUT_MS: u64 = 120_000;
-=======
 // Shell calls now default to NO hard timeout; long-running commands are
 // backgrounded by higher-level orchestration.
->>>>>>> 2822aa52
 
 // Hardcode these since it does not seem worth including the libc crate just
 // for these.
@@ -311,11 +307,7 @@
 /// use as the output of a `shell` tool call. Also enforces specified timeout.
 async fn consume_truncated_output(
     child: Child,
-<<<<<<< HEAD
-    timeout: Duration,
-=======
     timeout: Option<Duration>,
->>>>>>> 2822aa52
     stdout_stream: Option<StdoutStream>,
 ) -> Result<RawExecToolCallOutput> {
     // Both stdout and stderr were configured with `Stdio::piped()`
@@ -350,24 +342,6 @@
         Some(agg_tx.clone()),
     ));
 
-<<<<<<< HEAD
-    let exit_status = tokio::select! {
-        result = tokio::time::timeout(timeout, killer.as_mut().wait()) => {
-            match result {
-                Ok(Ok(exit_status)) => exit_status,
-                Ok(e) => e?,
-                Err(_) => {
-                    // timeout
-                    killer.as_mut().start_kill()?;
-                    // Debatable whether `child.wait().await` should be called here.
-                    synthetic_exit_status(EXIT_CODE_SIGNAL_BASE + TIMEOUT_CODE)
-                }
-            }
-        }
-        _ = tokio::signal::ctrl_c() => {
-            killer.as_mut().start_kill()?;
-            synthetic_exit_status(EXIT_CODE_SIGNAL_BASE + SIGKILL_CODE)
-=======
     let (exit_status, timed_out) = match timeout {
         Some(timeout) => {
             tokio::select! {
@@ -410,7 +384,6 @@
                     (synthetic_exit_status(EXIT_CODE_SIGNAL_BASE + SIGKILL_CODE), false)
                 }
             }
->>>>>>> 2822aa52
         }
     };
 
@@ -418,10 +391,6 @@
     // avoid re-sending a kill signal during Drop.
     killer.disarm();
 
-<<<<<<< HEAD
-    let stdout = stdout_handle.await??;
-    let stderr = stderr_handle.await??;
-=======
     // If we timed out, abort the readers after a short grace to prevent hanging when pipes
     // remain open due to orphaned grandchildren.
     let (stdout, stderr) = if timed_out {
@@ -435,7 +404,6 @@
     } else {
         (stdout_handle.await??, stderr_handle.await??)
     };
->>>>>>> 2822aa52
 
     drop(agg_tx);
 
@@ -477,22 +445,6 @@
 
         if let Some(stream) = &stream {
             if emitted_deltas < MAX_EXEC_OUTPUT_DELTAS_PER_CALL {
-<<<<<<< HEAD
-            let chunk = tmp[..n].to_vec();
-            let msg = EventMsg::ExecCommandOutputDelta(ExecCommandOutputDeltaEvent {
-                call_id: stream.call_id.clone(),
-                stream: if is_stderr {
-                    ExecOutputStream::Stderr
-                } else {
-                    ExecOutputStream::Stdout
-                },
-                chunk: ByteBuf::from(chunk),
-            });
-            let event = Event { id: stream.sub_id.clone(), event_seq: 0, msg, order: None };
-            #[allow(clippy::let_unit_value)]
-            let _ = stream.tx_event.send(event).await;
-            emitted_deltas += 1;
-=======
                 let chunk = tmp[..n].to_vec();
                 let msg = EventMsg::ExecCommandOutputDelta(ExecCommandOutputDeltaEvent {
                     call_id: stream.call_id.clone(),
@@ -522,7 +474,6 @@
                         b.drain(..drop_len);
                     }
                 }
->>>>>>> 2822aa52
             }
         }
 
