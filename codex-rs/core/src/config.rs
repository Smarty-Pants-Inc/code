--- conflicted
+++ resolved
@@ -36,10 +36,7 @@
 use toml_edit::Array as TomlArray;
 use toml_edit::DocumentMut;
 use toml_edit::Item as TomlItem;
-<<<<<<< HEAD
-=======
 use toml_edit::Table as TomlTable;
->>>>>>> 839b2ae7
 
 const OPENAI_DEFAULT_MODEL: &str = "gpt-5";
 const OPENAI_DEFAULT_REVIEW_MODEL: &str = "gpt-5";
@@ -292,19 +289,6 @@
     }
 }
 
-<<<<<<< HEAD
-/// Patch `CODEX_HOME/config.toml` project state.
-/// Use with caution.
-pub fn set_project_trusted(codex_home: &Path, project_path: &Path) -> anyhow::Result<()> {
-    let config_path = codex_home.join(CONFIG_TOML_FILE);
-    // Parse existing config if present; otherwise start a new document.
-    let mut doc = match std::fs::read_to_string(config_path.clone()) {
-        Ok(s) => s.parse::<DocumentMut>()?,
-        Err(e) if e.kind() == std::io::ErrorKind::NotFound => DocumentMut::new(),
-        Err(e) => return Err(e.into()),
-    };
-
-=======
 pub fn load_global_mcp_servers(
     codex_home: &Path,
 ) -> std::io::Result<BTreeMap<String, McpServerConfig>> {
@@ -387,8 +371,33 @@
     Ok(())
 }
 
+/// Patch `CODEX_HOME/config.toml` project state.
+/// Use with caution.
+pub fn set_project_trusted(codex_home: &Path, project_path: &Path) -> anyhow::Result<()> {
+    let config_path = codex_home.join(CONFIG_TOML_FILE);
+    // Parse existing config if present; otherwise start a new document.
+    let mut doc = match std::fs::read_to_string(config_path.clone()) {
+        Ok(s) => s.parse::<DocumentMut>()?,
+        Err(e) if e.kind() == std::io::ErrorKind::NotFound => DocumentMut::new(),
+        Err(e) => return Err(e.into()),
+    };
+
+    set_project_trusted_inner(&mut doc, project_path)?;
+
+    // ensure codex_home exists
+    std::fs::create_dir_all(codex_home)?;
+
+    // create a tmp_file
+    let tmp_file = NamedTempFile::new_in(codex_home)?;
+    std::fs::write(tmp_file.path(), doc.to_string())?;
+
+    // atomically move the tmp file into config.toml
+    tmp_file.persist(config_path)?;
+
+    Ok(())
+}
+
 fn set_project_trusted_inner(doc: &mut DocumentMut, project_path: &Path) -> anyhow::Result<()> {
->>>>>>> 839b2ae7
     // Ensure we render a human-friendly structure:
     //
     // [projects]
@@ -444,16 +453,6 @@
     };
     proj_tbl.set_implicit(false);
     proj_tbl["trust_level"] = toml_edit::value("trusted");
-
-    // ensure codex_home exists
-    std::fs::create_dir_all(codex_home)?;
-
-    // create a tmp_file
-    let tmp_file = NamedTempFile::new_in(codex_home)?;
-    std::fs::write(tmp_file.path(), doc.to_string())?;
-
-    // atomically move the tmp file into config.toml
-    tmp_file.persist(config_path)?;
 
     Ok(())
 }
@@ -1743,9 +1742,6 @@
         );
     }
 
-<<<<<<< HEAD
-    
-=======
     #[test]
     fn load_global_mcp_servers_returns_empty_if_missing() -> anyhow::Result<()> {
         let codex_home = TempDir::new()?;
@@ -1786,8 +1782,6 @@
 
         Ok(())
     }
-
->>>>>>> 839b2ae7
     #[tokio::test]
     async fn persist_model_selection_updates_defaults() -> anyhow::Result<()> {
         let codex_home = TempDir::new()?;
