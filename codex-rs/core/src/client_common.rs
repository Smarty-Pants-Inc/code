--- conflicted
+++ resolved
@@ -21,12 +21,6 @@
 /// Additional prompt for Code. Can not edit Codex instructions.
 const ADDITIONAL_INSTRUCTIONS: &str = include_str!("../prompt_coder.md");
 
-<<<<<<< HEAD
-/// Additional prompt for Code. Can not edit Codex instructions.
-const ADDITIONAL_INSTRUCTIONS: &str = include_str!("../prompt_coder.md");
-
-=======
->>>>>>> 2822aa52
 /// wraps environment context message in a tag for the model to parse more easily.
 const ENVIRONMENT_CONTEXT_START: &str = "<environment_context>\n\n";
 const ENVIRONMENT_CONTEXT_END: &str = "\n\n</environment_context>";
@@ -34,12 +28,9 @@
 /// wraps user instructions message in a tag for the model to parse more easily.
 const USER_INSTRUCTIONS_START: &str = "<user_instructions>\n\n";
 const USER_INSTRUCTIONS_END: &str = "\n\n</user_instructions>";
-<<<<<<< HEAD
-=======
 /// Review thread system prompt. Edit `core/src/review_prompt.md` to customize.
 #[allow(dead_code)]
 pub const REVIEW_PROMPT: &str = include_str!("../review_prompt.md");
->>>>>>> 2822aa52
 
 /// API request payload for a single model turn
 #[derive(Debug, Clone)]
@@ -68,10 +59,6 @@
     /// Optional override for the built-in BASE_INSTRUCTIONS.
     pub base_instructions_override: Option<String>,
 
-<<<<<<< HEAD
-    /// Optional `text.format` for structured outputs (used by side-channel requests).
-    pub text_format: Option<TextFormat>,
-=======
     /// Whether to prepend the default developer instructions block.
     pub include_additional_instructions: bool,
 
@@ -101,7 +88,6 @@
             model_family_override: None,
         }
     }
->>>>>>> 2822aa52
 }
 
 impl Prompt {
@@ -144,46 +130,9 @@
         })
     }
 
-    fn get_formatted_user_instructions(&self) -> Option<String> {
-        self.user_instructions
-            .as_ref()
-            .map(|ui| format!("{USER_INSTRUCTIONS_START}{ui}{USER_INSTRUCTIONS_END}"))
-    }
-
-    fn get_formatted_environment_context(&self) -> Option<String> {
-        self.environment_context
-            .as_ref()
-            .map(|ec| {
-                let ec_str = serde_json::to_string_pretty(ec).unwrap_or_else(|_| format!("{:?}", ec));
-                format!("{ENVIRONMENT_CONTEXT_START}{ec_str}{ENVIRONMENT_CONTEXT_END}")
-            })
-    }
-
     pub(crate) fn get_formatted_input(&self) -> Vec<ResponseItem> {
         let mut input_with_instructions =
             Vec::with_capacity(self.input.len() + self.status_items.len() + 3);
-<<<<<<< HEAD
-        input_with_instructions.push(ResponseItem::Message {
-            id: None,
-            role: "developer".to_string(),
-            content: vec![ContentItem::InputText {
-                text: ADDITIONAL_INSTRUCTIONS.to_string(),
-            }],
-        });
-        if let Some(ec) = self.get_formatted_environment_context() {
-            input_with_instructions.push(ResponseItem::Message {
-                id: None,
-                role: "user".to_string(),
-                content: vec![ContentItem::InputText { text: ec }],
-            });
-        }
-        if let Some(ui) = self.get_formatted_user_instructions() {
-            input_with_instructions.push(ResponseItem::Message {
-                id: None,
-                role: "user".to_string(),
-                content: vec![ContentItem::InputText { text: ui }],
-            });
-=======
         if self.include_additional_instructions {
             input_with_instructions.push(ResponseItem::Message {
                 id: None,
@@ -224,7 +173,6 @@
                     });
                 }
             }
->>>>>>> 2822aa52
         }
         // Deduplicate function call outputs before adding to input
         let mut seen_call_ids = std::collections::HashSet::new();
@@ -247,17 +195,10 @@
 
         // Add status items at the end so they're fresh for each request
         input_with_instructions.extend(self.status_items.clone());
-<<<<<<< HEAD
-        
+
         // Limit screenshots to maximum 5 (keep first and last 4)
         limit_screenshots_in_input(&mut input_with_instructions);
-        
-=======
-
-        // Limit screenshots to maximum 5 (keep first and last 4)
-        limit_screenshots_in_input(&mut input_with_instructions);
-
->>>>>>> 2822aa52
+
         input_with_instructions
     }
 
@@ -314,8 +255,10 @@
 
 #[derive(Debug, Serialize)]
 pub(crate) struct Reasoning {
-    pub(crate) effort: ReasoningEffortConfig,
-    pub(crate) summary: ReasoningSummaryConfig,
+    #[serde(skip_serializing_if = "Option::is_none")]
+    pub(crate) effort: Option<ReasoningEffortConfig>,
+    #[serde(skip_serializing_if = "Option::is_none")]
+    pub(crate) summary: Option<ReasoningSummaryConfig>,
 }
 
 /// Text configuration for verbosity level in OpenAI API responses.
@@ -450,14 +393,17 @@
 
 pub(crate) fn create_reasoning_param_for_request(
     model_family: &ModelFamily,
-    effort: ReasoningEffortConfig,
+    effort: Option<ReasoningEffortConfig>,
     summary: ReasoningSummaryConfig,
 ) -> Option<Reasoning> {
-    if model_family.supports_reasoning_summaries {
-        Some(Reasoning { effort, summary })
-    } else {
-        None
-    }
+    if !model_family.supports_reasoning_summaries {
+        return None;
+    }
+
+    Some(Reasoning {
+        effort,
+        summary: Some(summary),
+    })
 }
 
 // Removed legacy TextControls helper; use `Text` with `OpenAiTextVerbosity` instead.
@@ -549,7 +495,7 @@
             tool_choice: "auto",
             parallel_tool_calls: false,
             reasoning: None,
-            store: true,
+            store: false,
             stream: true,
             include: vec![],
             prompt_cache_key: None,
@@ -577,7 +523,7 @@
             tool_choice: "auto",
             parallel_tool_calls: false,
             reasoning: None,
-            store: true,
+            store: false,
             stream: true,
             include: vec![],
             prompt_cache_key: None,
