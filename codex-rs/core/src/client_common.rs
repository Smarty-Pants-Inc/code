--- conflicted
+++ resolved
@@ -5,11 +5,7 @@
 use crate::error::Result;
 use crate::model_family::ModelFamily;
 use crate::openai_tools::OpenAiTool;
-<<<<<<< HEAD
-use codex_protocol::protocol::RateLimitSnapshotEvent;
-=======
-use crate::protocol::RateLimitSnapshot;
->>>>>>> 8227a5ba
+use crate::protocol::RateLimitSnapshotEvent;
 use crate::protocol::TokenUsage;
 use codex_apply_patch::APPLY_PATCH_TOOL_INSTRUCTIONS;
 use codex_protocol::models::ContentItem;
@@ -256,15 +252,11 @@
     WebSearchCallBegin {
         call_id: String,
     },
-<<<<<<< HEAD
     WebSearchCallCompleted {
         call_id: String,
         query: Option<String>,
     },
     RateLimits(RateLimitSnapshotEvent),
-=======
-    RateLimits(RateLimitSnapshot),
->>>>>>> 8227a5ba
 }
 
 #[derive(Debug, Serialize)]
