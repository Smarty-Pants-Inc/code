use serde::Deserialize;
use serde::Serialize;
use serde_json::Value as JsonValue;
use serde_json::json;
use std::collections::BTreeMap;
use std::collections::HashMap;

use crate::agent_tool::create_cancel_agent_tool;
use crate::agent_tool::create_check_agent_status_tool;
use crate::agent_tool::create_get_agent_result_tool;
use crate::agent_tool::create_list_agents_tool;
use crate::agent_tool::create_run_agent_tool;
use crate::agent_tool::create_wait_for_agent_tool;
use crate::model_family::ModelFamily;
use crate::plan_tool::PLAN_TOOL;
use crate::protocol::AskForApproval;
use crate::protocol::SandboxPolicy;
use crate::tool_apply_patch::ApplyPatchToolType;
// apply_patch tools are not currently surfaced; keep imports out to avoid warnings.

#[derive(Debug, Clone, Serialize, PartialEq)]
pub struct ResponsesApiTool {
    pub(crate) name: String,
    pub(crate) description: String,
    /// TODO: Validation. When strict is set to true, the JSON schema,
    /// `required` and `additional_properties` must be present. All fields in
    /// `properties` must be present in `required`.
    pub(crate) strict: bool,
    pub(crate) parameters: JsonSchema,
}

#[derive(Debug, Clone, Serialize, Deserialize, PartialEq)]
pub struct FreeformTool {
    pub(crate) name: String,
    pub(crate) description: String,
    pub(crate) format: FreeformToolFormat,
}

#[derive(Debug, Clone, Serialize, Deserialize, PartialEq)]
pub struct FreeformToolFormat {
    pub(crate) r#type: String,
    pub(crate) syntax: String,
    pub(crate) definition: String,
}

/// When serialized as JSON, this produces a valid "Tool" in the OpenAI
/// Responses API.
#[allow(dead_code)]
#[derive(Debug, Clone, Serialize, PartialEq)]
#[serde(tag = "type")]
pub(crate) enum OpenAiTool {
    #[serde(rename = "function")]
    Function(ResponsesApiTool),
    #[serde(rename = "local_shell")]
    LocalShell {},
    #[serde(rename = "web_search")]
    WebSearch {},
    #[serde(rename = "custom")]
    Freeform(FreeformTool),
}

#[derive(Debug, Clone)]
pub enum ConfigShellToolType {
    DefaultShell,
    ShellWithRequest { sandbox_policy: SandboxPolicy },
    LocalShell,
    StreamableShell,
}

#[derive(Debug, Clone)]
pub(crate) struct ToolsConfig {
    pub shell_type: ConfigShellToolType,
    pub plan_tool: bool,
    #[allow(dead_code)]
    pub apply_patch_tool_type: Option<ApplyPatchToolType>,
    pub web_search_request: bool,
    pub include_view_image_tool: bool,
}

#[allow(dead_code)]
pub(crate) struct ToolsConfigParams<'a> {
    pub(crate) model_family: &'a ModelFamily,
    pub(crate) approval_policy: AskForApproval,
    pub(crate) sandbox_policy: SandboxPolicy,
    pub(crate) include_plan_tool: bool,
    pub(crate) include_apply_patch_tool: bool,
    pub(crate) include_web_search_request: bool,
    pub(crate) use_streamable_shell_tool: bool,
    pub(crate) include_view_image_tool: bool,
}

impl ToolsConfig {
<<<<<<< HEAD
    pub fn new(
        model_family: &ModelFamily,
        approval_policy: AskForApproval,
        sandbox_policy: SandboxPolicy,
        include_plan_tool: bool,
        include_apply_patch_tool: bool,
        include_web_search_request: bool,
        _use_streamable_shell_tool: bool,
    ) -> Self {
        // Our fork does not yet enable the experimental streamable shell tool
        // in the tool selection phase. Default to the existing behaviors.
        let use_streamable_shell_tool = false;
        let mut shell_type = if use_streamable_shell_tool {
=======
    pub fn new(params: &ToolsConfigParams) -> Self {
        let ToolsConfigParams {
            model_family,
            approval_policy,
            sandbox_policy,
            include_plan_tool,
            include_apply_patch_tool,
            include_web_search_request,
            use_streamable_shell_tool,
            include_view_image_tool,
        } = params;
        let mut shell_type = if *use_streamable_shell_tool {
>>>>>>> bbcfd63a
            ConfigShellToolType::StreamableShell
        } else if model_family.uses_local_shell_tool {
            ConfigShellToolType::LocalShell
        } else {
            ConfigShellToolType::DefaultShell
        };
        if matches!(approval_policy, AskForApproval::OnRequest) && !use_streamable_shell_tool {
            shell_type = ConfigShellToolType::ShellWithRequest {
                sandbox_policy: sandbox_policy.clone(),
            }
        }

        let apply_patch_tool_type = if include_apply_patch_tool {
            model_family.apply_patch_tool_type.clone()
        } else {
            None
        };

        Self {
            shell_type,
            plan_tool: include_plan_tool,
            apply_patch_tool_type,
<<<<<<< HEAD
            web_search_request: include_web_search_request,
=======
            web_search_request: *include_web_search_request,
            include_view_image_tool: *include_view_image_tool,
>>>>>>> bbcfd63a
        }
    }

    // Compatibility constructor used by some tests/upstream calls.
    #[allow(dead_code)]
    pub fn new_from_params(p: &ToolsConfigParams) -> Self {
        Self::new(
            p.model_family,
            p.approval_policy,
            p.sandbox_policy.clone(),
            p.include_plan_tool,
            p.include_apply_patch_tool,
            p.include_web_search_request,
            p.use_streamable_shell_tool,
        )
    }
}

/// Generic JSON‑Schema subset needed for our tool definitions
#[derive(Debug, Clone, Serialize, Deserialize, PartialEq)]
#[serde(tag = "type", rename_all = "lowercase")]
pub(crate) enum JsonSchema {
    Boolean {
        #[serde(skip_serializing_if = "Option::is_none")]
        description: Option<String>,
    },
    String {
        #[serde(skip_serializing_if = "Option::is_none")]
        description: Option<String>,
    },
    /// MCP schema allows "number" | "integer" for Number
    #[serde(alias = "integer")]
    Number {
        #[serde(skip_serializing_if = "Option::is_none")]
        description: Option<String>,
    },
    Array {
        items: Box<JsonSchema>,

        #[serde(skip_serializing_if = "Option::is_none")]
        description: Option<String>,
    },
    Object {
        properties: BTreeMap<String, JsonSchema>,
        #[serde(skip_serializing_if = "Option::is_none")]
        required: Option<Vec<String>>,
        #[serde(
            rename = "additionalProperties",
            skip_serializing_if = "Option::is_none"
        )]
        additional_properties: Option<bool>,
    },
}

fn create_shell_tool() -> OpenAiTool {
    let mut properties = BTreeMap::new();
    properties.insert(
        "command".to_string(),
        JsonSchema::Array {
            items: Box::new(JsonSchema::String { description: None }),
            description: Some("The command to execute".to_string()),
        },
    );
    properties.insert(
        "workdir".to_string(),
        JsonSchema::String {
            description: Some("The working directory to execute the command in".to_string()),
        },
    );
    properties.insert(
        "timeout".to_string(),
        JsonSchema::Number {
            description: Some("The timeout for the command in milliseconds (default: 120000 ms = 120s)".to_string()),
        },
    );

    OpenAiTool::Function(ResponsesApiTool {
        name: "shell".to_string(),
        description: "Runs a shell command and returns its output. Default timeout: 120000 ms (120s). Override via the `timeout` parameter.".to_string(),
        strict: false,
        parameters: JsonSchema::Object {
            properties,
            required: Some(vec!["command".to_string()]),
            additional_properties: Some(false),
        },
    })
}

fn create_shell_tool_for_sandbox(sandbox_policy: &SandboxPolicy) -> OpenAiTool {
    let mut properties = BTreeMap::new();
    properties.insert(
        "command".to_string(),
        JsonSchema::Array {
            items: Box::new(JsonSchema::String { description: None }),
            description: Some("The command to execute".to_string()),
        },
    );
    properties.insert(
        "workdir".to_string(),
        JsonSchema::String {
            description: Some("The working directory to execute the command in".to_string()),
        },
    );
    properties.insert(
        "timeout_ms".to_string(),
        JsonSchema::Number {
            description: Some("The timeout for the command in milliseconds (default: 120000 ms = 120s)".to_string()),
        },
    );

    if matches!(sandbox_policy, SandboxPolicy::WorkspaceWrite { .. }) {
        properties.insert(
        "with_escalated_permissions".to_string(),
        JsonSchema::Boolean {
            description: Some("Whether to request escalated permissions. Set to true if command needs to be run without sandbox restrictions".to_string()),
        },
    );
        properties.insert(
        "justification".to_string(),
        JsonSchema::String {
            description: Some("Only set if with_escalated_permissions is true. 1-sentence explanation of why we want to run this command.".to_string()),
        },
    );
    }

    let description = match sandbox_policy {
        SandboxPolicy::WorkspaceWrite {
            network_access,
            ..
        } => {
            format!(
                r#"
The shell tool is used to execute shell commands.
- When invoking the shell tool, your call will be running in a landlock sandbox, and some shell commands will require escalated privileges:
  - Types of actions that require escalated privileges:
    - Reading files outside the current directory
    - Writing files outside the current directory, and protected folders like .git or .env{}
  - Examples of commands that require escalated privileges:
    - git commit
    - npm install or pnpm install
    - cargo build
    - cargo test
- When invoking a command that will require escalated privileges:
  - Provide the with_escalated_permissions parameter with the boolean value true
  - Include a short, 1 sentence explanation for why we need to run with_escalated_permissions in the justification parameter.

Default timeout: 120000 ms (120s). Override via the `timeout` parameter."#,
                if !network_access {
                    "\n  - Commands that require network access\n"
                } else {
                    ""
                }
            )
        }
        SandboxPolicy::DangerFullAccess => {
            "Runs a shell command and returns its output. Default timeout: 120000 ms (120s). Override via the `timeout` parameter.".to_string()
        }
        SandboxPolicy::ReadOnly => {
            r#"
The shell tool is used to execute shell commands.
- When invoking the shell tool, your call will be running in a landlock sandbox, and some shell commands (including apply_patch) will require escalated permissions:
  - Types of actions that require escalated privileges:
    - Reading files outside the current directory
    - Writing files
    - Applying patches
  - Examples of commands that require escalated privileges:
    - apply_patch
    - git commit
    - npm install or pnpm install
    - cargo build
    - cargo test
- When invoking a command that will require escalated privileges:
  - Provide the with_escalated_permissions parameter with the boolean value true
  - Include a short, 1 sentence explanation for why we need to run with_escalated_permissions in the justification parameter

Default timeout: 120000 ms (120s). Override via the `timeout` parameter."#.to_string()
        }
    };

    OpenAiTool::Function(ResponsesApiTool {
        name: "shell".to_string(),
        description,
        strict: false,
        parameters: JsonSchema::Object {
            properties,
            required: Some(vec!["command".to_string()]),
            additional_properties: Some(false),
        },
    })
}
<<<<<<< HEAD
=======

fn create_view_image_tool() -> OpenAiTool {
    // Support only local filesystem path.
    let mut properties = BTreeMap::new();
    properties.insert(
        "path".to_string(),
        JsonSchema::String {
            description: Some("Local filesystem path to an image file".to_string()),
        },
    );

    OpenAiTool::Function(ResponsesApiTool {
        name: "view_image".to_string(),
        description:
            "Attach a local image (by filesystem path) to the conversation context for this turn."
                .to_string(),
        strict: false,
        parameters: JsonSchema::Object {
            properties,
            required: Some(vec!["path".to_string()]),
            additional_properties: Some(false),
        },
    })
}
/// TODO(dylan): deprecate once we get rid of json tool
#[derive(Serialize, Deserialize)]
pub(crate) struct ApplyPatchToolArgs {
    pub(crate) input: String,
}
>>>>>>> bbcfd63a

/// Returns JSON values that are compatible with Function Calling in the
/// Responses API:
/// https://platform.openai.com/docs/guides/function-calling?api-mode=responses
pub fn create_tools_json_for_responses_api(
    tools: &Vec<OpenAiTool>,
) -> crate::error::Result<Vec<serde_json::Value>> {
    let mut tools_json = Vec::new();

    for tool in tools {
        tools_json.push(serde_json::to_value(tool)?);
    }

    Ok(tools_json)
}

/// Returns JSON values that are compatible with Function Calling in the
/// Chat Completions API:
/// https://platform.openai.com/docs/guides/function-calling?api-mode=chat
pub(crate) fn create_tools_json_for_chat_completions_api(
    tools: &Vec<OpenAiTool>,
) -> crate::error::Result<Vec<serde_json::Value>> {
    // We start with the JSON for the Responses API and than rewrite it to match
    // the chat completions tool call format.
    let responses_api_tools_json = create_tools_json_for_responses_api(tools)?;
    let tools_json = responses_api_tools_json
        .into_iter()
        .filter_map(|mut tool| {
            if tool.get("type") != Some(&serde_json::Value::String("function".to_string())) {
                return None;
            }

            if let Some(map) = tool.as_object_mut() {
                // Remove "type" field as it is not needed in chat completions.
                map.remove("type");
                Some(json!({
                    "type": "function",
                    "function": map,
                }))
            } else {
                None
            }
        })
        .collect::<Vec<serde_json::Value>>();
    Ok(tools_json)
}

pub(crate) fn mcp_tool_to_openai_tool(
    fully_qualified_name: String,
    tool: mcp_types::Tool,
) -> Result<ResponsesApiTool, serde_json::Error> {
    let mcp_types::Tool {
        description,
        mut input_schema,
        ..
    } = tool;

    // OpenAI models mandate the "properties" field in the schema. The Agents
    // SDK fixed this by inserting an empty object for "properties" if it is not
    // already present https://github.com/openai/openai-agents-python/issues/449
    // so here we do the same.
    if input_schema.properties.is_none() {
        input_schema.properties = Some(serde_json::Value::Object(serde_json::Map::new()));
    }

    // Serialize to a raw JSON value so we can sanitize schemas coming from MCP
    // servers. Some servers omit the top-level or nested `type` in JSON
    // Schemas (e.g. using enum/anyOf), or use unsupported variants like
    // `integer`. Our internal JsonSchema is a small subset and requires
    // `type`, so we coerce/sanitize here for compatibility.
    let mut serialized_input_schema = serde_json::to_value(input_schema)?;
    sanitize_json_schema(&mut serialized_input_schema);
    let input_schema = serde_json::from_value::<JsonSchema>(serialized_input_schema)?;

    Ok(ResponsesApiTool {
        name: fully_qualified_name,
        description: description.unwrap_or_default(),
        strict: false,
        parameters: input_schema,
    })
}

/// Sanitize a JSON Schema (as serde_json::Value) so it can fit our limited
/// JsonSchema enum. This function:
/// - Ensures every schema object has a "type". If missing, infers it from
///   common keywords (properties => object, items => array, enum/const/format => string)
///   and otherwise defaults to "string".
/// - Fills required child fields (e.g. array items, object properties) with
///   permissive defaults when absent.
fn sanitize_json_schema(value: &mut JsonValue) {
    match value {
        JsonValue::Bool(_) => {
            // JSON Schema boolean form: true/false. Coerce to an accept-all string.
            *value = json!({ "type": "string" });
        }
        JsonValue::Array(arr) => {
            for v in arr.iter_mut() {
                sanitize_json_schema(v);
            }
        }
        JsonValue::Object(map) => {
            // First, recursively sanitize known nested schema holders
            if let Some(props) = map.get_mut("properties") {
                if let Some(props_map) = props.as_object_mut() {
                    for (_k, v) in props_map.iter_mut() {
                        sanitize_json_schema(v);
                    }
                }
            }
            if let Some(items) = map.get_mut("items") {
                sanitize_json_schema(items);
            }
            // Some schemas use oneOf/anyOf/allOf - sanitize their entries
            for combiner in ["oneOf", "anyOf", "allOf", "prefixItems"] {
                if let Some(v) = map.get_mut(combiner) {
                    sanitize_json_schema(v);
                }
            }

            // Normalize/ensure type
            let mut ty = map
                .get("type")
                .and_then(|v| v.as_str())
                .map(|s| s.to_string());

            // If type is an array (union), pick first supported; else leave to inference
            if ty.is_none() {
                if let Some(JsonValue::Array(types)) = map.get("type") {
                    for t in types {
                        if let Some(tt) = t.as_str() {
                            if matches!(
                                tt,
                                "object" | "array" | "string" | "number" | "integer" | "boolean"
                            ) {
                                ty = Some(tt.to_string());
                                break;
                            }
                        }
                    }
                }
            }

            // Infer type if still missing
            if ty.is_none() {
                if map.contains_key("properties")
                    || map.contains_key("required")
                    || map.contains_key("additionalProperties")
                {
                    ty = Some("object".to_string());
                } else if map.contains_key("items") || map.contains_key("prefixItems") {
                    ty = Some("array".to_string());
                } else if map.contains_key("enum")
                    || map.contains_key("const")
                    || map.contains_key("format")
                {
                    ty = Some("string".to_string());
                } else if map.contains_key("minimum")
                    || map.contains_key("maximum")
                    || map.contains_key("exclusiveMinimum")
                    || map.contains_key("exclusiveMaximum")
                    || map.contains_key("multipleOf")
                {
                    ty = Some("number".to_string());
                }
            }
            // If we still couldn't infer, default to string
            let ty = ty.unwrap_or_else(|| "string".to_string());
            map.insert("type".to_string(), JsonValue::String(ty.to_string()));

            // Ensure object schemas have properties map
            if ty == "object" {
                if !map.contains_key("properties") {
                    map.insert(
                        "properties".to_string(),
                        JsonValue::Object(serde_json::Map::new()),
                    );
                }
                // If additionalProperties is an object schema, sanitize it too.
                // Leave booleans as-is, since JSON Schema allows boolean here.
                if let Some(ap) = map.get_mut("additionalProperties") {
                    let is_bool = matches!(ap, JsonValue::Bool(_));
                    if !is_bool {
                        sanitize_json_schema(ap);
                    }
                }
            }

            // Ensure array schemas have items
            if ty == "array" && !map.contains_key("items") {
                map.insert("items".to_string(), json!({ "type": "string" }));
            }
        }
        _ => {}
    }
}

/// Returns a list of OpenAiTools based on the provided config and MCP tools.
/// Note that the keys of mcp_tools should be fully qualified names. See
/// [`McpConnectionManager`] for more details.
pub(crate) fn get_openai_tools(
    config: &ToolsConfig,
    mcp_tools: Option<HashMap<String, mcp_types::Tool>>,
    browser_enabled: bool,
) -> Vec<OpenAiTool> {
    let mut tools: Vec<OpenAiTool> = Vec::new();

    match &config.shell_type {
        ConfigShellToolType::DefaultShell => {
            tools.push(create_shell_tool());
        }
        ConfigShellToolType::ShellWithRequest { sandbox_policy } => {
            tools.push(create_shell_tool_for_sandbox(sandbox_policy));
        }
        ConfigShellToolType::LocalShell => {
            tools.push(OpenAiTool::LocalShell {});
        }
        ConfigShellToolType::StreamableShell => {
            tools.push(OpenAiTool::Function(
                crate::exec_command::create_exec_command_tool_for_responses_api(),
            ));
            tools.push(OpenAiTool::Function(
                crate::exec_command::create_write_stdin_tool_for_responses_api(),
            ));
        }
    }

    if config.plan_tool {
        tools.push(PLAN_TOOL.clone());
    }

    // Add browser tools only when browser is enabled
    if browser_enabled {
        tools.push(create_browser_open_tool());
        tools.push(create_browser_close_tool());
        tools.push(create_browser_status_tool());
        tools.push(create_browser_click_tool());
        tools.push(create_browser_move_tool());
        tools.push(create_browser_type_tool());
        tools.push(create_browser_key_tool());
        tools.push(create_browser_javascript_tool());
        tools.push(create_browser_scroll_tool());
        tools.push(create_browser_history_tool());
        tools.push(create_browser_inspect_tool());
        tools.push(create_browser_console_tool());
        tools.push(create_browser_cleanup_tool());
        tools.push(create_browser_cdp_tool());
    } else {
        // Only include browser_open and browser_status when browser is disabled
        tools.push(create_browser_open_tool());
        tools.push(create_browser_status_tool());
    }

    // Add agent management tools for calling external LLMs asynchronously
    tools.push(create_run_agent_tool());
    tools.push(create_check_agent_status_tool());
    tools.push(create_get_agent_result_tool());
    tools.push(create_cancel_agent_tool());
    tools.push(create_wait_for_agent_tool());
    tools.push(create_list_agents_tool());

    if config.web_search_request {
        tools.push(OpenAiTool::WebSearch {});
    }

<<<<<<< HEAD
    // Always include web_fetch tool
    tools.push(create_web_fetch_tool());
=======
    // Include the view_image tool so the agent can attach images to context.
    if config.include_view_image_tool {
        tools.push(create_view_image_tool());
    }
>>>>>>> bbcfd63a

    if let Some(mcp_tools) = mcp_tools {
        // Ensure deterministic ordering to maximize prompt cache hits.
        // HashMap iteration order is non-deterministic, so sort by fully-qualified tool name.
        let mut entries: Vec<(String, mcp_types::Tool)> = mcp_tools.into_iter().collect();
        entries.sort_by(|a, b| a.0.cmp(&b.0));

        for (name, tool) in entries.into_iter() {
            match mcp_tool_to_openai_tool(name.clone(), tool.clone()) {
                Ok(converted_tool) => tools.push(OpenAiTool::Function(converted_tool)),
                Err(e) => {
                    tracing::error!("Failed to convert {name:?} MCP tool to OpenAI tool: {e:?}");
                }
            }
        }
    }

    tools
}

#[cfg(test)]
#[allow(clippy::expect_used)]
mod tests {
    use crate::model_family::find_family_for_model;
    use mcp_types::ToolInputSchema;
    use pretty_assertions::assert_eq;

    use super::*;

    fn assert_eq_tool_names(tools: &[OpenAiTool], expected_names: &[&str]) {
        let tool_names = tools
            .iter()
            .map(|tool| match tool {
                OpenAiTool::Function(ResponsesApiTool { name, .. }) => name,
                OpenAiTool::LocalShell {} => "local_shell",
                OpenAiTool::WebSearch {} => "web_search",
                OpenAiTool::Freeform(FreeformTool { name, .. }) => name,
            })
            .collect::<Vec<_>>();

        assert_eq!(
            tool_names.len(),
            expected_names.len(),
            "tool_name mismatch, {tool_names:?}, {expected_names:?}",
        );
        for (name, expected_name) in tool_names.iter().zip(expected_names.iter()) {
            assert_eq!(
                name, expected_name,
                "tool_name mismatch, {name:?}, {expected_name:?}"
            );
        }
    }

    #[test]
    fn test_get_openai_tools() {
        let model_family = find_family_for_model("codex-mini-latest")
            .expect("codex-mini-latest should be a valid model family");
<<<<<<< HEAD
        let config = ToolsConfig::new(
            &model_family,
            AskForApproval::Never,
            SandboxPolicy::ReadOnly,
            true,
            false,
            true,
            /*use_experimental_streamable_shell_tool*/ false,
            false,
        );
        let tools = get_openai_tools(&config, Some(HashMap::new()), false);

        assert_eq_tool_names(
            &tools,
            &[
                "local_shell",
                "update_plan",
                "browser_open",
                "browser_status",
                "agent_run",
                "agent_check",
                "agent_result",
                "agent_cancel",
                "agent_wait",
                "agent_list",
                "web_search",
                "web_fetch",
            ],
=======
        let config = ToolsConfig::new(&ToolsConfigParams {
            model_family: &model_family,
            approval_policy: AskForApproval::Never,
            sandbox_policy: SandboxPolicy::ReadOnly,
            include_plan_tool: true,
            include_apply_patch_tool: false,
            include_web_search_request: true,
            use_streamable_shell_tool: false,
            include_view_image_tool: true,
        });
        let tools = get_openai_tools(&config, Some(HashMap::new()));

        assert_eq_tool_names(
            &tools,
            &["local_shell", "update_plan", "web_search", "view_image"],
>>>>>>> bbcfd63a
        );
    }

    #[test]
    fn test_get_openai_tools_default_shell() {
        let model_family = find_family_for_model("o3").expect("o3 should be a valid model family");
<<<<<<< HEAD
        let config = ToolsConfig::new(
            &model_family,
            AskForApproval::Never,
            SandboxPolicy::ReadOnly,
            true,
            false,
            true,
            /*use_experimental_streamable_shell_tool*/ false,
            false,
        );
        let tools = get_openai_tools(&config, Some(HashMap::new()), false);

        assert_eq_tool_names(
            &tools,
            &[
                "shell",
                "update_plan",
                "browser_open",
                "browser_status",
                "agent_run",
                "agent_check",
                "agent_result",
                "agent_cancel",
                "agent_wait",
                "agent_list",
                "web_search",
                "web_fetch",
            ],
=======
        let config = ToolsConfig::new(&ToolsConfigParams {
            model_family: &model_family,
            approval_policy: AskForApproval::Never,
            sandbox_policy: SandboxPolicy::ReadOnly,
            include_plan_tool: true,
            include_apply_patch_tool: false,
            include_web_search_request: true,
            use_streamable_shell_tool: false,
            include_view_image_tool: true,
        });
        let tools = get_openai_tools(&config, Some(HashMap::new()));

        assert_eq_tool_names(
            &tools,
            &["shell", "update_plan", "web_search", "view_image"],
>>>>>>> bbcfd63a
        );
    }

    #[test]
    fn test_get_openai_tools_mcp_tools() {
        let model_family = find_family_for_model("o3").expect("o3 should be a valid model family");
<<<<<<< HEAD
        let config = ToolsConfig::new(
            &model_family,
            AskForApproval::Never,
            SandboxPolicy::ReadOnly,
            false,
            false,
            true,
            /*use_experimental_streamable_shell_tool*/ false,
            false,
        );
=======
        let config = ToolsConfig::new(&ToolsConfigParams {
            model_family: &model_family,
            approval_policy: AskForApproval::Never,
            sandbox_policy: SandboxPolicy::ReadOnly,
            include_plan_tool: false,
            include_apply_patch_tool: false,
            include_web_search_request: true,
            use_streamable_shell_tool: false,
            include_view_image_tool: true,
        });
>>>>>>> bbcfd63a
        let tools = get_openai_tools(
            &config,
            Some(HashMap::from([(
                "test_server/do_something_cool".to_string(),
                mcp_types::Tool {
                    name: "do_something_cool".to_string(),
                    input_schema: ToolInputSchema {
                        properties: Some(serde_json::json!({
                            "string_argument": {
                                "type": "string",
                            },
                            "number_argument": {
                                "type": "number",
                            },
                            "object_argument": {
                                "type": "object",
                                "properties": {
                                    "string_property": { "type": "string" },
                                    "number_property": { "type": "number" },
                                },
                                "required": [
                                    "string_property".to_string(),
                                    "number_property".to_string()
                                ],
                                "additionalProperties": Some(false),
                            },
                        })),
                        required: None,
                        r#type: "object".to_string(),
                    },
                    output_schema: None,
                    title: None,
                    annotations: None,
                    description: Some("Do something cool".to_string()),
                },
            )])),
            false,
        );

        assert_eq_tool_names(
            &tools,
            &[
                "shell",
<<<<<<< HEAD
                "browser_open",
                "browser_status",
                "agent_run",
                "agent_check",
                "agent_result",
                "agent_cancel",
                "agent_wait",
                "agent_list",
                "web_search",
                "web_fetch",
=======
                "web_search",
                "view_image",
>>>>>>> bbcfd63a
                "test_server/do_something_cool",
            ],
        );

        assert_eq!(
            tools[3],
            OpenAiTool::Function(ResponsesApiTool {
                name: "test_server/do_something_cool".to_string(),
                parameters: JsonSchema::Object {
                    properties: BTreeMap::from([
                        (
                            "string_argument".to_string(),
                            JsonSchema::String { description: None }
                        ),
                        (
                            "number_argument".to_string(),
                            JsonSchema::Number { description: None }
                        ),
                        (
                            "object_argument".to_string(),
                            JsonSchema::Object {
                                properties: BTreeMap::from([
                                    (
                                        "string_property".to_string(),
                                        JsonSchema::String { description: None }
                                    ),
                                    (
                                        "number_property".to_string(),
                                        JsonSchema::Number { description: None }
                                    ),
                                ]),
                                required: Some(vec![
                                    "string_property".to_string(),
                                    "number_property".to_string(),
                                ]),
                                additional_properties: Some(false),
                            },
                        ),
                    ]),
                    required: None,
                    additional_properties: None,
                },
                description: "Do something cool".to_string(),
                strict: false,
            })
        );
    }

    #[test]
    fn test_get_openai_tools_mcp_tools_sorted_by_name() {
        let model_family = find_family_for_model("o3").expect("o3 should be a valid model family");
<<<<<<< HEAD
        let config = ToolsConfig::new(
            &model_family,
            AskForApproval::Never,
            SandboxPolicy::ReadOnly,
            false,
            false,
            true,
            /*use_experimental_streamable_shell_tool*/ false,
            false,
=======
        let config = ToolsConfig::new(&ToolsConfigParams {
            model_family: &model_family,
            approval_policy: AskForApproval::Never,
            sandbox_policy: SandboxPolicy::ReadOnly,
            include_plan_tool: false,
            include_apply_patch_tool: false,
            include_web_search_request: false,
            use_streamable_shell_tool: false,
            include_view_image_tool: true,
        });

        // Intentionally construct a map with keys that would sort alphabetically.
        let tools_map: HashMap<String, mcp_types::Tool> = HashMap::from([
            (
                "test_server/do".to_string(),
                mcp_types::Tool {
                    name: "a".to_string(),
                    input_schema: ToolInputSchema {
                        properties: Some(serde_json::json!({})),
                        required: None,
                        r#type: "object".to_string(),
                    },
                    output_schema: None,
                    title: None,
                    annotations: None,
                    description: Some("a".to_string()),
                },
            ),
            (
                "test_server/something".to_string(),
                mcp_types::Tool {
                    name: "b".to_string(),
                    input_schema: ToolInputSchema {
                        properties: Some(serde_json::json!({})),
                        required: None,
                        r#type: "object".to_string(),
                    },
                    output_schema: None,
                    title: None,
                    annotations: None,
                    description: Some("b".to_string()),
                },
            ),
            (
                "test_server/cool".to_string(),
                mcp_types::Tool {
                    name: "c".to_string(),
                    input_schema: ToolInputSchema {
                        properties: Some(serde_json::json!({})),
                        required: None,
                        r#type: "object".to_string(),
                    },
                    output_schema: None,
                    title: None,
                    annotations: None,
                    description: Some("c".to_string()),
                },
            ),
        ]);

        let tools = get_openai_tools(&config, Some(tools_map));
        // Expect shell first, followed by MCP tools sorted by fully-qualified name.
        assert_eq_tool_names(
            &tools,
            &[
                "shell",
                "view_image",
                "test_server/cool",
                "test_server/do",
                "test_server/something",
            ],
>>>>>>> bbcfd63a
        );
    }

    #[test]
    fn test_mcp_tool_property_missing_type_defaults_to_string() {
        let model_family = find_family_for_model("o3").expect("o3 should be a valid model family");
        let config = ToolsConfig::new_from_params(&ToolsConfigParams {
            model_family: &model_family,
            approval_policy: AskForApproval::Never,
            sandbox_policy: SandboxPolicy::ReadOnly,
            include_plan_tool: false,
            include_apply_patch_tool: false,
            include_web_search_request: true,
            use_streamable_shell_tool: false,
            include_view_image_tool: true,
        });

        let tools = get_openai_tools(
            &config,
            Some(HashMap::from([(
                "dash/search".to_string(),
                mcp_types::Tool {
                    name: "search".to_string(),
                    input_schema: ToolInputSchema {
                        properties: Some(serde_json::json!({
                            "query": {
                                "description": "search query"
                            }
                        })),
                        required: None,
                        r#type: "object".to_string(),
                    },
                    output_schema: None,
                    title: None,
                    annotations: None,
                    description: Some("Search docs".to_string()),
                },
            )])),
            false,
        );

        assert_eq_tool_names(
            &tools,
<<<<<<< HEAD
            &[
                "shell",
                "browser_open",
                "browser_status",
                "agent_run",
                "agent_check",
                "agent_result",
                "agent_cancel",
                "agent_wait",
                "agent_list",
                "web_search",
                "web_fetch",
                "dash/search",
            ],
=======
            &["shell", "web_search", "view_image", "dash/search"],
>>>>>>> bbcfd63a
        );

        assert_eq!(
            tools[3],
            OpenAiTool::Function(ResponsesApiTool {
                name: "dash/search".to_string(),
                parameters: JsonSchema::Object {
                    properties: BTreeMap::from([(
                        "query".to_string(),
                        JsonSchema::String {
                            description: Some("search query".to_string())
                        }
                    )]),
                    required: None,
                    additional_properties: None,
                },
                description: "Search docs".to_string(),
                strict: false,
            })
        );
    }

    #[test]
    fn test_mcp_tool_integer_normalized_to_number() {
        let model_family = find_family_for_model("o3").expect("o3 should be a valid model family");
<<<<<<< HEAD
        let config = ToolsConfig::new(
            &model_family,
            AskForApproval::Never,
            SandboxPolicy::ReadOnly,
            false,
            false,
            true,
            /*use_experimental_streamable_shell_tool*/ false,
            false,
        );
=======
        let config = ToolsConfig::new(&ToolsConfigParams {
            model_family: &model_family,
            approval_policy: AskForApproval::Never,
            sandbox_policy: SandboxPolicy::ReadOnly,
            include_plan_tool: false,
            include_apply_patch_tool: false,
            include_web_search_request: true,
            use_streamable_shell_tool: false,
            include_view_image_tool: true,
        });
>>>>>>> bbcfd63a

        let tools = get_openai_tools(
            &config,
            Some(HashMap::from([(
                "dash/paginate".to_string(),
                mcp_types::Tool {
                    name: "paginate".to_string(),
                    input_schema: ToolInputSchema {
                        properties: Some(serde_json::json!({
                            "page": { "type": "integer" }
                        })),
                        required: None,
                        r#type: "object".to_string(),
                    },
                    output_schema: None,
                    title: None,
                    annotations: None,
                    description: Some("Pagination".to_string()),
                },
            )])),
            false,
        );

        assert_eq_tool_names(
            &tools,
<<<<<<< HEAD
            &[
                "shell",
                "browser_open",
                "browser_status",
                "agent_run",
                "agent_check",
                "agent_result",
                "agent_cancel",
                "agent_wait",
                "agent_list",
                "web_search",
                "web_fetch",
                "dash/paginate",
            ],
=======
            &["shell", "web_search", "view_image", "dash/paginate"],
>>>>>>> bbcfd63a
        );
        assert_eq!(
            tools[3],
            OpenAiTool::Function(ResponsesApiTool {
                name: "dash/paginate".to_string(),
                parameters: JsonSchema::Object {
                    properties: BTreeMap::from([(
                        "page".to_string(),
                        JsonSchema::Number { description: None }
                    )]),
                    required: None,
                    additional_properties: None,
                },
                description: "Pagination".to_string(),
                strict: false,
            })
        );
    }

    #[test]
    fn test_mcp_tool_array_without_items_gets_default_string_items() {
        let model_family = find_family_for_model("o3").expect("o3 should be a valid model family");
<<<<<<< HEAD
        let config = ToolsConfig::new(
            &model_family,
            AskForApproval::Never,
            SandboxPolicy::ReadOnly,
            false,
            false,
            true,
            /*use_experimental_streamable_shell_tool*/ false,
            false,
        );
=======
        let config = ToolsConfig::new(&ToolsConfigParams {
            model_family: &model_family,
            approval_policy: AskForApproval::Never,
            sandbox_policy: SandboxPolicy::ReadOnly,
            include_plan_tool: false,
            include_apply_patch_tool: false,
            include_web_search_request: true,
            use_streamable_shell_tool: false,
            include_view_image_tool: true,
        });
>>>>>>> bbcfd63a

        let tools = get_openai_tools(
            &config,
            Some(HashMap::from([(
                "dash/tags".to_string(),
                mcp_types::Tool {
                    name: "tags".to_string(),
                    input_schema: ToolInputSchema {
                        properties: Some(serde_json::json!({
                            "tags": { "type": "array" }
                        })),
                        required: None,
                        r#type: "object".to_string(),
                    },
                    output_schema: None,
                    title: None,
                    annotations: None,
                    description: Some("Tags".to_string()),
                },
            )])),
            false,
        );

<<<<<<< HEAD
        assert_eq_tool_names(
            &tools,
            &[
                "shell",
                "browser_open",
                "browser_status",
                "agent_run",
                "agent_check",
                "agent_result",
                "agent_cancel",
                "agent_wait",
                "agent_list",
                "web_search",
                "web_fetch",
                "dash/tags",
            ],
        );
=======
        assert_eq_tool_names(&tools, &["shell", "web_search", "view_image", "dash/tags"]);
>>>>>>> bbcfd63a
        assert_eq!(
            tools[3],
            OpenAiTool::Function(ResponsesApiTool {
                name: "dash/tags".to_string(),
                parameters: JsonSchema::Object {
                    properties: BTreeMap::from([(
                        "tags".to_string(),
                        JsonSchema::Array {
                            items: Box::new(JsonSchema::String { description: None }),
                            description: None
                        }
                    )]),
                    required: None,
                    additional_properties: None,
                },
                description: "Tags".to_string(),
                strict: false,
            })
        );
    }

    #[test]
    fn test_mcp_tool_anyof_defaults_to_string() {
        let model_family = find_family_for_model("o3").expect("o3 should be a valid model family");
<<<<<<< HEAD
        let config = ToolsConfig::new(
            &model_family,
            AskForApproval::Never,
            SandboxPolicy::ReadOnly,
            false,
            false,
            true,
            /*use_experimental_streamable_shell_tool*/ false,
            false,
        );
=======
        let config = ToolsConfig::new(&ToolsConfigParams {
            model_family: &model_family,
            approval_policy: AskForApproval::Never,
            sandbox_policy: SandboxPolicy::ReadOnly,
            include_plan_tool: false,
            include_apply_patch_tool: false,
            include_web_search_request: true,
            use_streamable_shell_tool: false,
            include_view_image_tool: true,
        });
>>>>>>> bbcfd63a

        let tools = get_openai_tools(
            &config,
            Some(HashMap::from([(
                "dash/value".to_string(),
                mcp_types::Tool {
                    name: "value".to_string(),
                    input_schema: ToolInputSchema {
                        properties: Some(serde_json::json!({
                            "value": { "anyOf": [ { "type": "string" }, { "type": "number" } ] }
                        })),
                        required: None,
                        r#type: "object".to_string(),
                    },
                    output_schema: None,
                    title: None,
                    annotations: None,
                    description: Some("AnyOf Value".to_string()),
                },
            )])),
            false,
        );

<<<<<<< HEAD
        assert_eq_tool_names(
            &tools,
            &[
                "shell",
                "browser_open",
                "browser_status",
                "agent_run",
                "agent_check",
                "agent_result",
                "agent_cancel",
                "agent_wait",
                "agent_list",
                "web_search",
                "web_fetch",
                "dash/value",
            ],
        );
=======
        assert_eq_tool_names(&tools, &["shell", "web_search", "view_image", "dash/value"]);
>>>>>>> bbcfd63a
        assert_eq!(
            tools[3],
            OpenAiTool::Function(ResponsesApiTool {
                name: "dash/value".to_string(),
                parameters: JsonSchema::Object {
                    properties: BTreeMap::from([(
                        "value".to_string(),
                        JsonSchema::String { description: None }
                    )]),
                    required: None,
                    additional_properties: None,
                },
                description: "AnyOf Value".to_string(),
                strict: false,
            })
        );
    }
}

fn create_browser_open_tool() -> OpenAiTool {
    let mut properties = BTreeMap::new();
    properties.insert(
        "url".to_string(),
        JsonSchema::String {
            description: Some("The URL to navigate to (e.g., https://example.com)".to_string()),
        },
    );

    OpenAiTool::Function(ResponsesApiTool {
        name: "browser_open".to_string(),
        description: "Opens a browser window and navigates to the specified URL. Screenshots will be automatically attached to subsequent messages.".to_string(),
        strict: false,
        parameters: JsonSchema::Object {
            properties,
            required: Some(vec!["url".to_string()]),
            additional_properties: Some(false),
        },
    })
}

fn create_browser_close_tool() -> OpenAiTool {
    let properties = BTreeMap::new();

    OpenAiTool::Function(ResponsesApiTool {
        name: "browser_close".to_string(),
        description: "Closes the browser window and disables screenshot capture.".to_string(),
        strict: false,
        parameters: JsonSchema::Object {
            properties,
            required: Some(vec![]),
            additional_properties: Some(false),
        },
    })
}

fn create_browser_status_tool() -> OpenAiTool {
    let properties = BTreeMap::new();

    OpenAiTool::Function(ResponsesApiTool {
        name: "browser_status".to_string(),
        description: "Gets the current browser status including whether it's enabled, current URL, and viewport settings.".to_string(),
        strict: false,
        parameters: JsonSchema::Object {
            properties,
            required: Some(vec![]),
            additional_properties: Some(false),
        },
    })
}

fn create_browser_click_tool() -> OpenAiTool {
    let mut properties = BTreeMap::new();
    properties.insert(
        "type".to_string(),
        JsonSchema::String {
            description: Some("Optional type of mouse event: 'click' (default), 'mousedown', or 'mouseup'. Use mousedown, browser_move, mouseup sequence to drag.".to_string()),
        },
    );
    properties.insert(
        "x".to_string(),
        JsonSchema::Number {
            description: Some("Optional absolute X coordinate to click. If provided (with y), the cursor will first move to (x,y).".to_string()),
        },
    );
    properties.insert(
        "y".to_string(),
        JsonSchema::Number {
            description: Some("Optional absolute Y coordinate to click. If provided (with x), the cursor will first move to (x,y).".to_string()),
        },
    );

    OpenAiTool::Function(ResponsesApiTool {
        name: "browser_click".to_string(),
        description: "Performs a mouse action. By default acts at the current cursor; if x,y are provided, moves there (briefly waits for animation) then clicks.".to_string(),
        strict: false,
        parameters: JsonSchema::Object {
            properties,
            required: Some(vec![]),
            additional_properties: Some(false),
        },
    })
}

fn create_browser_move_tool() -> OpenAiTool {
    let mut properties = BTreeMap::new();
    properties.insert(
        "x".to_string(),
        JsonSchema::Number {
            description: Some(
                "The absolute X coordinate to move the mouse to (use with y)".to_string(),
            ),
        },
    );
    properties.insert(
        "y".to_string(),
        JsonSchema::Number {
            description: Some(
                "The absolute Y coordinate to move the mouse to (use with x)".to_string(),
            ),
        },
    );
    properties.insert(
        "dx".to_string(),
        JsonSchema::Number {
            description: Some(
                "Relative (+/-) X movement in CSS pixels from current mouse position (use with dy)"
                    .to_string(),
            ),
        },
    );
    properties.insert(
        "dy".to_string(),
        JsonSchema::Number {
            description: Some(
                "Relative (+/-) Y movement in CSS pixels from current mouse position (use with dx)"
                    .to_string(),
            ),
        },
    );

    OpenAiTool::Function(ResponsesApiTool {
        name: "browser_move".to_string(),
        description: "Move your mouse [as shown as a blue cursor in your screenshot] to new coordinates in the browser window (x,y - top left origin) or by relative offset to your current mouse position (dx,dy). If the mouse is close to where it should be then dx,dy may be easier to judge. Always confirm your mouse is where you expected it to be in the next screenshot after a move, otherwise try again.".to_string(),
        strict: false,
        parameters: JsonSchema::Object {
            properties,
            required: Some(vec![]),
            additional_properties: Some(false),
        },
    })
}

fn create_browser_type_tool() -> OpenAiTool {
    let mut properties = BTreeMap::new();
    properties.insert(
        "text".to_string(),
        JsonSchema::String {
            description: Some("The text to type into the currently focused element".to_string()),
        },
    );

    OpenAiTool::Function(ResponsesApiTool {
        name: "browser_type".to_string(),
        description: "Types text into the currently focused element in the browser.".to_string(),
        strict: false,
        parameters: JsonSchema::Object {
            properties,
            required: Some(vec!["text".to_string()]),
            additional_properties: Some(false),
        },
    })
}

fn create_browser_key_tool() -> OpenAiTool {
    let mut properties = BTreeMap::new();
    properties.insert(
        "key".to_string(),
        JsonSchema::String {
            description: Some("The key to press (e.g., 'Enter', 'Tab', 'Escape', 'ArrowUp', 'ArrowDown', 'ArrowLeft', 'ArrowRight', 'Backspace', 'Delete')".to_string()),
        },
    );

    OpenAiTool::Function(ResponsesApiTool {
        name: "browser_key".to_string(),
        description:
            "Presses a keyboard key in the browser (e.g., Enter, Tab, Escape, arrow keys)."
                .to_string(),
        strict: false,
        parameters: JsonSchema::Object {
            properties,
            required: Some(vec!["key".to_string()]),
            additional_properties: Some(false),
        },
    })
}

fn create_browser_javascript_tool() -> OpenAiTool {
    let mut properties = BTreeMap::new();
    properties.insert(
        "code".to_string(),
        JsonSchema::String {
            description: Some("The JavaScript code to execute in the browser context".to_string()),
        },
    );

    OpenAiTool::Function(ResponsesApiTool {
        name: "browser_javascript".to_string(),
        description: "Executes JavaScript code in the browser and returns the result. The code is wrapped to automatically capture return values and console.log output.".to_string(),
        strict: false,
        parameters: JsonSchema::Object {
            properties,
            required: Some(vec!["code".to_string()]),
            additional_properties: Some(false),
        },
    })
}

fn create_browser_scroll_tool() -> OpenAiTool {
    let mut properties = BTreeMap::new();
    properties.insert(
        "dx".to_string(),
        JsonSchema::Number {
            description: Some("Horizontal scroll delta in pixels (positive = right)".to_string()),
        },
    );
    properties.insert(
        "dy".to_string(),
        JsonSchema::Number {
            description: Some("Vertical scroll delta in pixels (positive = down)".to_string()),
        },
    );

    OpenAiTool::Function(ResponsesApiTool {
        name: "browser_scroll".to_string(),
        description: "Scrolls the page by the specified CSS pixel deltas.".to_string(),
        strict: false,
        parameters: JsonSchema::Object {
            properties,
            required: Some(vec![]),
            additional_properties: Some(false),
        },
    })
}

fn create_browser_history_tool() -> OpenAiTool {
    let mut properties = BTreeMap::new();
    properties.insert(
        "direction".to_string(),
        JsonSchema::String {
            description: Some("History direction: 'back' or 'forward'".to_string()),
        },
    );

    OpenAiTool::Function(ResponsesApiTool {
        name: "browser_history".to_string(),
        description: "Navigates browser history backward or forward.".to_string(),
        strict: false,
        parameters: JsonSchema::Object {
            properties,
            required: Some(vec!["direction".to_string()]),
            additional_properties: Some(false),
        },
    })
}

fn create_browser_inspect_tool() -> OpenAiTool {
    let mut properties = BTreeMap::new();
    properties.insert(
        "x".to_string(),
        JsonSchema::Number {
            description: Some("Optional absolute X coordinate to inspect.".to_string()),
        },
    );
    properties.insert(
        "y".to_string(),
        JsonSchema::Number {
            description: Some("Optional absolute Y coordinate to inspect.".to_string()),
        },
    );
    properties.insert(
        "id".to_string(),
        JsonSchema::String {
            description: Some("Optional element id attribute value. If provided, looks up '#id' and inspects that element.".to_string()),
        },
    );

    OpenAiTool::Function(ResponsesApiTool {
        name: "browser_inspect".to_string(),
        description: "Inspects a DOM element by coordinates or id, returns attributes, outerHTML, box model, and matched styles.".to_string(),
        strict: false,
        parameters: JsonSchema::Object {
            properties,
            required: Some(vec![]),
            additional_properties: Some(false),
        },
    })
}

fn create_browser_console_tool() -> OpenAiTool {
    let mut properties = BTreeMap::new();
    properties.insert(
        "lines".to_string(),
        JsonSchema::Number {
            description: Some("Optional: Number of recent console lines to return (default: all available)".to_string()),
        },
    );

    OpenAiTool::Function(ResponsesApiTool {
        name: "browser_console".to_string(),
        description: "Captures and returns the console output from the browser, including logs, warnings, and errors.".to_string(),
        strict: false,
        parameters: JsonSchema::Object {
            properties,
            required: Some(vec![]),
            additional_properties: Some(false),
        },
    })
}

fn create_browser_cleanup_tool() -> OpenAiTool {
    OpenAiTool::Function(ResponsesApiTool {
        name: "browser_cleanup".to_string(),
        description: "Cleans up injected artifacts (cursor overlays, highlights) and resets viewport metrics without closing the browser.".to_string(),
        strict: false,
        parameters: JsonSchema::Object {
            properties: BTreeMap::new(),
            required: Some(vec![]),
            additional_properties: Some(false),
        },
    })
}

fn create_browser_cdp_tool() -> OpenAiTool {
    let mut properties = BTreeMap::new();
    properties.insert(
        "method".to_string(),
        JsonSchema::String {
            description: Some("CDP method name, e.g. 'Page.navigate' or 'Input.dispatchKeyEvent'".to_string()),
        },
    );
    properties.insert(
        "params".to_string(),
        JsonSchema::Object {
            properties: BTreeMap::new(),
            required: None,
            additional_properties: Some(true),
        },
    );
    properties.insert(
        "target".to_string(),
        JsonSchema::String {
            description: Some("Target for the command: 'page' (default) or 'browser'".to_string()),
        },
    );

    OpenAiTool::Function(ResponsesApiTool {
        name: "browser_cdp".to_string(),
        description: "Executes an arbitrary Chrome DevTools Protocol command with a JSON payload against the active page session.".to_string(),
        strict: false,
        parameters: JsonSchema::Object {
            properties,
            required: Some(vec!["method".to_string()]),
            additional_properties: Some(false),
        },
    })
}

fn create_web_fetch_tool() -> OpenAiTool {
    let mut properties = BTreeMap::new();
    properties.insert(
        "url".to_string(),
        JsonSchema::String {
            description: Some("The URL to fetch (e.g., https://example.com)".to_string()),
        },
    );
    properties.insert(
        "timeout_ms".to_string(),
        JsonSchema::Number {
            description: Some("Optional timeout in milliseconds for the HTTP request".to_string()),
        },
    );

    // Optional mode: auto (default), browser (use internal browser/CDP), http (raw HTTP only)
    properties.insert(
        "mode".to_string(),
        JsonSchema::String {
            description: Some("Optional: 'auto' (default) falls back to the internal browser on challenges; 'browser' forces CDP-based fetch; 'http' disables browser fallback.".to_string()),
        },
    );

    OpenAiTool::Function(ResponsesApiTool {
        name: "web_fetch".to_string(),
        description: "Fetches a webpage over HTTP(S) and converts the HTML to Markdown using htmd.".to_string(),
        strict: false,
        parameters: JsonSchema::Object {
            properties,
            required: Some(vec!["url".to_string()]),
            additional_properties: Some(false),
        },
    })
}<|MERGE_RESOLUTION|>--- conflicted
+++ resolved
@@ -90,7 +90,6 @@
 }
 
 impl ToolsConfig {
-<<<<<<< HEAD
     pub fn new(
         model_family: &ModelFamily,
         approval_policy: AskForApproval,
@@ -104,20 +103,6 @@
         // in the tool selection phase. Default to the existing behaviors.
         let use_streamable_shell_tool = false;
         let mut shell_type = if use_streamable_shell_tool {
-=======
-    pub fn new(params: &ToolsConfigParams) -> Self {
-        let ToolsConfigParams {
-            model_family,
-            approval_policy,
-            sandbox_policy,
-            include_plan_tool,
-            include_apply_patch_tool,
-            include_web_search_request,
-            use_streamable_shell_tool,
-            include_view_image_tool,
-        } = params;
-        let mut shell_type = if *use_streamable_shell_tool {
->>>>>>> bbcfd63a
             ConfigShellToolType::StreamableShell
         } else if model_family.uses_local_shell_tool {
             ConfigShellToolType::LocalShell
@@ -140,12 +125,7 @@
             shell_type,
             plan_tool: include_plan_tool,
             apply_patch_tool_type,
-<<<<<<< HEAD
             web_search_request: include_web_search_request,
-=======
-            web_search_request: *include_web_search_request,
-            include_view_image_tool: *include_view_image_tool,
->>>>>>> bbcfd63a
         }
     }
 
@@ -336,38 +316,6 @@
         },
     })
 }
-<<<<<<< HEAD
-=======
-
-fn create_view_image_tool() -> OpenAiTool {
-    // Support only local filesystem path.
-    let mut properties = BTreeMap::new();
-    properties.insert(
-        "path".to_string(),
-        JsonSchema::String {
-            description: Some("Local filesystem path to an image file".to_string()),
-        },
-    );
-
-    OpenAiTool::Function(ResponsesApiTool {
-        name: "view_image".to_string(),
-        description:
-            "Attach a local image (by filesystem path) to the conversation context for this turn."
-                .to_string(),
-        strict: false,
-        parameters: JsonSchema::Object {
-            properties,
-            required: Some(vec!["path".to_string()]),
-            additional_properties: Some(false),
-        },
-    })
-}
-/// TODO(dylan): deprecate once we get rid of json tool
-#[derive(Serialize, Deserialize)]
-pub(crate) struct ApplyPatchToolArgs {
-    pub(crate) input: String,
-}
->>>>>>> bbcfd63a
 
 /// Returns JSON values that are compatible with Function Calling in the
 /// Responses API:
@@ -632,15 +580,8 @@
         tools.push(OpenAiTool::WebSearch {});
     }
 
-<<<<<<< HEAD
     // Always include web_fetch tool
     tools.push(create_web_fetch_tool());
-=======
-    // Include the view_image tool so the agent can attach images to context.
-    if config.include_view_image_tool {
-        tools.push(create_view_image_tool());
-    }
->>>>>>> bbcfd63a
 
     if let Some(mcp_tools) = mcp_tools {
         // Ensure deterministic ordering to maximize prompt cache hits.
@@ -698,7 +639,6 @@
     fn test_get_openai_tools() {
         let model_family = find_family_for_model("codex-mini-latest")
             .expect("codex-mini-latest should be a valid model family");
-<<<<<<< HEAD
         let config = ToolsConfig::new(
             &model_family,
             AskForApproval::Never,
@@ -727,30 +667,12 @@
                 "web_search",
                 "web_fetch",
             ],
-=======
-        let config = ToolsConfig::new(&ToolsConfigParams {
-            model_family: &model_family,
-            approval_policy: AskForApproval::Never,
-            sandbox_policy: SandboxPolicy::ReadOnly,
-            include_plan_tool: true,
-            include_apply_patch_tool: false,
-            include_web_search_request: true,
-            use_streamable_shell_tool: false,
-            include_view_image_tool: true,
-        });
-        let tools = get_openai_tools(&config, Some(HashMap::new()));
-
-        assert_eq_tool_names(
-            &tools,
-            &["local_shell", "update_plan", "web_search", "view_image"],
->>>>>>> bbcfd63a
         );
     }
 
     #[test]
     fn test_get_openai_tools_default_shell() {
         let model_family = find_family_for_model("o3").expect("o3 should be a valid model family");
-<<<<<<< HEAD
         let config = ToolsConfig::new(
             &model_family,
             AskForApproval::Never,
@@ -779,30 +701,12 @@
                 "web_search",
                 "web_fetch",
             ],
-=======
-        let config = ToolsConfig::new(&ToolsConfigParams {
-            model_family: &model_family,
-            approval_policy: AskForApproval::Never,
-            sandbox_policy: SandboxPolicy::ReadOnly,
-            include_plan_tool: true,
-            include_apply_patch_tool: false,
-            include_web_search_request: true,
-            use_streamable_shell_tool: false,
-            include_view_image_tool: true,
-        });
-        let tools = get_openai_tools(&config, Some(HashMap::new()));
-
-        assert_eq_tool_names(
-            &tools,
-            &["shell", "update_plan", "web_search", "view_image"],
->>>>>>> bbcfd63a
         );
     }
 
     #[test]
     fn test_get_openai_tools_mcp_tools() {
         let model_family = find_family_for_model("o3").expect("o3 should be a valid model family");
-<<<<<<< HEAD
         let config = ToolsConfig::new(
             &model_family,
             AskForApproval::Never,
@@ -813,18 +717,6 @@
             /*use_experimental_streamable_shell_tool*/ false,
             false,
         );
-=======
-        let config = ToolsConfig::new(&ToolsConfigParams {
-            model_family: &model_family,
-            approval_policy: AskForApproval::Never,
-            sandbox_policy: SandboxPolicy::ReadOnly,
-            include_plan_tool: false,
-            include_apply_patch_tool: false,
-            include_web_search_request: true,
-            use_streamable_shell_tool: false,
-            include_view_image_tool: true,
-        });
->>>>>>> bbcfd63a
         let tools = get_openai_tools(
             &config,
             Some(HashMap::from([(
@@ -868,7 +760,6 @@
             &tools,
             &[
                 "shell",
-<<<<<<< HEAD
                 "browser_open",
                 "browser_status",
                 "agent_run",
@@ -879,10 +770,6 @@
                 "agent_list",
                 "web_search",
                 "web_fetch",
-=======
-                "web_search",
-                "view_image",
->>>>>>> bbcfd63a
                 "test_server/do_something_cool",
             ],
         );
@@ -934,7 +821,6 @@
     #[test]
     fn test_get_openai_tools_mcp_tools_sorted_by_name() {
         let model_family = find_family_for_model("o3").expect("o3 should be a valid model family");
-<<<<<<< HEAD
         let config = ToolsConfig::new(
             &model_family,
             AskForApproval::Never,
@@ -944,79 +830,6 @@
             true,
             /*use_experimental_streamable_shell_tool*/ false,
             false,
-=======
-        let config = ToolsConfig::new(&ToolsConfigParams {
-            model_family: &model_family,
-            approval_policy: AskForApproval::Never,
-            sandbox_policy: SandboxPolicy::ReadOnly,
-            include_plan_tool: false,
-            include_apply_patch_tool: false,
-            include_web_search_request: false,
-            use_streamable_shell_tool: false,
-            include_view_image_tool: true,
-        });
-
-        // Intentionally construct a map with keys that would sort alphabetically.
-        let tools_map: HashMap<String, mcp_types::Tool> = HashMap::from([
-            (
-                "test_server/do".to_string(),
-                mcp_types::Tool {
-                    name: "a".to_string(),
-                    input_schema: ToolInputSchema {
-                        properties: Some(serde_json::json!({})),
-                        required: None,
-                        r#type: "object".to_string(),
-                    },
-                    output_schema: None,
-                    title: None,
-                    annotations: None,
-                    description: Some("a".to_string()),
-                },
-            ),
-            (
-                "test_server/something".to_string(),
-                mcp_types::Tool {
-                    name: "b".to_string(),
-                    input_schema: ToolInputSchema {
-                        properties: Some(serde_json::json!({})),
-                        required: None,
-                        r#type: "object".to_string(),
-                    },
-                    output_schema: None,
-                    title: None,
-                    annotations: None,
-                    description: Some("b".to_string()),
-                },
-            ),
-            (
-                "test_server/cool".to_string(),
-                mcp_types::Tool {
-                    name: "c".to_string(),
-                    input_schema: ToolInputSchema {
-                        properties: Some(serde_json::json!({})),
-                        required: None,
-                        r#type: "object".to_string(),
-                    },
-                    output_schema: None,
-                    title: None,
-                    annotations: None,
-                    description: Some("c".to_string()),
-                },
-            ),
-        ]);
-
-        let tools = get_openai_tools(&config, Some(tools_map));
-        // Expect shell first, followed by MCP tools sorted by fully-qualified name.
-        assert_eq_tool_names(
-            &tools,
-            &[
-                "shell",
-                "view_image",
-                "test_server/cool",
-                "test_server/do",
-                "test_server/something",
-            ],
->>>>>>> bbcfd63a
         );
     }
 
@@ -1060,7 +873,6 @@
 
         assert_eq_tool_names(
             &tools,
-<<<<<<< HEAD
             &[
                 "shell",
                 "browser_open",
@@ -1075,9 +887,6 @@
                 "web_fetch",
                 "dash/search",
             ],
-=======
-            &["shell", "web_search", "view_image", "dash/search"],
->>>>>>> bbcfd63a
         );
 
         assert_eq!(
@@ -1103,7 +912,6 @@
     #[test]
     fn test_mcp_tool_integer_normalized_to_number() {
         let model_family = find_family_for_model("o3").expect("o3 should be a valid model family");
-<<<<<<< HEAD
         let config = ToolsConfig::new(
             &model_family,
             AskForApproval::Never,
@@ -1114,18 +922,6 @@
             /*use_experimental_streamable_shell_tool*/ false,
             false,
         );
-=======
-        let config = ToolsConfig::new(&ToolsConfigParams {
-            model_family: &model_family,
-            approval_policy: AskForApproval::Never,
-            sandbox_policy: SandboxPolicy::ReadOnly,
-            include_plan_tool: false,
-            include_apply_patch_tool: false,
-            include_web_search_request: true,
-            use_streamable_shell_tool: false,
-            include_view_image_tool: true,
-        });
->>>>>>> bbcfd63a
 
         let tools = get_openai_tools(
             &config,
@@ -1151,7 +947,6 @@
 
         assert_eq_tool_names(
             &tools,
-<<<<<<< HEAD
             &[
                 "shell",
                 "browser_open",
@@ -1166,9 +961,6 @@
                 "web_fetch",
                 "dash/paginate",
             ],
-=======
-            &["shell", "web_search", "view_image", "dash/paginate"],
->>>>>>> bbcfd63a
         );
         assert_eq!(
             tools[3],
@@ -1191,7 +983,6 @@
     #[test]
     fn test_mcp_tool_array_without_items_gets_default_string_items() {
         let model_family = find_family_for_model("o3").expect("o3 should be a valid model family");
-<<<<<<< HEAD
         let config = ToolsConfig::new(
             &model_family,
             AskForApproval::Never,
@@ -1202,18 +993,6 @@
             /*use_experimental_streamable_shell_tool*/ false,
             false,
         );
-=======
-        let config = ToolsConfig::new(&ToolsConfigParams {
-            model_family: &model_family,
-            approval_policy: AskForApproval::Never,
-            sandbox_policy: SandboxPolicy::ReadOnly,
-            include_plan_tool: false,
-            include_apply_patch_tool: false,
-            include_web_search_request: true,
-            use_streamable_shell_tool: false,
-            include_view_image_tool: true,
-        });
->>>>>>> bbcfd63a
 
         let tools = get_openai_tools(
             &config,
@@ -1237,7 +1016,6 @@
             false,
         );
 
-<<<<<<< HEAD
         assert_eq_tool_names(
             &tools,
             &[
@@ -1255,9 +1033,6 @@
                 "dash/tags",
             ],
         );
-=======
-        assert_eq_tool_names(&tools, &["shell", "web_search", "view_image", "dash/tags"]);
->>>>>>> bbcfd63a
         assert_eq!(
             tools[3],
             OpenAiTool::Function(ResponsesApiTool {
@@ -1282,7 +1057,6 @@
     #[test]
     fn test_mcp_tool_anyof_defaults_to_string() {
         let model_family = find_family_for_model("o3").expect("o3 should be a valid model family");
-<<<<<<< HEAD
         let config = ToolsConfig::new(
             &model_family,
             AskForApproval::Never,
@@ -1293,18 +1067,6 @@
             /*use_experimental_streamable_shell_tool*/ false,
             false,
         );
-=======
-        let config = ToolsConfig::new(&ToolsConfigParams {
-            model_family: &model_family,
-            approval_policy: AskForApproval::Never,
-            sandbox_policy: SandboxPolicy::ReadOnly,
-            include_plan_tool: false,
-            include_apply_patch_tool: false,
-            include_web_search_request: true,
-            use_streamable_shell_tool: false,
-            include_view_image_tool: true,
-        });
->>>>>>> bbcfd63a
 
         let tools = get_openai_tools(
             &config,
@@ -1328,7 +1090,6 @@
             false,
         );
 
-<<<<<<< HEAD
         assert_eq_tool_names(
             &tools,
             &[
@@ -1346,9 +1107,6 @@
                 "dash/value",
             ],
         );
-=======
-        assert_eq_tool_names(&tools, &["shell", "web_search", "view_image", "dash/value"]);
->>>>>>> bbcfd63a
         assert_eq!(
             tools[3],
             OpenAiTool::Function(ResponsesApiTool {
