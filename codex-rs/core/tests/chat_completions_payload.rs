use std::sync::{Arc, Mutex};

use codex_core::debug_logger::DebugLogger;
use codex_core::ContentItem;
use codex_core::LocalShellAction;
use codex_core::LocalShellExecAction;
use codex_core::LocalShellStatus;
use codex_core::ModelClient;
use codex_core::ModelProviderInfo;
use codex_core::Prompt;
use codex_core::ReasoningItemContent;
use codex_core::ResponseItem;
use codex_core::WireApi;
use codex_core::debug_logger::DebugLogger;
use codex_core::spawn::CODEX_SANDBOX_NETWORK_DISABLED_ENV_VAR;
use core_test_support::load_default_config_for_test;
use futures::StreamExt;
use serde_json::Value;
use tempfile::TempDir;
use uuid::Uuid;
use wiremock::Mock;
use wiremock::MockServer;
use wiremock::ResponseTemplate;
use wiremock::matchers::method;
use wiremock::matchers::path;

fn network_disabled() -> bool {
    std::env::var(CODEX_SANDBOX_NETWORK_DISABLED_ENV_VAR).is_ok()
}

async fn run_request(input: Vec<ResponseItem>) -> Value {
    let server = MockServer::start().await;

    let template = ResponseTemplate::new(200)
        .insert_header("content-type", "text/event-stream")
        .set_body_raw(
            "data: {\"choices\":[{\"delta\":{}}]}\n\ndata: [DONE]\n\n",
            "text/event-stream",
        );

    Mock::given(method("POST"))
        .and(path("/v1/chat/completions"))
        .respond_with(template)
        .expect(1)
        .mount(&server)
        .await;

    let provider = ModelProviderInfo {
        name: "mock".into(),
        base_url: Some(format!("{}/v1", server.uri())),
        env_key: None,
        env_key_instructions: None,
        wire_api: WireApi::Chat,
        query_params: None,
        http_headers: None,
        env_http_headers: None,
        request_max_retries: Some(0),
        stream_max_retries: Some(0),
        stream_idle_timeout_ms: Some(5_000),
        requires_openai_auth: false,
    };

    let codex_home = match TempDir::new() {
        Ok(dir) => dir,
        Err(e) => panic!("failed to create TempDir: {e}"),
    };
    let mut config = load_default_config_for_test(&codex_home);
    config.model_provider_id = provider.name.clone();
    config.model_provider = provider.clone();
    config.show_raw_agent_reasoning = true;
    let effort = config.model_reasoning_effort;
    let summary = config.model_reasoning_summary;
    let verbosity = config.model_text_verbosity;
    let config = Arc::new(config);
    let debug_logger = Arc::new(Mutex::new(DebugLogger::new(false).unwrap()));

    let client = ModelClient::new(
        Arc::clone(&config),
        None,
        provider,
        effort,
        summary,
        verbosity,
        Uuid::new_v4(),
<<<<<<< HEAD
        Arc::clone(&debug_logger),
=======
        debug_logger,
>>>>>>> refs/heads/main
    );

    let mut prompt = Prompt::default();
    prompt.input = input;

    let mut stream = match client.stream(&prompt).await {
        Ok(s) => s,
        Err(e) => panic!("stream chat failed: {e}"),
    };
    while let Some(event) = stream.next().await {
        if let Err(e) = event {
            panic!("stream event error: {e}");
        }
    }

    let requests = match server.received_requests().await {
        Some(reqs) => reqs,
        None => panic!("request not made"),
    };
    match requests[0].body_json() {
        Ok(v) => v,
        Err(e) => panic!("invalid json body: {e}"),
    }
}

fn user_message(text: &str) -> ResponseItem {
    ResponseItem::Message {
        id: None,
        role: "user".to_string(),
        content: vec![ContentItem::InputText {
            text: text.to_string(),
        }],
    }
}

fn assistant_message(text: &str) -> ResponseItem {
    ResponseItem::Message {
        id: None,
        role: "assistant".to_string(),
        content: vec![ContentItem::OutputText {
            text: text.to_string(),
        }],
    }
}

fn reasoning_item(text: &str) -> ResponseItem {
    ResponseItem::Reasoning {
        id: String::new(),
        summary: Vec::new(),
        content: Some(vec![ReasoningItemContent::ReasoningText {
            text: text.to_string(),
        }]),
        encrypted_content: None,
    }
}

fn function_call() -> ResponseItem {
    ResponseItem::FunctionCall {
        id: None,
        name: "f".to_string(),
        arguments: "{}".to_string(),
        call_id: "c1".to_string(),
    }
}

fn local_shell_call() -> ResponseItem {
    ResponseItem::LocalShellCall {
        id: Some("id1".to_string()),
        call_id: None,
        status: LocalShellStatus::InProgress,
        action: LocalShellAction::Exec(LocalShellExecAction {
            command: vec!["echo".to_string()],
            timeout_ms: Some(1_000),
            working_directory: None,
            env: None,
            user: None,
        }),
    }
}

fn messages_from(body: &Value) -> Vec<Value> {
    match body["messages"].as_array() {
        Some(arr) => arr.clone(),
        None => panic!("messages array missing"),
    }
}

fn first_assistant(messages: &[Value]) -> &Value {
    match messages.iter().find(|msg| msg["role"] == "assistant") {
        Some(v) => v,
        None => panic!("assistant message not present"),
    }
}

#[tokio::test(flavor = "multi_thread", worker_threads = 2)]
async fn omits_reasoning_when_none_present() {
    if network_disabled() {
        println!(
            "Skipping test because it cannot execute when network is disabled in a Codex sandbox."
        );
        return;
    }

    let body = run_request(vec![user_message("u1"), assistant_message("a1")]).await;
    let messages = messages_from(&body);
    let assistant = first_assistant(&messages);

    assert_eq!(assistant["content"], Value::String("a1".into()));
    assert!(assistant.get("reasoning").is_none());
}

#[tokio::test(flavor = "multi_thread", worker_threads = 2)]
async fn attaches_reasoning_to_previous_assistant() {
    if network_disabled() {
        println!(
            "Skipping test because it cannot execute when network is disabled in a Codex sandbox."
        );
        return;
    }

    let body = run_request(vec![
        user_message("u1"),
        assistant_message("a1"),
        reasoning_item("rA"),
    ])
    .await;
    let messages = messages_from(&body);
    let assistant = first_assistant(&messages);

    assert_eq!(assistant["content"], Value::String("a1".into()));
    assert_eq!(assistant["reasoning"], Value::String("rA".into()));
}

#[tokio::test(flavor = "multi_thread", worker_threads = 2)]
async fn attaches_reasoning_to_function_call_anchor() {
    if network_disabled() {
        println!(
            "Skipping test because it cannot execute when network is disabled in a Codex sandbox."
        );
        return;
    }

    let body = run_request(vec![
        user_message("u1"),
        reasoning_item("rFunc"),
        function_call(),
    ])
    .await;
    let messages = messages_from(&body);
    let assistant = first_assistant(&messages);

    assert_eq!(assistant["reasoning"], Value::String("rFunc".into()));
    let tool_calls = match assistant["tool_calls"].as_array() {
        Some(arr) => arr,
        None => panic!("tool call list missing"),
    };
    assert_eq!(tool_calls.len(), 1);
    assert_eq!(tool_calls[0]["type"], Value::String("function".into()));
}

#[tokio::test(flavor = "multi_thread", worker_threads = 2)]
async fn attaches_reasoning_to_local_shell_call() {
    if network_disabled() {
        println!(
            "Skipping test because it cannot execute when network is disabled in a Codex sandbox."
        );
        return;
    }

    let body = run_request(vec![
        user_message("u1"),
        reasoning_item("rShell"),
        local_shell_call(),
    ])
    .await;
    let messages = messages_from(&body);
    let assistant = first_assistant(&messages);

    assert_eq!(assistant["reasoning"], Value::String("rShell".into()));
    assert_eq!(
        assistant["tool_calls"][0]["type"],
        Value::String("local_shell_call".into())
    );
}

#[tokio::test(flavor = "multi_thread", worker_threads = 2)]
async fn drops_reasoning_when_last_role_is_user() {
    if network_disabled() {
        println!(
            "Skipping test because it cannot execute when network is disabled in a Codex sandbox."
        );
        return;
    }

    let body = run_request(vec![
        assistant_message("aPrev"),
        reasoning_item("rHist"),
        user_message("uNew"),
    ])
    .await;
    let messages = messages_from(&body);
    assert!(messages.iter().all(|msg| msg.get("reasoning").is_none()));
}

#[tokio::test(flavor = "multi_thread", worker_threads = 2)]
async fn ignores_reasoning_before_last_user() {
    if network_disabled() {
        println!(
            "Skipping test because it cannot execute when network is disabled in a Codex sandbox."
        );
        return;
    }

    let body = run_request(vec![
        user_message("u1"),
        assistant_message("a1"),
        user_message("u2"),
        reasoning_item("rAfterU1"),
    ])
    .await;
    let messages = messages_from(&body);
    assert!(messages.iter().all(|msg| msg.get("reasoning").is_none()));
}

#[tokio::test(flavor = "multi_thread", worker_threads = 2)]
async fn skips_empty_reasoning_segments() {
    if network_disabled() {
        println!(
            "Skipping test because it cannot execute when network is disabled in a Codex sandbox."
        );
        return;
    }

    let body = run_request(vec![
        user_message("u1"),
        assistant_message("a1"),
        reasoning_item(""),
        reasoning_item("   "),
    ])
    .await;
    let messages = messages_from(&body);
    let assistant = first_assistant(&messages);
    assert!(assistant.get("reasoning").is_none());
}

#[tokio::test(flavor = "multi_thread", worker_threads = 2)]
async fn suppresses_duplicate_assistant_messages() {
    if network_disabled() {
        println!(
            "Skipping test because it cannot execute when network is disabled in a Codex sandbox."
        );
        return;
    }

    let body = run_request(vec![assistant_message("dup"), assistant_message("dup")]).await;
    let messages = messages_from(&body);
    let assistant_messages: Vec<_> = messages
        .iter()
        .filter(|msg| msg["role"] == "assistant")
        .collect();
    assert_eq!(assistant_messages.len(), 1);
    assert_eq!(
        assistant_messages[0]["content"],
        Value::String("dup".into())
    );
}<|MERGE_RESOLUTION|>--- conflicted
+++ resolved
@@ -1,6 +1,5 @@
 use std::sync::{Arc, Mutex};
 
-use codex_core::debug_logger::DebugLogger;
 use codex_core::ContentItem;
 use codex_core::LocalShellAction;
 use codex_core::LocalShellExecAction;
@@ -82,11 +81,7 @@
         summary,
         verbosity,
         Uuid::new_v4(),
-<<<<<<< HEAD
-        Arc::clone(&debug_logger),
-=======
         debug_logger,
->>>>>>> refs/heads/main
     );
 
     let mut prompt = Prompt::default();
