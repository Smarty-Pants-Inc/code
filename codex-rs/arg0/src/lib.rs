use std::future::Future;
use std::path::Path;
use std::path::PathBuf;

use codex_core::config::resolve_codex_path_for_read;
use codex_core::CODEX_APPLY_PATCH_ARG1;
#[cfg(unix)]
use std::os::unix::fs::symlink;
use tempfile::TempDir;

const LINUX_SANDBOX_ARG0: &str = "codex-linux-sandbox";
const APPLY_PATCH_ARG0: &str = "apply_patch";
const MISSPELLED_APPLY_PATCH_ARG0: &str = "applypatch";

/// While we want to deploy the Codex CLI as a single executable for simplicity,
/// we also want to expose some of its functionality as distinct CLIs, so we use
/// the "arg0 trick" to determine which CLI to dispatch. This effectively allows
/// us to simulate deploying multiple executables as a single binary on Mac and
/// Linux (but not Windows).
///
/// When the current executable is invoked through the hard-link or alias named
/// `codex-linux-sandbox` we *directly* execute
/// [`codex_linux_sandbox::run_main`] (which never returns). Otherwise we:
///
/// 1.  Use [`dotenvy::from_path`] and [`dotenvy::dotenv`] to modify the
///     environment before creating any threads.
/// 2.  Construct a Tokio multi-thread runtime.
/// 3.  Derive the path to the current executable (so children can re-invoke the
///     sandbox) when running on Linux.
/// 4.  Execute the provided async `main_fn` inside that runtime, forwarding any
///     error. Note that `main_fn` receives `codex_linux_sandbox_exe:
///     Option<PathBuf>`, as an argument, which is generally needed as part of
///     constructing [`codex_core::config::Config`].
///
/// This function should be used to wrap any `main()` function in binary crates
/// in this workspace that depends on these helper CLIs.
pub fn arg0_dispatch_or_else<F, Fut>(main_fn: F) -> anyhow::Result<()>
where
    F: FnOnce(Option<PathBuf>) -> Fut,
    Fut: Future<Output = anyhow::Result<()>>,
{
    // Determine if we were invoked via the special alias.
    let mut args = std::env::args_os();
    let argv0 = args.next().unwrap_or_default();
    let exe_name = Path::new(&argv0)
        .file_name()
        .and_then(|s| s.to_str())
        .unwrap_or("");

    if exe_name == LINUX_SANDBOX_ARG0 {
        // Safety: [`run_main`] never returns.
        codex_linux_sandbox::run_main();
    } else if exe_name == APPLY_PATCH_ARG0 || exe_name == MISSPELLED_APPLY_PATCH_ARG0 {
        codex_apply_patch::main();
    }

    let argv1 = args.next().unwrap_or_default();
    if argv1 == CODEX_APPLY_PATCH_ARG1 {
        let patch_arg = args.next().and_then(|s| s.to_str().map(|s| s.to_owned()));
        let exit_code = match patch_arg {
            Some(patch_arg) => {
                let mut stdout = std::io::stdout();
                let mut stderr = std::io::stderr();
                match codex_apply_patch::apply_patch(&patch_arg, &mut stdout, &mut stderr) {
                    Ok(()) => 0,
                    Err(_) => 1,
                }
            }
            None => {
                eprintln!("Error: {CODEX_APPLY_PATCH_ARG1} requires a UTF-8 PATCH argument.");
                1
            }
        };
        std::process::exit(exit_code);
    }

    // This modifies the environment, which is not thread-safe, so do this
    // before creating any threads/the Tokio runtime.
    load_dotenv();

    // Retain the TempDir so it exists for the lifetime of the invocation of
    // this executable. Admittedly, we could invoke `keep()` on it, but it
    // would be nice to avoid leaving temporary directories behind, if possible.
    let _path_entry = match prepend_path_entry_for_apply_patch() {
        Ok(path_entry) => Some(path_entry),
        Err(err) => {
            // It is possible that Codex will proceed successfully even if
            // updating the PATH fails, so warn the user and move on.
            eprintln!("WARNING: proceeding, even though we could not update PATH: {err}");
            None
        }
    };

    // Regular invocation – create a Tokio runtime and execute the provided
    // async entry-point.
    let runtime = tokio::runtime::Runtime::new()?;
    runtime.block_on(async move {
        let codex_linux_sandbox_exe: Option<PathBuf> = if cfg!(target_os = "linux") {
            std::env::current_exe().ok()
        } else {
            None
        };

        main_fn(codex_linux_sandbox_exe).await
    })
}

const ILLEGAL_ENV_VAR_PREFIX: &str = "CODEX_";

<<<<<<< HEAD
/// Load env vars from ~/.codex/.env and `$(pwd)/.env`.
=======
/// Load env vars from ~/.code/.env (legacy ~/.codex/.env is still read) and `$(pwd)/.env`.
>>>>>>> 2822aa52
///
/// Security: Do not allow `.env` files to create or modify any variables
/// with names starting with `CODEX_`.
fn load_dotenv() {
    // 1) Load from global ~/.code/.env (or ~/.codex/.env) first.
    if let Ok(codex_home) = codex_core::config::find_codex_home() {
<<<<<<< HEAD
        if let Ok(iter) = dotenvy::from_path_iter(codex_home.join(".env")) {
=======
        let global_env_path = resolve_codex_path_for_read(&codex_home, Path::new(".env"));
        if let Ok(iter) = dotenvy::from_path_iter(global_env_path) {
>>>>>>> 2822aa52
            // Global env may legitimately contain provider keys for Code usage.
            set_filtered(iter);
        }
    }

    // 2) Load from the current project's .env, but with extra safety:
    //    - Do NOT import provider API keys by default (e.g., OPENAI_API_KEY, AZURE_OPENAI_API_KEY).
    //    - Users can opt back in via CODEX_ALLOW_PROJECT_OPENAI_KEYS=1 (either exported
    //      in the shell or placed in ~/.code/.env).
    if let Ok(iter) = dotenvy::dotenv_iter() {
        // Filtered setter that always blocks provider keys from the project's .env.
        for (key, value) in iter.into_iter().flatten() {
            let upper = key.to_ascii_uppercase();
            // Never allow CODEX_* to be set from .env files for safety.
            if upper.starts_with(ILLEGAL_ENV_VAR_PREFIX) { continue; }
            // Always ignore provider keys from project .env (must be set globally or in shell).
            if upper == "OPENAI_API_KEY" || upper == "AZURE_OPENAI_API_KEY" { continue; }
            // Safe: still single-threaded during startup.
            unsafe { std::env::set_var(&key, &value) };
        }
    }
}

/// Helper to set vars from a dotenvy iterator while filtering out `CODEX_` keys.
fn set_filtered<I>(iter: I)
where
    I: IntoIterator<Item = Result<(String, String), dotenvy::Error>>,
{
    for (key, value) in iter.into_iter().flatten() {
        if !key.to_ascii_uppercase().starts_with(ILLEGAL_ENV_VAR_PREFIX) {
            // It is safe to call set_var() because our process is
            // single-threaded at this point in its execution.
            unsafe { std::env::set_var(&key, &value) };
        }
    }
}

/// Creates a temporary directory with either:
///
/// - UNIX: `apply_patch` symlink to the current executable
/// - WINDOWS: `apply_patch.bat` batch script to invoke the current executable
///   with the "secret" --codex-run-as-apply-patch flag.
///
/// This temporary directory is prepended to the PATH environment variable so
/// that `apply_patch` can be on the PATH without requiring the user to
/// install a separate `apply_patch` executable, simplifying the deployment of
/// Codex CLI.
///
/// IMPORTANT: This function modifies the PATH environment variable, so it MUST
/// be called before multiple threads are spawned.
fn prepend_path_entry_for_apply_patch() -> std::io::Result<TempDir> {
    let temp_dir = TempDir::new()?;
    let path = temp_dir.path();

    for filename in &[APPLY_PATCH_ARG0, MISSPELLED_APPLY_PATCH_ARG0] {
        let exe = std::env::current_exe()?;

        #[cfg(unix)]
        {
            let link = path.join(filename);
            symlink(&exe, &link)?;
        }

        #[cfg(windows)]
        {
            let batch_script = path.join(format!("{filename}.bat"));
            std::fs::write(
                &batch_script,
                format!(
                    r#"@echo off
"{}" {CODEX_APPLY_PATCH_ARG1} %*
"#,
                    exe.display()
                ),
            )?;
        }
    }

    #[cfg(unix)]
    const PATH_SEPARATOR: &str = ":";

    #[cfg(windows)]
    const PATH_SEPARATOR: &str = ";";

    let path_element = path.display();
    let updated_path_env_var = match std::env::var("PATH") {
        Ok(existing_path) => {
            format!("{path_element}{PATH_SEPARATOR}{existing_path}")
        }
        Err(_) => {
            format!("{path_element}")
        }
    };

    unsafe {
        std::env::set_var("PATH", updated_path_env_var);
    }

    Ok(temp_dir)
}<|MERGE_RESOLUTION|>--- conflicted
+++ resolved
@@ -107,23 +107,15 @@
 
 const ILLEGAL_ENV_VAR_PREFIX: &str = "CODEX_";
 
-<<<<<<< HEAD
-/// Load env vars from ~/.codex/.env and `$(pwd)/.env`.
-=======
 /// Load env vars from ~/.code/.env (legacy ~/.codex/.env is still read) and `$(pwd)/.env`.
->>>>>>> 2822aa52
 ///
 /// Security: Do not allow `.env` files to create or modify any variables
 /// with names starting with `CODEX_`.
 fn load_dotenv() {
     // 1) Load from global ~/.code/.env (or ~/.codex/.env) first.
     if let Ok(codex_home) = codex_core::config::find_codex_home() {
-<<<<<<< HEAD
-        if let Ok(iter) = dotenvy::from_path_iter(codex_home.join(".env")) {
-=======
         let global_env_path = resolve_codex_path_for_read(&codex_home, Path::new(".env"));
         if let Ok(iter) = dotenvy::from_path_iter(global_env_path) {
->>>>>>> 2822aa52
             // Global env may legitimately contain provider keys for Code usage.
             set_filtered(iter);
         }
