use codex_common::elapsed::format_duration;
use codex_common::elapsed::format_elapsed;
use codex_core::config::Config;
use codex_core::plan_tool::UpdatePlanArgs;
use codex_core::protocol::AgentMessageDeltaEvent;
use codex_core::protocol::AgentMessageEvent;
use codex_core::protocol::AgentReasoningDeltaEvent;
use codex_core::protocol::AgentReasoningRawContentDeltaEvent;
use codex_core::protocol::AgentReasoningRawContentEvent;
use codex_core::protocol::BackgroundEventEvent;
use codex_core::protocol::ErrorEvent;
use codex_core::protocol::Event;
use codex_core::protocol::EventMsg;
use codex_core::protocol::ExecCommandBeginEvent;
use codex_core::protocol::ExecCommandEndEvent;
use codex_core::protocol::FileChange;
use codex_core::protocol::McpInvocation;
use codex_core::protocol::McpToolCallBeginEvent;
use codex_core::protocol::McpToolCallEndEvent;
use codex_core::protocol::PatchApplyBeginEvent;
use codex_core::protocol::PatchApplyEndEvent;
use codex_core::protocol::SessionConfiguredEvent;
// Stream errors are surfaced via Error events in our fork
use codex_core::protocol::TaskCompleteEvent;
use codex_protocol::protocol::TurnAbortReason;
use codex_core::protocol::TurnDiffEvent;
use codex_core::protocol::WebSearchBeginEvent;
use codex_core::protocol::WebSearchCompleteEvent;
use codex_protocol::num_format::format_with_separators;
use owo_colors::OwoColorize;
use owo_colors::Style;
use shlex::try_join;
use std::collections::HashMap;
use std::io::Write;
use std::path::PathBuf;
use std::time::Instant;

use crate::event_processor::CodexStatus;
use crate::event_processor::EventProcessor;
use crate::event_processor::handle_last_message;
use codex_common::create_config_summary_entries;

/// This should be configurable. When used in CI, users may not want to impose
/// a limit so they can see the full transcript.
const MAX_OUTPUT_LINES_FOR_EXEC_TOOL_CALL: usize = 20;
pub(crate) struct EventProcessorWithHumanOutput {
    call_id_to_command: HashMap<String, ExecCommandBegin>,
    call_id_to_patch: HashMap<String, PatchApplyBegin>,

    // To ensure that --color=never is respected, ANSI escapes _must_ be added
    // using .style() with one of these fields. If you need a new style, add a
    // new field here.
    bold: Style,
    italic: Style,
    dimmed: Style,

    magenta: Style,
    red: Style,
    green: Style,
    cyan: Style,

    /// Whether to include `AgentReasoning` events in the output.
    show_agent_reasoning: bool,
    show_raw_agent_reasoning: bool,
    answer_started: bool,
    reasoning_started: bool,
    raw_reasoning_started: bool,
    last_message_path: Option<PathBuf>,
    answer_bullet_filter: LeadingBulletFilter,
}

impl EventProcessorWithHumanOutput {
    pub(crate) fn create_with_ansi(
        with_ansi: bool,
        config: &Config,
        last_message_path: Option<PathBuf>,
    ) -> Self {
        let call_id_to_command = HashMap::new();
        let call_id_to_patch = HashMap::new();

        if with_ansi {
            Self {
                call_id_to_command,
                call_id_to_patch,
                bold: Style::new().bold(),
                italic: Style::new().italic(),
                dimmed: Style::new().dimmed(),
                magenta: Style::new().magenta(),
                red: Style::new().red(),
                green: Style::new().green(),
                cyan: Style::new().cyan(),
                show_agent_reasoning: !config.hide_agent_reasoning,
                show_raw_agent_reasoning: config.show_raw_agent_reasoning,
                answer_started: false,
                reasoning_started: false,
                raw_reasoning_started: false,
                last_message_path,
                answer_bullet_filter: LeadingBulletFilter::default(),
            }
        } else {
            Self {
                call_id_to_command,
                call_id_to_patch,
                bold: Style::new(),
                italic: Style::new(),
                dimmed: Style::new(),
                magenta: Style::new(),
                red: Style::new(),
                green: Style::new(),
                cyan: Style::new(),
                show_agent_reasoning: !config.hide_agent_reasoning,
                show_raw_agent_reasoning: config.show_raw_agent_reasoning,
                answer_started: false,
                reasoning_started: false,
                raw_reasoning_started: false,
                last_message_path,
                answer_bullet_filter: LeadingBulletFilter::default(),
            }
        }
    }
}

struct ExecCommandBegin {
    command: Vec<String>,
}

struct PatchApplyBegin {
    start_time: Instant,
    auto_approved: bool,
}

#[derive(Debug, Clone, Copy, PartialEq, Eq)]
enum LeadingBulletState {
    Pending,
    Removed,
    Keep,
}

impl Default for LeadingBulletState {
    fn default() -> Self {
        Self::Pending
    }
}

#[derive(Default)]
struct LeadingBulletFilter {
    state: LeadingBulletState,
    buffer: String,
}

impl LeadingBulletFilter {
    fn reset(&mut self) {
        self.state = LeadingBulletState::Pending;
        self.buffer.clear();
    }

    fn ingest_delta(&mut self, delta: &str) -> Option<String> {
        match self.state {
            LeadingBulletState::Pending => {
                self.buffer.push_str(delta);
                self.finalize_pending()
            }
            LeadingBulletState::Removed | LeadingBulletState::Keep => Some(delta.to_string()),
        }
    }

    fn sanitize_full(&mut self, text: &str) -> String {
        self.reset();
        self.buffer.push_str(text);
        match self.finalize_pending() {
            Some(out) => out,
            None => {
                if self.buffer == "-" {
                    self.buffer.clear();
                    self.state = LeadingBulletState::Removed;
                    String::new()
                } else {
                    self.state = LeadingBulletState::Keep;
                    std::mem::take(&mut self.buffer)
                }
            }
        }
    }

    fn finalize_pending(&mut self) -> Option<String> {
        if self.buffer.is_empty() {
            return Some(String::new());
        }

        let mut chars = self.buffer.char_indices();
        let Some((_, first)) = chars.next() else {
            return Some(String::new());
        };
        if first != '-' {
            self.state = LeadingBulletState::Keep;
            return Some(std::mem::take(&mut self.buffer));
        }

        match chars.next() {
            Some((second_idx, second_char)) => {
                if matches!(second_char, ' ' | '\t') {
                    let drain_end = second_idx + second_char.len_utf8();
                    self.buffer.drain(..drain_end);
                    self.state = LeadingBulletState::Removed;
                    Some(std::mem::take(&mut self.buffer))
                } else if matches!(second_char, '\n' | '\r') {
                    self.buffer.drain(..second_idx);
                    self.state = LeadingBulletState::Removed;
                    Some(std::mem::take(&mut self.buffer))
                } else if second_char.is_whitespace() {
                    let drain_end = second_idx + second_char.len_utf8();
                    self.buffer.drain(..drain_end);
                    self.state = LeadingBulletState::Removed;
                    Some(std::mem::take(&mut self.buffer))
                } else {
                    self.state = LeadingBulletState::Keep;
                    Some(std::mem::take(&mut self.buffer))
                }
            }
            None => None,
        }
    }
}

// Timestamped println helper. The timestamp is styled with self.dimmed.
#[macro_export]
macro_rules! ts_println {
    ($self:ident, $($arg:tt)*) => {{
        let now = chrono::Utc::now();
        let formatted = now.format("[%Y-%m-%dT%H:%M:%S]");
        print!("{} ", formatted.style($self.dimmed));
        println!($($arg)*);
    }};
}

impl EventProcessor for EventProcessorWithHumanOutput {
    /// Print a concise summary of the effective configuration that will be used
    /// for the session. This mirrors the information shown in the TUI welcome
    /// screen.
    fn print_config_summary(&mut self, config: &Config, prompt: &str) {
        const VERSION: &str = env!("CARGO_PKG_VERSION");
        ts_println!(
            self,
            "OpenAI Codex v{} (research preview)\n--------",
            VERSION
        );

        let entries = create_config_summary_entries(config);

        for (key, value) in entries {
            println!("{} {}", format!("{key}:").style(self.bold), value);
        }

        println!("--------");

        // Echo the prompt that will be sent to the agent so it is visible in the
        // transcript/logs before any events come in. Note the prompt may have been
        // read from stdin, so it may not be visible in the terminal otherwise.
        ts_println!(
            self,
            "{}\n{}",
            "User instructions:".style(self.bold).style(self.cyan),
            prompt
        );
    }

    fn process_event(&mut self, event: Event) -> CodexStatus {
        let Event { id: _, msg, .. } = event;
        match msg {
            EventMsg::Error(ErrorEvent { message }) => {
                let prefix = "ERROR:".style(self.red);
                ts_println!(self, "{prefix} {message}");
            }
            EventMsg::BackgroundEvent(BackgroundEventEvent { message }) => {
                ts_println!(self, "{}", message.style(self.dimmed));
            }
            EventMsg::TaskStarted => {
                // Ignore.
            }
            EventMsg::TaskComplete(TaskCompleteEvent { last_agent_message }) => {
                if let Some(output_file) = self.last_message_path.as_deref() {
                    handle_last_message(last_agent_message.as_deref(), output_file);
                }
                return CodexStatus::InitiateShutdown;
            }
            EventMsg::TokenCount(ev) => {
                if let Some(info) = &ev.info {
                    ts_println!(
                        self,
                        "tokens used: {}",
                        format_with_separators(info.total_token_usage.blended_total())
                    );
                }
                if let Some(snapshot) = &ev.rate_limits {
                    ts_println!(
                        self,
                        "rate limits: hourly {:.1}% • secondary {:.1}%",
                        snapshot.primary_used_percent,
                        snapshot.secondary_used_percent
                    );
                }
            }
            EventMsg::AgentMessageDelta(AgentMessageDeltaEvent { delta }) => {
                if !self.answer_started {
                    ts_println!(self, "{}\n", "codex".style(self.italic).style(self.magenta));
                    self.answer_started = true;
                    self.answer_bullet_filter.reset();
                }
                if let Some(out) = self.answer_bullet_filter.ingest_delta(&delta) {
                    if !out.is_empty() {
                        print!("{out}");
                        #[expect(clippy::expect_used)]
                        std::io::stdout().flush().expect("could not flush stdout");
                    }
                }
            }
            EventMsg::AgentReasoningDelta(AgentReasoningDeltaEvent { delta }) => {
                if !self.show_agent_reasoning {
                    return CodexStatus::Running;
                }
                if !self.reasoning_started {
                    ts_println!(
                        self,
                        "{}\n",
                        "thinking".style(self.italic).style(self.magenta),
                    );
                    self.reasoning_started = true;
                }
                print!("{delta}");
                #[expect(clippy::expect_used)]
                std::io::stdout().flush().expect("could not flush stdout");
            }
            EventMsg::AgentReasoningSectionBreak(_) => {
                if !self.show_agent_reasoning {
                    return CodexStatus::Running;
                }
                println!();
                #[expect(clippy::expect_used)]
                std::io::stdout().flush().expect("could not flush stdout");
            }
            EventMsg::AgentReasoningRawContent(AgentReasoningRawContentEvent { text }) => {
                if !self.show_raw_agent_reasoning {
                    return CodexStatus::Running;
                }
                if !self.raw_reasoning_started {
                    print!("{text}");
                    #[expect(clippy::expect_used)]
                    std::io::stdout().flush().expect("could not flush stdout");
                } else {
                    println!();
                    self.raw_reasoning_started = false;
                }
            }
            EventMsg::AgentReasoningRawContentDelta(AgentReasoningRawContentDeltaEvent {
                delta,
            }) => {
                if !self.show_raw_agent_reasoning {
                    return CodexStatus::Running;
                }
                if !self.raw_reasoning_started {
                    self.raw_reasoning_started = true;
                }
                print!("{delta}");
                #[expect(clippy::expect_used)]
                std::io::stdout().flush().expect("could not flush stdout");
            }
            EventMsg::AgentMessage(AgentMessageEvent { message }) => {
                // if answer_started is false, this means we haven't received any
                // delta. Thus, we need to print the message as a new answer.
                if !self.answer_started {
                    let sanitized = self.answer_bullet_filter.sanitize_full(&message);
                    ts_println!(
                        self,
                        "{}\n{}",
                        "codex".style(self.italic).style(self.magenta),
                        sanitized,
                    );
                    self.answer_bullet_filter.reset();
                } else {
                    println!();
                    self.answer_started = false;
                    self.answer_bullet_filter.reset();
                }
            }
            EventMsg::ExecCommandBegin(ExecCommandBeginEvent {
                call_id,
                command,
                cwd,
                parsed_cmd: _,
            }) => {
                self.call_id_to_command.insert(
                    call_id,
                    ExecCommandBegin {
                        command: command.clone(),
                    },
                );
                ts_println!(
                    self,
                    "{} {} in {}",
                    "exec".style(self.magenta),
                    escape_command(&command).style(self.bold),
                    cwd.to_string_lossy(),
                );
            }
            EventMsg::ExecCommandOutputDelta(_) => {}
            EventMsg::ExecCommandEnd(ExecCommandEndEvent { call_id, stdout, stderr, duration, exit_code }) => {
                let exec_command = self.call_id_to_command.remove(&call_id);
                let (duration, call) = if let Some(ExecCommandBegin { command, .. }) = exec_command
                {
                    (
                        format!(" in {}", format_duration(duration)),
                        format!("{}", escape_command(&command).style(self.bold)),
                    )
                } else {
                    ("".to_string(), format!("exec('{call_id}')"))
                };
                let truncated_stdout = stdout
                    .lines()
                    .take(MAX_OUTPUT_LINES_FOR_EXEC_TOOL_CALL)
                    .collect::<Vec<_>>()
                    .join("\n");
                let truncated_stderr = stderr
                    .lines()
                    .take(MAX_OUTPUT_LINES_FOR_EXEC_TOOL_CALL)
                    .collect::<Vec<_>>()
                    .join("\n");
                match exit_code {
                    0 => {
                        let title = format!("{call} succeeded{duration}:");
                        ts_println!(self, "{}", title.style(self.green));
                        if !truncated_stdout.is_empty() {
                            println!("{}", truncated_stdout.style(self.dimmed));
                        }
                    }
                    _ => {
                        let title = format!("{call} exited {exit_code}{duration}:");
                        ts_println!(self, "{}", title.style(self.red));
                        if !truncated_stdout.is_empty() {
                            println!("{}", truncated_stdout.style(self.dimmed));
                            println!();
                        }
                        println!("ERROR");
                        if !truncated_stderr.is_empty() {
                            println!("{}", truncated_stderr);
                        }
                    }
                }
            }
            EventMsg::McpToolCallBegin(McpToolCallBeginEvent {
                call_id: _,
                invocation,
            }) => {
                ts_println!(
                    self,
                    "{} {}",
                    "tool".style(self.magenta),
                    format_mcp_invocation(&invocation).style(self.bold),
                );
            }
            EventMsg::McpToolCallEnd(tool_call_end_event) => {
                let is_success = tool_call_end_event.is_success();
                let McpToolCallEndEvent {
                    call_id: _,
                    result,
                    invocation,
                    duration,
                } = tool_call_end_event;

                let duration = format!(" in {}", format_duration(duration));

                let status_str = if is_success { "success" } else { "failed" };
                let title_style = if is_success { self.green } else { self.red };
                let title = format!(
                    "{} {status_str}{duration}:",
                    format_mcp_invocation(&invocation)
                );

                ts_println!(self, "{}", title.style(title_style));

                if let Ok(res) = result {
                    let val: serde_json::Value = res.into();
                    let pretty =
                        serde_json::to_string_pretty(&val).unwrap_or_else(|_| val.to_string());

                    for line in pretty.lines().take(MAX_OUTPUT_LINES_FOR_EXEC_TOOL_CALL) {
                        println!("{}", line.style(self.dimmed));
                    }
                }
            }
            EventMsg::WebSearchBegin(WebSearchBeginEvent { call_id: _, .. }) => {}
            EventMsg::WebSearchComplete(WebSearchCompleteEvent { call_id: _, query }) => {
                if let Some(query) = query {
                    ts_println!(self, "🌐 Search: {query}");
                }
            }
            EventMsg::PatchApplyBegin(PatchApplyBeginEvent {
                call_id,
                auto_approved,
                changes,
            }) => {
                // Store metadata so we can calculate duration later when we
                // receive the corresponding PatchApplyEnd event.
                self.call_id_to_patch.insert(
                    call_id,
                    PatchApplyBegin {
                        start_time: Instant::now(),
                        auto_approved,
                    },
                );

                ts_println!(
                    self,
                    "{} auto_approved={}:",
                    "apply_patch".style(self.magenta),
                    auto_approved,
                );

                // Pretty-print the patch summary with colored diff markers so
                // it's easy to scan in the terminal output.
                for (path, change) in changes.iter() {
                    match change {
                        FileChange::Add { content } => {
                            let header = format!(
                                "{} {}",
                                format_file_change(change),
                                path.to_string_lossy()
                            );
                            println!("{}", header.style(self.magenta));
                            for line in content.lines() {
                                println!("{}", line.style(self.green));
                            }
                        }
                        FileChange::Delete => {
                            let header = format!(
                                "{} {}",
                                format_file_change(change),
                                path.to_string_lossy()
                            );
                            println!("{}", header.style(self.magenta));
                        }
                        FileChange::Update {
                            unified_diff,
                            move_path,
                            ..
                        } => {
                            let header = if let Some(dest) = move_path {
                                format!(
                                    "{} {} -> {}",
                                    format_file_change(change),
                                    path.to_string_lossy(),
                                    dest.to_string_lossy()
                                )
                            } else {
                                format!("{} {}", format_file_change(change), path.to_string_lossy())
                            };
                            println!("{}", header.style(self.magenta));

                            // Colorize diff lines. We keep file header lines
                            // (--- / +++) without extra coloring so they are
                            // still readable.
                            for diff_line in unified_diff.lines() {
                                if diff_line.starts_with('+') && !diff_line.starts_with("+++") {
                                    println!("{}", diff_line.style(self.green));
                                } else if diff_line.starts_with('-')
                                    && !diff_line.starts_with("---")
                                {
                                    println!("{}", diff_line.style(self.red));
                                } else {
                                    println!("{diff_line}");
                                }
                            }
                        }
                    }
                }
            }
            EventMsg::PatchApplyEnd(PatchApplyEndEvent {
                call_id,
                stdout,
                stderr,
                success,
                ..
            }) => {
                let patch_begin = self.call_id_to_patch.remove(&call_id);

                // Compute duration and summary label similar to exec commands.
                let (duration, label) = if let Some(PatchApplyBegin {
                    start_time,
                    auto_approved,
                }) = patch_begin
                {
                    (
                        format!(" in {}", format_elapsed(start_time)),
                        format!("apply_patch(auto_approved={auto_approved})"),
                    )
                } else {
                    (String::new(), format!("apply_patch('{call_id}')"))
                };

                let (exit_code, output, title_style) = if success {
                    (0, stdout, self.green)
                } else {
                    (1, stderr, self.red)
                };

                let title = format!("{label} exited {exit_code}{duration}:");
                ts_println!(self, "{}", title.style(title_style));
                for line in output.lines() {
                    println!("{}", line.style(self.dimmed));
                }
            }
            EventMsg::TurnDiff(TurnDiffEvent { unified_diff }) => {
                let suppress = std::env::var("CODE_SUPPRESS_TURN_DIFF")
                    .map(|v| v == "1" || v.eq_ignore_ascii_case("true"))
                    .unwrap_or(false);
                if !suppress {
                    ts_println!(self, "{}", "turn diff:".style(self.magenta));
                    println!("{unified_diff}");
                }
            }
            EventMsg::ExecApprovalRequest(_) => {
                // Should we exit?
            }
            EventMsg::ApplyPatchApprovalRequest(_) => {
                // Should we exit?
            }
            EventMsg::AgentReasoning(agent_reasoning_event) => {
                if self.show_agent_reasoning {
                    if !self.reasoning_started {
                        ts_println!(
                            self,
                            "{}\n{}",
                            "codex".style(self.italic).style(self.magenta),
                            agent_reasoning_event.text,
                        );
                    } else {
                        println!();
                        self.reasoning_started = false;
                    }
                }
            }
            EventMsg::SessionConfigured(session_configured_event) => {
                let SessionConfiguredEvent { session_id: conversation_id, model, .. } = session_configured_event;

                ts_println!(
                    self,
                    "{} {}",
                    "codex session".style(self.magenta).style(self.bold),
                    conversation_id.to_string().style(self.dimmed)
                );

                ts_println!(self, "model: {}", model);
                println!();
            }
            EventMsg::PlanUpdate(plan_update_event) => {
<<<<<<< HEAD
                let UpdatePlanArgs { name, plan } = plan_update_event;
                ts_println!(self, "name: {name:?}");
                ts_println!(self, "plan: {plan:?}");
=======
                let UpdatePlanArgs { explanation, plan } = plan_update_event;

                // Header
                ts_println!(self, "{}", "Plan update".style(self.magenta));

                // Optional explanation
                if let Some(explanation) = explanation
                    && !explanation.trim().is_empty()
                {
                    ts_println!(self, "{}", explanation.style(self.italic));
                }

                // Pretty-print the plan items with simple status markers.
                for item in plan {
                    use codex_core::plan_tool::StepStatus;
                    match item.status {
                        StepStatus::Completed => {
                            ts_println!(self, "  {} {}", "✓".style(self.green), item.step);
                        }
                        StepStatus::InProgress => {
                            ts_println!(self, "  {} {}", "→".style(self.cyan), item.step);
                        }
                        StepStatus::Pending => {
                            ts_println!(
                                self,
                                "  {} {}",
                                "•".style(self.dimmed),
                                item.step.style(self.dimmed)
                            );
                        }
                    }
                }
>>>>>>> 594248f4
            }
            EventMsg::GetHistoryEntryResponse(_) => {
                // Currently ignored in exec output.
            }
            EventMsg::ReplayHistory(_) => {
                // Replay is a TUI concern; ignore in headless output
            }
            EventMsg::BrowserScreenshotUpdate(_) => {
                // Currently ignored in exec output.
            }
            EventMsg::AgentStatusUpdate(_) => {
                // Currently ignored in exec output.
            }
            EventMsg::TurnAborted(abort_reason) => match abort_reason.reason {
                TurnAbortReason::Interrupted => {
                    ts_println!(self, "task interrupted");
                }
                TurnAbortReason::Replaced => {
                    ts_println!(self, "task aborted: replaced by a new task");
                }
                TurnAbortReason::ReviewEnded => {
                    ts_println!(self, "task aborted: review ended");
                }
            },
            EventMsg::CustomToolCallBegin(event) => {
                ts_println!(
                    self,
                    "{} {}",
                    "tool".style(self.magenta),
                    event.tool_name.style(self.bold),
                );
                if let Some(params) = &event.parameters {
                    if let Ok(formatted) = serde_json::to_string_pretty(params) {
                        for line in formatted.lines() {
                            println!("{}", line.style(self.dimmed));
                        }
                    }
                }
            }
            EventMsg::CustomToolCallEnd(event) => {
                let status = if event.result.is_ok() {
                    "success".style(self.green)
                } else {
                    "failed".style(self.red)
                };
                ts_println!(
                    self,
                    "{} {} {}",
                    "tool".style(self.magenta),
                    event.tool_name.style(self.bold),
                    status,
                );
                match &event.result {
                    Ok(content) => {
                        if !content.is_empty() {
                            for line in content.lines() {
                                println!("{}", line.style(self.dimmed));
                            }
                        }
                    }
                    Err(err) => {
                        if !err.is_empty() {
                            for line in err.lines() {
                                println!("{}", line.style(self.red));
                            }
                        }
                    }
                }
            }
            EventMsg::ShutdownComplete => return CodexStatus::Shutdown,
            EventMsg::ConversationPath(_) => {}
            EventMsg::UserMessage(_) => {}
            EventMsg::EnteredReviewMode(_) => {}
            EventMsg::ExitedReviewMode(_) => {}
        }
        CodexStatus::Running
    }
}

fn escape_command(command: &[String]) -> String {
    try_join(command.iter().map(String::as_str)).unwrap_or_else(|_| command.join(" "))
}

fn format_file_change(change: &FileChange) -> &'static str {
    match change {
        FileChange::Add { .. } => "A",
        FileChange::Delete => "D",
        FileChange::Update {
            move_path: Some(_), ..
        } => "R",
        FileChange::Update {
            move_path: None, ..
        } => "M",
    }
}

fn format_mcp_invocation(invocation: &McpInvocation) -> String {
    // Build fully-qualified tool name: server.tool
    let fq_tool_name = format!("{}.{}", invocation.server, invocation.tool);

    // Format arguments as compact JSON so they fit on one line.
    let args_str = invocation
        .arguments
        .as_ref()
        .map(|v: &serde_json::Value| serde_json::to_string(v).unwrap_or_else(|_| v.to_string()))
        .unwrap_or_default();

    if args_str.is_empty() {
        format!("{fq_tool_name}()")
    } else {
        format!("{fq_tool_name}({args_str})")
    }
}

#[cfg(test)]
mod tests {
    use super::*;

    #[test]
    fn filter_sanitizes_full_message() {
        let mut filter = LeadingBulletFilter::default();
        let sanitized = filter.sanitize_full("- Quick summary\nMore");
        assert_eq!(sanitized, "Quick summary\nMore");
    }

    #[test]
    fn filter_handles_multi_delta_stream() {
        let mut filter = LeadingBulletFilter::default();
        assert!(filter.ingest_delta("-").is_none(), "first dash should defer");
        let out = filter
            .ingest_delta(" Lead")
            .expect("delta should produce output");
        assert_eq!(out, "Lead");
        let subsequent = filter
            .ingest_delta("ing continues")
            .expect("subsequent delta");
        assert_eq!(subsequent, "ing continues");
    }

    #[test]
    fn filter_keeps_non_bullet_prefix() {
        let mut filter = LeadingBulletFilter::default();
        let sanitized = filter.sanitize_full("-value remains");
        assert_eq!(sanitized, "-value remains");
    }
}<|MERGE_RESOLUTION|>--- conflicted
+++ resolved
@@ -20,7 +20,6 @@
 use codex_core::protocol::PatchApplyBeginEvent;
 use codex_core::protocol::PatchApplyEndEvent;
 use codex_core::protocol::SessionConfiguredEvent;
-// Stream errors are surfaced via Error events in our fork
 use codex_core::protocol::TaskCompleteEvent;
 use codex_protocol::protocol::TurnAbortReason;
 use codex_core::protocol::TurnDiffEvent;
@@ -66,7 +65,6 @@
     reasoning_started: bool,
     raw_reasoning_started: bool,
     last_message_path: Option<PathBuf>,
-    answer_bullet_filter: LeadingBulletFilter,
 }
 
 impl EventProcessorWithHumanOutput {
@@ -95,7 +93,6 @@
                 reasoning_started: false,
                 raw_reasoning_started: false,
                 last_message_path,
-                answer_bullet_filter: LeadingBulletFilter::default(),
             }
         } else {
             Self {
@@ -114,7 +111,6 @@
                 reasoning_started: false,
                 raw_reasoning_started: false,
                 last_message_path,
-                answer_bullet_filter: LeadingBulletFilter::default(),
             }
         }
     }
@@ -127,99 +123,6 @@
 struct PatchApplyBegin {
     start_time: Instant,
     auto_approved: bool,
-}
-
-#[derive(Debug, Clone, Copy, PartialEq, Eq)]
-enum LeadingBulletState {
-    Pending,
-    Removed,
-    Keep,
-}
-
-impl Default for LeadingBulletState {
-    fn default() -> Self {
-        Self::Pending
-    }
-}
-
-#[derive(Default)]
-struct LeadingBulletFilter {
-    state: LeadingBulletState,
-    buffer: String,
-}
-
-impl LeadingBulletFilter {
-    fn reset(&mut self) {
-        self.state = LeadingBulletState::Pending;
-        self.buffer.clear();
-    }
-
-    fn ingest_delta(&mut self, delta: &str) -> Option<String> {
-        match self.state {
-            LeadingBulletState::Pending => {
-                self.buffer.push_str(delta);
-                self.finalize_pending()
-            }
-            LeadingBulletState::Removed | LeadingBulletState::Keep => Some(delta.to_string()),
-        }
-    }
-
-    fn sanitize_full(&mut self, text: &str) -> String {
-        self.reset();
-        self.buffer.push_str(text);
-        match self.finalize_pending() {
-            Some(out) => out,
-            None => {
-                if self.buffer == "-" {
-                    self.buffer.clear();
-                    self.state = LeadingBulletState::Removed;
-                    String::new()
-                } else {
-                    self.state = LeadingBulletState::Keep;
-                    std::mem::take(&mut self.buffer)
-                }
-            }
-        }
-    }
-
-    fn finalize_pending(&mut self) -> Option<String> {
-        if self.buffer.is_empty() {
-            return Some(String::new());
-        }
-
-        let mut chars = self.buffer.char_indices();
-        let Some((_, first)) = chars.next() else {
-            return Some(String::new());
-        };
-        if first != '-' {
-            self.state = LeadingBulletState::Keep;
-            return Some(std::mem::take(&mut self.buffer));
-        }
-
-        match chars.next() {
-            Some((second_idx, second_char)) => {
-                if matches!(second_char, ' ' | '\t') {
-                    let drain_end = second_idx + second_char.len_utf8();
-                    self.buffer.drain(..drain_end);
-                    self.state = LeadingBulletState::Removed;
-                    Some(std::mem::take(&mut self.buffer))
-                } else if matches!(second_char, '\n' | '\r') {
-                    self.buffer.drain(..second_idx);
-                    self.state = LeadingBulletState::Removed;
-                    Some(std::mem::take(&mut self.buffer))
-                } else if second_char.is_whitespace() {
-                    let drain_end = second_idx + second_char.len_utf8();
-                    self.buffer.drain(..drain_end);
-                    self.state = LeadingBulletState::Removed;
-                    Some(std::mem::take(&mut self.buffer))
-                } else {
-                    self.state = LeadingBulletState::Keep;
-                    Some(std::mem::take(&mut self.buffer))
-                }
-            }
-            None => None,
-        }
-    }
 }
 
 // Timestamped println helper. The timestamp is styled with self.dimmed.
@@ -284,19 +187,11 @@
                 return CodexStatus::InitiateShutdown;
             }
             EventMsg::TokenCount(ev) => {
-                if let Some(info) = &ev.info {
+                if let Some(usage_info) = ev.info {
                     ts_println!(
                         self,
                         "tokens used: {}",
-                        format_with_separators(info.total_token_usage.blended_total())
-                    );
-                }
-                if let Some(snapshot) = &ev.rate_limits {
-                    ts_println!(
-                        self,
-                        "rate limits: hourly {:.1}% • secondary {:.1}%",
-                        snapshot.primary_used_percent,
-                        snapshot.secondary_used_percent
+                        format_with_separators(usage_info.total_token_usage.blended_total())
                     );
                 }
             }
@@ -304,15 +199,10 @@
                 if !self.answer_started {
                     ts_println!(self, "{}\n", "codex".style(self.italic).style(self.magenta));
                     self.answer_started = true;
-                    self.answer_bullet_filter.reset();
-                }
-                if let Some(out) = self.answer_bullet_filter.ingest_delta(&delta) {
-                    if !out.is_empty() {
-                        print!("{out}");
-                        #[expect(clippy::expect_used)]
-                        std::io::stdout().flush().expect("could not flush stdout");
-                    }
-                }
+                }
+                print!("{delta}");
+                #[expect(clippy::expect_used)]
+                std::io::stdout().flush().expect("could not flush stdout");
             }
             EventMsg::AgentReasoningDelta(AgentReasoningDeltaEvent { delta }) => {
                 if !self.show_agent_reasoning {
@@ -368,18 +258,15 @@
                 // if answer_started is false, this means we haven't received any
                 // delta. Thus, we need to print the message as a new answer.
                 if !self.answer_started {
-                    let sanitized = self.answer_bullet_filter.sanitize_full(&message);
                     ts_println!(
                         self,
                         "{}\n{}",
                         "codex".style(self.italic).style(self.magenta),
-                        sanitized,
+                        message,
                     );
-                    self.answer_bullet_filter.reset();
                 } else {
                     println!();
                     self.answer_started = false;
-                    self.answer_bullet_filter.reset();
                 }
             }
             EventMsg::ExecCommandBegin(ExecCommandBeginEvent {
@@ -414,6 +301,7 @@
                 } else {
                     ("".to_string(), format!("exec('{call_id}')"))
                 };
+
                 let truncated_stdout = stdout
                     .lines()
                     .take(MAX_OUTPUT_LINES_FOR_EXEC_TOOL_CALL)
@@ -609,13 +497,8 @@
                 }
             }
             EventMsg::TurnDiff(TurnDiffEvent { unified_diff }) => {
-                let suppress = std::env::var("CODE_SUPPRESS_TURN_DIFF")
-                    .map(|v| v == "1" || v.eq_ignore_ascii_case("true"))
-                    .unwrap_or(false);
-                if !suppress {
-                    ts_println!(self, "{}", "turn diff:".style(self.magenta));
-                    println!("{unified_diff}");
-                }
+                ts_println!(self, "{}", "turn diff:".style(self.magenta));
+                println!("{unified_diff}");
             }
             EventMsg::ExecApprovalRequest(_) => {
                 // Should we exit?
@@ -652,44 +535,9 @@
                 println!();
             }
             EventMsg::PlanUpdate(plan_update_event) => {
-<<<<<<< HEAD
                 let UpdatePlanArgs { name, plan } = plan_update_event;
                 ts_println!(self, "name: {name:?}");
                 ts_println!(self, "plan: {plan:?}");
-=======
-                let UpdatePlanArgs { explanation, plan } = plan_update_event;
-
-                // Header
-                ts_println!(self, "{}", "Plan update".style(self.magenta));
-
-                // Optional explanation
-                if let Some(explanation) = explanation
-                    && !explanation.trim().is_empty()
-                {
-                    ts_println!(self, "{}", explanation.style(self.italic));
-                }
-
-                // Pretty-print the plan items with simple status markers.
-                for item in plan {
-                    use codex_core::plan_tool::StepStatus;
-                    match item.status {
-                        StepStatus::Completed => {
-                            ts_println!(self, "  {} {}", "✓".style(self.green), item.step);
-                        }
-                        StepStatus::InProgress => {
-                            ts_println!(self, "  {} {}", "→".style(self.cyan), item.step);
-                        }
-                        StepStatus::Pending => {
-                            ts_println!(
-                                self,
-                                "  {} {}",
-                                "•".style(self.dimmed),
-                                item.step.style(self.dimmed)
-                            );
-                        }
-                    }
-                }
->>>>>>> 594248f4
             }
             EventMsg::GetHistoryEntryResponse(_) => {
                 // Currently ignored in exec output.
@@ -703,17 +551,6 @@
             EventMsg::AgentStatusUpdate(_) => {
                 // Currently ignored in exec output.
             }
-            EventMsg::TurnAborted(abort_reason) => match abort_reason.reason {
-                TurnAbortReason::Interrupted => {
-                    ts_println!(self, "task interrupted");
-                }
-                TurnAbortReason::Replaced => {
-                    ts_println!(self, "task aborted: replaced by a new task");
-                }
-                TurnAbortReason::ReviewEnded => {
-                    ts_println!(self, "task aborted: review ended");
-                }
-            },
             EventMsg::CustomToolCallBegin(event) => {
                 ts_println!(
                     self,
@@ -759,6 +596,17 @@
                     }
                 }
             }
+            EventMsg::TurnAborted(abort_reason) => match abort_reason.reason {
+                TurnAbortReason::Interrupted => {
+                    ts_println!(self, "task interrupted");
+                }
+                TurnAbortReason::Replaced => {
+                    ts_println!(self, "task aborted: replaced by a new task");
+                }
+                TurnAbortReason::ReviewEnded => {
+                    ts_println!(self, "task aborted: review ended");
+                }
+            },
             EventMsg::ShutdownComplete => return CodexStatus::Shutdown,
             EventMsg::ConversationPath(_) => {}
             EventMsg::UserMessage(_) => {}
@@ -776,7 +624,7 @@
 fn format_file_change(change: &FileChange) -> &'static str {
     match change {
         FileChange::Add { .. } => "A",
-        FileChange::Delete => "D",
+        FileChange::Delete { .. } => "D",
         FileChange::Update {
             move_path: Some(_), ..
         } => "R",
@@ -802,37 +650,4 @@
     } else {
         format!("{fq_tool_name}({args_str})")
     }
-}
-
-#[cfg(test)]
-mod tests {
-    use super::*;
-
-    #[test]
-    fn filter_sanitizes_full_message() {
-        let mut filter = LeadingBulletFilter::default();
-        let sanitized = filter.sanitize_full("- Quick summary\nMore");
-        assert_eq!(sanitized, "Quick summary\nMore");
-    }
-
-    #[test]
-    fn filter_handles_multi_delta_stream() {
-        let mut filter = LeadingBulletFilter::default();
-        assert!(filter.ingest_delta("-").is_none(), "first dash should defer");
-        let out = filter
-            .ingest_delta(" Lead")
-            .expect("delta should produce output");
-        assert_eq!(out, "Lead");
-        let subsequent = filter
-            .ingest_delta("ing continues")
-            .expect("subsequent delta");
-        assert_eq!(subsequent, "ing continues");
-    }
-
-    #[test]
-    fn filter_keeps_non_bullet_prefix() {
-        let mut filter = LeadingBulletFilter::default();
-        let sanitized = filter.sanitize_full("-value remains");
-        assert_eq!(sanitized, "-value remains");
-    }
 }