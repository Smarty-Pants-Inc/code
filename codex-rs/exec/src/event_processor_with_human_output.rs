use codex_common::elapsed::format_duration;
use codex_common::elapsed::format_elapsed;
use codex_core::config::Config;
use codex_core::plan_tool::UpdatePlanArgs;
use codex_core::protocol::AgentMessageDeltaEvent;
use codex_core::protocol::AgentMessageEvent;
use codex_core::protocol::AgentReasoningDeltaEvent;
use codex_core::protocol::AgentReasoningRawContentDeltaEvent;
use codex_core::protocol::AgentReasoningRawContentEvent;
use codex_core::protocol::BackgroundEventEvent;
use codex_core::protocol::ErrorEvent;
use codex_core::protocol::Event;
use codex_core::protocol::EventMsg;
use codex_core::protocol::ExecCommandBeginEvent;
use codex_core::protocol::ExecCommandEndEvent;
use codex_core::protocol::FileChange;
use codex_core::protocol::McpInvocation;
use codex_core::protocol::McpToolCallBeginEvent;
use codex_core::protocol::McpToolCallEndEvent;
use codex_core::protocol::PatchApplyBeginEvent;
use codex_core::protocol::PatchApplyEndEvent;
use codex_core::protocol::SessionConfiguredEvent;
<<<<<<< HEAD
use codex_core::protocol::TaskCompleteEvent;
use codex_core::protocol::TurnDiffEvent;
use codex_core::protocol::WebSearchBeginEvent;
use codex_core::protocol::WebSearchCompleteEvent;
=======
// Stream errors are surfaced via Error events in our fork
use codex_core::protocol::TaskCompleteEvent;
use codex_protocol::protocol::TurnAbortReason;
use codex_core::protocol::TurnDiffEvent;
use codex_core::protocol::WebSearchBeginEvent;
use codex_core::protocol::WebSearchCompleteEvent;
use codex_protocol::num_format::format_with_separators;
>>>>>>> 2822aa52
use owo_colors::OwoColorize;
use owo_colors::Style;
use shlex::try_join;
use std::collections::HashMap;
use std::io::Write;
use std::path::PathBuf;
use std::time::Instant;

use crate::event_processor::CodexStatus;
use crate::event_processor::EventProcessor;
use crate::event_processor::handle_last_message;
use codex_common::create_config_summary_entries;

/// This should be configurable. When used in CI, users may not want to impose
/// a limit so they can see the full transcript.
const MAX_OUTPUT_LINES_FOR_EXEC_TOOL_CALL: usize = 20;
pub(crate) struct EventProcessorWithHumanOutput {
    call_id_to_command: HashMap<String, ExecCommandBegin>,
    call_id_to_patch: HashMap<String, PatchApplyBegin>,

    // To ensure that --color=never is respected, ANSI escapes _must_ be added
    // using .style() with one of these fields. If you need a new style, add a
    // new field here.
    bold: Style,
    italic: Style,
    dimmed: Style,

    magenta: Style,
    red: Style,
    green: Style,
    cyan: Style,

    /// Whether to include `AgentReasoning` events in the output.
    show_agent_reasoning: bool,
    show_raw_agent_reasoning: bool,
    answer_started: bool,
    reasoning_started: bool,
    raw_reasoning_started: bool,
    last_message_path: Option<PathBuf>,
<<<<<<< HEAD
    had_error: bool,
=======
    answer_bullet_filter: LeadingBulletFilter,
>>>>>>> 2822aa52
}

impl EventProcessorWithHumanOutput {
    pub(crate) fn create_with_ansi(
        with_ansi: bool,
        config: &Config,
        last_message_path: Option<PathBuf>,
    ) -> Self {
        let call_id_to_command = HashMap::new();
        let call_id_to_patch = HashMap::new();

        if with_ansi {
            Self {
                call_id_to_command,
                call_id_to_patch,
                bold: Style::new().bold(),
                italic: Style::new().italic(),
                dimmed: Style::new().dimmed(),
                magenta: Style::new().magenta(),
                red: Style::new().red(),
                green: Style::new().green(),
                cyan: Style::new().cyan(),
                show_agent_reasoning: !config.hide_agent_reasoning,
                show_raw_agent_reasoning: config.show_raw_agent_reasoning,
                answer_started: false,
                reasoning_started: false,
                raw_reasoning_started: false,
                last_message_path,
<<<<<<< HEAD
                had_error: false,
=======
                answer_bullet_filter: LeadingBulletFilter::default(),
>>>>>>> 2822aa52
            }
        } else {
            Self {
                call_id_to_command,
                call_id_to_patch,
                bold: Style::new(),
                italic: Style::new(),
                dimmed: Style::new(),
                magenta: Style::new(),
                red: Style::new(),
                green: Style::new(),
                cyan: Style::new(),
                show_agent_reasoning: !config.hide_agent_reasoning,
                show_raw_agent_reasoning: config.show_raw_agent_reasoning,
                answer_started: false,
                reasoning_started: false,
                raw_reasoning_started: false,
                last_message_path,
<<<<<<< HEAD
                had_error: false,
=======
                answer_bullet_filter: LeadingBulletFilter::default(),
>>>>>>> 2822aa52
            }
        }
    }
}

struct ExecCommandBegin {
    command: Vec<String>,
}

struct PatchApplyBegin {
    start_time: Instant,
    auto_approved: bool,
}

#[derive(Debug, Clone, Copy, PartialEq, Eq)]
enum LeadingBulletState {
    Pending,
    Removed,
    Keep,
}

impl Default for LeadingBulletState {
    fn default() -> Self {
        Self::Pending
    }
}

#[derive(Default)]
struct LeadingBulletFilter {
    state: LeadingBulletState,
    buffer: String,
}

impl LeadingBulletFilter {
    fn reset(&mut self) {
        self.state = LeadingBulletState::Pending;
        self.buffer.clear();
    }

    fn ingest_delta(&mut self, delta: &str) -> Option<String> {
        match self.state {
            LeadingBulletState::Pending => {
                self.buffer.push_str(delta);
                self.finalize_pending()
            }
            LeadingBulletState::Removed | LeadingBulletState::Keep => Some(delta.to_string()),
        }
    }

    fn sanitize_full(&mut self, text: &str) -> String {
        self.reset();
        self.buffer.push_str(text);
        match self.finalize_pending() {
            Some(out) => out,
            None => {
                if self.buffer == "-" {
                    self.buffer.clear();
                    self.state = LeadingBulletState::Removed;
                    String::new()
                } else {
                    self.state = LeadingBulletState::Keep;
                    std::mem::take(&mut self.buffer)
                }
            }
        }
    }

    fn finalize_pending(&mut self) -> Option<String> {
        if self.buffer.is_empty() {
            return Some(String::new());
        }

        let mut chars = self.buffer.char_indices();
        let Some((_, first)) = chars.next() else {
            return Some(String::new());
        };
        if first != '-' {
            self.state = LeadingBulletState::Keep;
            return Some(std::mem::take(&mut self.buffer));
        }

        match chars.next() {
            Some((second_idx, second_char)) => {
                if matches!(second_char, ' ' | '\t') {
                    let drain_end = second_idx + second_char.len_utf8();
                    self.buffer.drain(..drain_end);
                    self.state = LeadingBulletState::Removed;
                    Some(std::mem::take(&mut self.buffer))
                } else if matches!(second_char, '\n' | '\r') {
                    self.buffer.drain(..second_idx);
                    self.state = LeadingBulletState::Removed;
                    Some(std::mem::take(&mut self.buffer))
                } else if second_char.is_whitespace() {
                    let drain_end = second_idx + second_char.len_utf8();
                    self.buffer.drain(..drain_end);
                    self.state = LeadingBulletState::Removed;
                    Some(std::mem::take(&mut self.buffer))
                } else {
                    self.state = LeadingBulletState::Keep;
                    Some(std::mem::take(&mut self.buffer))
                }
            }
            None => None,
        }
    }
}

// Timestamped println helper. The timestamp is styled with self.dimmed.
#[macro_export]
macro_rules! ts_println {
    ($self:ident, $($arg:tt)*) => {{
        let now = chrono::Utc::now();
        let formatted = now.format("[%Y-%m-%dT%H:%M:%S]");
        print!("{} ", formatted.style($self.dimmed));
        println!($($arg)*);
    }};
}

impl EventProcessor for EventProcessorWithHumanOutput {
    /// Print a concise summary of the effective configuration that will be used
    /// for the session. This mirrors the information shown in the TUI welcome
    /// screen.
    fn print_config_summary(&mut self, config: &Config, prompt: &str) {
        let version = codex_version::version();
        ts_println!(self, "Code v{}\n--------", version);

        let entries = create_config_summary_entries(config);

        for (key, value) in entries {
            println!("{} {}", format!("{key}:").style(self.bold), value);
        }

        println!("--------");

        // Echo the prompt that will be sent to the agent so it is visible in the
        // transcript/logs before any events come in. Note the prompt may have been
        // read from stdin, so it may not be visible in the terminal otherwise.
        ts_println!(
            self,
            "{}\n{}",
            "User instructions:".style(self.bold).style(self.cyan),
            prompt
        );
    }

    fn process_event(&mut self, event: Event) -> CodexStatus {
        let Event { id: _, msg, .. } = event;
        match msg {
            EventMsg::Error(ErrorEvent { message }) => {
                let prefix = "ERROR:".style(self.red);
                ts_println!(self, "{prefix} {message}");
                self.had_error = true;
            }
            EventMsg::BackgroundEvent(BackgroundEventEvent { message }) => {
                ts_println!(self, "{}", message.style(self.dimmed));
            }
<<<<<<< HEAD
            // Stream errors are surfaced as Error/Background events in core
=======
>>>>>>> 2822aa52
            EventMsg::TaskStarted => {
                // Ignore.
            }
            EventMsg::TaskComplete(TaskCompleteEvent { last_agent_message }) => {
                if let Some(output_file) = self.last_message_path.as_deref() {
                    handle_last_message(last_agent_message.as_deref(), output_file);
                }
                return CodexStatus::InitiateShutdown;
            }
<<<<<<< HEAD
            EventMsg::TokenCount(token_usage) => {
                ts_println!(self, "tokens used: {}", token_usage.blended_total());
=======
            EventMsg::TokenCount(ev) => {
                // Our fork carries TokenUsage directly
                ts_println!(
                    self,
                    "tokens used: {}",
                    format_with_separators(ev.blended_total())
                );
>>>>>>> 2822aa52
            }
            EventMsg::AgentMessageDelta(AgentMessageDeltaEvent { delta }) => {
                if !self.answer_started {
                    ts_println!(self, "{}\n", "codex".style(self.italic).style(self.magenta));
                    self.answer_started = true;
                    self.answer_bullet_filter.reset();
                }
                if let Some(out) = self.answer_bullet_filter.ingest_delta(&delta) {
                    if !out.is_empty() {
                        print!("{out}");
                        #[expect(clippy::expect_used)]
                        std::io::stdout().flush().expect("could not flush stdout");
                    }
                }
            }
            EventMsg::AgentReasoningDelta(AgentReasoningDeltaEvent { delta }) => {
                if !self.show_agent_reasoning {
                    return CodexStatus::Running;
                }
                if !self.reasoning_started {
                    ts_println!(
                        self,
                        "{}\n",
                        "thinking".style(self.italic).style(self.magenta),
                    );
                    self.reasoning_started = true;
                }
                print!("{delta}");
                #[expect(clippy::expect_used)]
                std::io::stdout().flush().expect("could not flush stdout");
            }
            EventMsg::AgentReasoningSectionBreak(_) => {
                if !self.show_agent_reasoning {
                    return CodexStatus::Running;
                }
                println!();
                #[expect(clippy::expect_used)]
                std::io::stdout().flush().expect("could not flush stdout");
            }
            EventMsg::AgentReasoningRawContent(AgentReasoningRawContentEvent { text }) => {
                if !self.show_raw_agent_reasoning {
                    return CodexStatus::Running;
                }
                if !self.raw_reasoning_started {
                    print!("{text}");
                    #[expect(clippy::expect_used)]
                    std::io::stdout().flush().expect("could not flush stdout");
                } else {
                    println!();
                    self.raw_reasoning_started = false;
                }
            }
            EventMsg::AgentReasoningRawContentDelta(AgentReasoningRawContentDeltaEvent {
                delta,
            }) => {
                if !self.show_raw_agent_reasoning {
                    return CodexStatus::Running;
                }
                if !self.raw_reasoning_started {
                    self.raw_reasoning_started = true;
                }
                print!("{delta}");
                #[expect(clippy::expect_used)]
                std::io::stdout().flush().expect("could not flush stdout");
            }
            EventMsg::AgentMessage(AgentMessageEvent { message }) => {
                // if answer_started is false, this means we haven't received any
                // delta. Thus, we need to print the message as a new answer.
                if !self.answer_started {
                    let sanitized = self.answer_bullet_filter.sanitize_full(&message);
                    ts_println!(
                        self,
                        "{}\n{}",
                        "codex".style(self.italic).style(self.magenta),
                        sanitized,
                    );
                    self.answer_bullet_filter.reset();
                } else {
                    println!();
                    self.answer_started = false;
                    self.answer_bullet_filter.reset();
                }
            }
            EventMsg::ExecCommandBegin(ExecCommandBeginEvent {
                call_id,
                command,
                cwd,
                parsed_cmd: _,
            }) => {
                self.call_id_to_command.insert(
                    call_id.clone(),
                    ExecCommandBegin {
                        command: command.clone(),
                    },
                );
                ts_println!(
                    self,
                    "{} {} in {}",
                    "exec".style(self.magenta),
                    escape_command(&command).style(self.bold),
                    cwd.to_string_lossy(),
                );
            }
            EventMsg::ExecCommandOutputDelta(_) => {}
<<<<<<< HEAD
            EventMsg::ExecCommandEnd(ExecCommandEndEvent {
                call_id,
                stdout,
                stderr,
                duration,
                exit_code,
            }) => {
=======
            EventMsg::ExecCommandEnd(ExecCommandEndEvent { call_id, stdout, stderr, duration, exit_code }) => {
>>>>>>> 2822aa52
                let exec_command = self.call_id_to_command.remove(&call_id);
                let (duration, call) = if let Some(ExecCommandBegin { command, .. }) = exec_command
                {
                    (
                        format!(" in {}", format_duration(duration)),
                        format!("{}", escape_command(&command).style(self.bold)),
                    )
                } else {
                    ("".to_string(), format!("exec('{call_id}')"))
                };
<<<<<<< HEAD

                // Always compute truncated stdout and stderr so we can present
                // a clear separation when the command fails. The model cannot
                // rely on ANSI colors, so we include a plain "ERROR" divider
                // before stderr in the failure case.
                let truncated_stdout = stdout
=======
                let truncated_stdout = stdout
                    .lines()
                    .take(MAX_OUTPUT_LINES_FOR_EXEC_TOOL_CALL)
                    .collect::<Vec<_>>()
                    .join("\n");
                let truncated_stderr = stderr
>>>>>>> 2822aa52
                    .lines()
                    .take(MAX_OUTPUT_LINES_FOR_EXEC_TOOL_CALL)
                    .collect::<Vec<_>>()
                    .join("\n");
                let truncated_stderr = stderr
                    .lines()
                    .take(MAX_OUTPUT_LINES_FOR_EXEC_TOOL_CALL)
                    .collect::<Vec<_>>()
                    .join("\n");

                match exit_code {
                    0 => {
                        let title = format!("{call} succeeded{duration}:");
                        ts_println!(self, "{}", title.style(self.green));
                        if !truncated_stdout.is_empty() {
                            println!("{}", truncated_stdout.style(self.dimmed));
                        }
                    }
                    _ => {
                        let title = format!("{call} exited {exit_code}{duration}:");
                        ts_println!(self, "{}", title.style(self.red));
                        if !truncated_stdout.is_empty() {
                            println!("{}", truncated_stdout.style(self.dimmed));
                            println!();
                        }
<<<<<<< HEAD
                        // Separator visible to both humans and the model
=======
>>>>>>> 2822aa52
                        println!("ERROR");
                        if !truncated_stderr.is_empty() {
                            println!("{}", truncated_stderr);
                        }
                    }
                }
            }
            EventMsg::McpToolCallBegin(McpToolCallBeginEvent {
                call_id: _,
                invocation,
            }) => {
                ts_println!(
                    self,
                    "{} {}",
                    "tool".style(self.magenta),
                    format_mcp_invocation(&invocation).style(self.bold),
                );
            }
            EventMsg::McpToolCallEnd(tool_call_end_event) => {
                let is_success = tool_call_end_event.is_success();
                let McpToolCallEndEvent {
                    call_id: _,
                    result,
                    invocation,
                    duration,
                } = tool_call_end_event;

                let duration = format!(" in {}", format_duration(duration));

                let status_str = if is_success { "success" } else { "failed" };
                let title_style = if is_success { self.green } else { self.red };
                let title = format!(
                    "{} {status_str}{duration}:",
                    format_mcp_invocation(&invocation)
                );

                ts_println!(self, "{}", title.style(title_style));

                if let Ok(res) = result {
                    let val: serde_json::Value = res.into();
                    let pretty =
                        serde_json::to_string_pretty(&val).unwrap_or_else(|_| val.to_string());

                    for line in pretty.lines().take(MAX_OUTPUT_LINES_FOR_EXEC_TOOL_CALL) {
                        println!("{}", line.style(self.dimmed));
                    }
                }
            }
<<<<<<< HEAD
            EventMsg::WebSearchBegin(WebSearchBeginEvent { .. }) => {}
            EventMsg::WebSearchComplete(WebSearchCompleteEvent { call_id: _, query }) => {
                if let Some(query) = query {
                    ts_println!(self, "🌐 Searched: {query}");
=======
            EventMsg::WebSearchBegin(WebSearchBeginEvent { call_id: _, .. }) => {}
            EventMsg::WebSearchComplete(WebSearchCompleteEvent { call_id: _, query }) => {
                if let Some(query) = query {
                    ts_println!(self, "🌐 Search: {query}");
>>>>>>> 2822aa52
                }
            }
            EventMsg::PatchApplyBegin(PatchApplyBeginEvent {
                call_id,
                auto_approved,
                changes,
            }) => {
                // Store metadata so we can calculate duration later when we
                // receive the corresponding PatchApplyEnd event.
                self.call_id_to_patch.insert(
                    call_id.clone(),
                    PatchApplyBegin {
                        start_time: Instant::now(),
                        auto_approved,
                    },
                );

                ts_println!(
                    self,
                    "{} auto_approved={}:",
                    "apply_patch".style(self.magenta),
                    auto_approved,
                );

                // Pretty-print the patch summary with colored diff markers so
                // it's easy to scan in the terminal output.
                for (path, change) in changes.iter() {
                    match change {
                        FileChange::Add { content } => {
                            let header = format!(
                                "{} {}",
                                format_file_change(change),
                                path.to_string_lossy()
                            );
                            println!("{}", header.style(self.magenta));
                            for line in content.lines() {
                                println!("{}", line.style(self.green));
                            }
                        }
                        FileChange::Delete => {
                            let header = format!(
                                "{} {}",
                                format_file_change(change),
                                path.to_string_lossy()
                            );
                            println!("{}", header.style(self.magenta));
                        }
                        FileChange::Update {
                            unified_diff,
                            move_path,
                        } => {
                            let header = if let Some(dest) = move_path {
                                format!(
                                    "{} {} -> {}",
                                    format_file_change(change),
                                    path.to_string_lossy(),
                                    dest.to_string_lossy()
                                )
                            } else {
                                format!("{} {}", format_file_change(change), path.to_string_lossy())
                            };
                            println!("{}", header.style(self.magenta));

                            // Colorize diff lines. We keep file header lines
                            // (--- / +++) without extra coloring so they are
                            // still readable.
                            for diff_line in unified_diff.lines() {
                                if diff_line.starts_with('+') && !diff_line.starts_with("+++") {
                                    println!("{}", diff_line.style(self.green));
                                } else if diff_line.starts_with('-')
                                    && !diff_line.starts_with("---")
                                {
                                    println!("{}", diff_line.style(self.red));
                                } else {
                                    println!("{diff_line}");
                                }
                            }
                        }
                    }
                }
            }
            EventMsg::PatchApplyEnd(PatchApplyEndEvent {
                call_id,
                stdout,
                stderr,
                success,
                ..
            }) => {
                let patch_begin = self.call_id_to_patch.remove(&call_id);

                // Compute duration and summary label similar to exec commands.
                let (duration, label) = if let Some(PatchApplyBegin {
                    start_time,
                    auto_approved,
                }) = patch_begin
                {
                    (
                        format!(" in {}", format_elapsed(start_time)),
                        format!("apply_patch(auto_approved={auto_approved})"),
                    )
                } else {
                    (String::new(), format!("apply_patch('{call_id}')"))
                };

                let (exit_code, output, title_style) = if success {
                    (0, stdout, self.green)
                } else {
                    (1, stderr, self.red)
                };

                let title = format!("{label} exited {exit_code}{duration}:");
                ts_println!(self, "{}", title.style(title_style));
                for line in output.lines() {
                    println!("{}", line.style(self.dimmed));
                }
            }
            EventMsg::TurnDiff(TurnDiffEvent { unified_diff }) => {
<<<<<<< HEAD
                // Suppress noisy full-turn diffs in CI unless explicitly allowed.
                // Set CODE_SUPPRESS_TURN_DIFF=1 in CI to silence this block.
=======
>>>>>>> 2822aa52
                let suppress = std::env::var("CODE_SUPPRESS_TURN_DIFF")
                    .map(|v| v == "1" || v.eq_ignore_ascii_case("true"))
                    .unwrap_or(false);
                if !suppress {
                    ts_println!(self, "{}", "turn diff:".style(self.magenta));
                    println!("{unified_diff}");
                }
            }
            EventMsg::ExecApprovalRequest(_) => {
                // Should we exit?
            }
            EventMsg::ApplyPatchApprovalRequest(_) => {
                // Should we exit?
            }
            EventMsg::AgentReasoning(agent_reasoning_event) => {
                if self.show_agent_reasoning {
                    if !self.reasoning_started {
                        ts_println!(
                            self,
                            "{}\n{}",
                            "codex".style(self.italic).style(self.magenta),
                            agent_reasoning_event.text,
                        );
                    } else {
                        println!();
                        self.reasoning_started = false;
                    }
                }
            }
            EventMsg::SessionConfigured(session_configured_event) => {
<<<<<<< HEAD
                let SessionConfiguredEvent {
                    session_id,
                    model,
                    history_log_id: _,
                    history_entry_count: _,
                } = session_configured_event;
=======
                let SessionConfiguredEvent { session_id: conversation_id, model, .. } = session_configured_event;
>>>>>>> 2822aa52

                ts_println!(
                    self,
                    "{} {}",
                    "codex session".style(self.magenta).style(self.bold),
                    session_id.to_string().style(self.dimmed)
                );

                ts_println!(self, "model: {}", model);
                println!();
            }
            EventMsg::PlanUpdate(plan_update_event) => {
                let UpdatePlanArgs { name, plan } = plan_update_event;
                ts_println!(self, "name: {name:?}");
                ts_println!(self, "plan: {plan:?}");
            }
            EventMsg::GetHistoryEntryResponse(_) => {
                // Currently ignored in exec output.
            }
            EventMsg::ReplayHistory(_) => {
                // Replay is a TUI concern; ignore in headless output
            }
            EventMsg::BrowserScreenshotUpdate(_) => {
                // Currently ignored in exec output.
            }
            EventMsg::AgentStatusUpdate(_) => {
                // Currently ignored in exec output.
            }
            EventMsg::ShutdownComplete => return CodexStatus::Shutdown,
            EventMsg::CustomToolCallBegin(event) => {
                ts_println!(
                    self,
                    "{} {}",
                    "tool".style(self.magenta),
                    event.tool_name.style(self.bold),
                );
                if let Some(params) = &event.parameters {
                    if let Ok(formatted) = serde_json::to_string_pretty(params) {
                        for line in formatted.lines() {
                            println!("{}", line.style(self.dimmed));
                        }
                    }
                }
            }
            EventMsg::CustomToolCallEnd(event) => {
                let status = if event.result.is_ok() {
                    "success".style(self.green)
                } else {
                    "failed".style(self.red)
                };
                ts_println!(
                    self,
                    "{} {} {}",
                    "tool".style(self.magenta),
                    event.tool_name.style(self.bold),
                    status,
                );
                // Print the tool's textual result for visibility in exec mode
                match &event.result {
                    Ok(content) => {
                        if !content.is_empty() {
                            // Keep output concise; print as-is (it may be pre-formatted)
                            for line in content.lines() {
                                println!("{}", line.style(self.dimmed));
                            }
                        }
                    }
                    Err(err) => {
                        if !err.is_empty() {
                            for line in err.lines() {
                                println!("{}", line.style(self.red));
                            }
                        }
                    }
                }
<<<<<<< HEAD
            }
=======
                TurnAbortReason::ReviewEnded => {
                    ts_println!(self, "task aborted: review ended");
                }
            },
            EventMsg::CustomToolCallBegin(event) => {
                ts_println!(
                    self,
                    "{} {}",
                    "tool".style(self.magenta),
                    event.tool_name.style(self.bold),
                );
                if let Some(params) = &event.parameters {
                    if let Ok(formatted) = serde_json::to_string_pretty(params) {
                        for line in formatted.lines() {
                            println!("{}", line.style(self.dimmed));
                        }
                    }
                }
            }
            EventMsg::CustomToolCallEnd(event) => {
                let status = if event.result.is_ok() {
                    "success".style(self.green)
                } else {
                    "failed".style(self.red)
                };
                ts_println!(
                    self,
                    "{} {} {}",
                    "tool".style(self.magenta),
                    event.tool_name.style(self.bold),
                    status,
                );
                match &event.result {
                    Ok(content) => {
                        if !content.is_empty() {
                            for line in content.lines() {
                                println!("{}", line.style(self.dimmed));
                            }
                        }
                    }
                    Err(err) => {
                        if !err.is_empty() {
                            for line in err.lines() {
                                println!("{}", line.style(self.red));
                            }
                        }
                    }
                }
            }
            EventMsg::ShutdownComplete => return CodexStatus::Shutdown,
            EventMsg::ConversationPath(_) => {}
            EventMsg::UserMessage(_) => {}
            EventMsg::EnteredReviewMode(_) => {}
            EventMsg::ExitedReviewMode(_) => {}
>>>>>>> 2822aa52
        }
        CodexStatus::Running
    }

    fn exit_code(&self) -> i32 {
        if self.had_error { 1 } else { 0 }
    }
}

// Extend trait with exit_code override
// Add exit_code method to the existing EventProcessor impl

fn escape_command(command: &[String]) -> String {
    try_join(command.iter().map(|s| s.as_str())).unwrap_or_else(|_| command.join(" "))
}

fn format_file_change(change: &FileChange) -> &'static str {
    match change {
        FileChange::Add { .. } => "A",
        FileChange::Delete => "D",
        FileChange::Update {
            move_path: Some(_), ..
        } => "R",
        FileChange::Update {
            move_path: None, ..
        } => "M",
    }
}

fn format_mcp_invocation(invocation: &McpInvocation) -> String {
    // Build fully-qualified tool name: server.tool
    let fq_tool_name = format!("{}.{}", invocation.server, invocation.tool);

    // Format arguments as compact JSON so they fit on one line.
    let args_str = invocation
        .arguments
        .as_ref()
        .map(|v: &serde_json::Value| serde_json::to_string(v).unwrap_or_else(|_| v.to_string()))
        .unwrap_or_default();

    if args_str.is_empty() {
        format!("{fq_tool_name}()")
    } else {
        format!("{fq_tool_name}({args_str})")
    }
}

#[cfg(test)]
mod tests {
    use super::*;

    #[test]
    fn filter_sanitizes_full_message() {
        let mut filter = LeadingBulletFilter::default();
        let sanitized = filter.sanitize_full("- Quick summary\nMore");
        assert_eq!(sanitized, "Quick summary\nMore");
    }

    #[test]
    fn filter_handles_multi_delta_stream() {
        let mut filter = LeadingBulletFilter::default();
        assert!(filter.ingest_delta("-").is_none(), "first dash should defer");
        let out = filter
            .ingest_delta(" Lead")
            .expect("delta should produce output");
        assert_eq!(out, "Lead");
        let subsequent = filter
            .ingest_delta("ing continues")
            .expect("subsequent delta");
        assert_eq!(subsequent, "ing continues");
    }

    #[test]
    fn filter_keeps_non_bullet_prefix() {
        let mut filter = LeadingBulletFilter::default();
        let sanitized = filter.sanitize_full("-value remains");
        assert_eq!(sanitized, "-value remains");
    }
}<|MERGE_RESOLUTION|>--- conflicted
+++ resolved
@@ -20,12 +20,6 @@
 use codex_core::protocol::PatchApplyBeginEvent;
 use codex_core::protocol::PatchApplyEndEvent;
 use codex_core::protocol::SessionConfiguredEvent;
-<<<<<<< HEAD
-use codex_core::protocol::TaskCompleteEvent;
-use codex_core::protocol::TurnDiffEvent;
-use codex_core::protocol::WebSearchBeginEvent;
-use codex_core::protocol::WebSearchCompleteEvent;
-=======
 // Stream errors are surfaced via Error events in our fork
 use codex_core::protocol::TaskCompleteEvent;
 use codex_protocol::protocol::TurnAbortReason;
@@ -33,7 +27,6 @@
 use codex_core::protocol::WebSearchBeginEvent;
 use codex_core::protocol::WebSearchCompleteEvent;
 use codex_protocol::num_format::format_with_separators;
->>>>>>> 2822aa52
 use owo_colors::OwoColorize;
 use owo_colors::Style;
 use shlex::try_join;
@@ -73,11 +66,7 @@
     reasoning_started: bool,
     raw_reasoning_started: bool,
     last_message_path: Option<PathBuf>,
-<<<<<<< HEAD
-    had_error: bool,
-=======
     answer_bullet_filter: LeadingBulletFilter,
->>>>>>> 2822aa52
 }
 
 impl EventProcessorWithHumanOutput {
@@ -106,11 +95,7 @@
                 reasoning_started: false,
                 raw_reasoning_started: false,
                 last_message_path,
-<<<<<<< HEAD
-                had_error: false,
-=======
                 answer_bullet_filter: LeadingBulletFilter::default(),
->>>>>>> 2822aa52
             }
         } else {
             Self {
@@ -129,11 +114,7 @@
                 reasoning_started: false,
                 raw_reasoning_started: false,
                 last_message_path,
-<<<<<<< HEAD
-                had_error: false,
-=======
                 answer_bullet_filter: LeadingBulletFilter::default(),
->>>>>>> 2822aa52
             }
         }
     }
@@ -257,8 +238,12 @@
     /// for the session. This mirrors the information shown in the TUI welcome
     /// screen.
     fn print_config_summary(&mut self, config: &Config, prompt: &str) {
-        let version = codex_version::version();
-        ts_println!(self, "Code v{}\n--------", version);
+        const VERSION: &str = env!("CARGO_PKG_VERSION");
+        ts_println!(
+            self,
+            "OpenAI Codex v{} (research preview)\n--------",
+            VERSION
+        );
 
         let entries = create_config_summary_entries(config);
 
@@ -285,15 +270,10 @@
             EventMsg::Error(ErrorEvent { message }) => {
                 let prefix = "ERROR:".style(self.red);
                 ts_println!(self, "{prefix} {message}");
-                self.had_error = true;
             }
             EventMsg::BackgroundEvent(BackgroundEventEvent { message }) => {
                 ts_println!(self, "{}", message.style(self.dimmed));
             }
-<<<<<<< HEAD
-            // Stream errors are surfaced as Error/Background events in core
-=======
->>>>>>> 2822aa52
             EventMsg::TaskStarted => {
                 // Ignore.
             }
@@ -303,10 +283,6 @@
                 }
                 return CodexStatus::InitiateShutdown;
             }
-<<<<<<< HEAD
-            EventMsg::TokenCount(token_usage) => {
-                ts_println!(self, "tokens used: {}", token_usage.blended_total());
-=======
             EventMsg::TokenCount(ev) => {
                 // Our fork carries TokenUsage directly
                 ts_println!(
@@ -314,7 +290,6 @@
                     "tokens used: {}",
                     format_with_separators(ev.blended_total())
                 );
->>>>>>> 2822aa52
             }
             EventMsg::AgentMessageDelta(AgentMessageDeltaEvent { delta }) => {
                 if !self.answer_started {
@@ -405,7 +380,7 @@
                 parsed_cmd: _,
             }) => {
                 self.call_id_to_command.insert(
-                    call_id.clone(),
+                    call_id,
                     ExecCommandBegin {
                         command: command.clone(),
                     },
@@ -419,17 +394,7 @@
                 );
             }
             EventMsg::ExecCommandOutputDelta(_) => {}
-<<<<<<< HEAD
-            EventMsg::ExecCommandEnd(ExecCommandEndEvent {
-                call_id,
-                stdout,
-                stderr,
-                duration,
-                exit_code,
-            }) => {
-=======
             EventMsg::ExecCommandEnd(ExecCommandEndEvent { call_id, stdout, stderr, duration, exit_code }) => {
->>>>>>> 2822aa52
                 let exec_command = self.call_id_to_command.remove(&call_id);
                 let (duration, call) = if let Some(ExecCommandBegin { command, .. }) = exec_command
                 {
@@ -440,21 +405,7 @@
                 } else {
                     ("".to_string(), format!("exec('{call_id}')"))
                 };
-<<<<<<< HEAD
-
-                // Always compute truncated stdout and stderr so we can present
-                // a clear separation when the command fails. The model cannot
-                // rely on ANSI colors, so we include a plain "ERROR" divider
-                // before stderr in the failure case.
                 let truncated_stdout = stdout
-=======
-                let truncated_stdout = stdout
-                    .lines()
-                    .take(MAX_OUTPUT_LINES_FOR_EXEC_TOOL_CALL)
-                    .collect::<Vec<_>>()
-                    .join("\n");
-                let truncated_stderr = stderr
->>>>>>> 2822aa52
                     .lines()
                     .take(MAX_OUTPUT_LINES_FOR_EXEC_TOOL_CALL)
                     .collect::<Vec<_>>()
@@ -464,7 +415,6 @@
                     .take(MAX_OUTPUT_LINES_FOR_EXEC_TOOL_CALL)
                     .collect::<Vec<_>>()
                     .join("\n");
-
                 match exit_code {
                     0 => {
                         let title = format!("{call} succeeded{duration}:");
@@ -480,10 +430,6 @@
                             println!("{}", truncated_stdout.style(self.dimmed));
                             println!();
                         }
-<<<<<<< HEAD
-                        // Separator visible to both humans and the model
-=======
->>>>>>> 2822aa52
                         println!("ERROR");
                         if !truncated_stderr.is_empty() {
                             println!("{}", truncated_stderr);
@@ -532,17 +478,10 @@
                     }
                 }
             }
-<<<<<<< HEAD
-            EventMsg::WebSearchBegin(WebSearchBeginEvent { .. }) => {}
-            EventMsg::WebSearchComplete(WebSearchCompleteEvent { call_id: _, query }) => {
-                if let Some(query) = query {
-                    ts_println!(self, "🌐 Searched: {query}");
-=======
             EventMsg::WebSearchBegin(WebSearchBeginEvent { call_id: _, .. }) => {}
             EventMsg::WebSearchComplete(WebSearchCompleteEvent { call_id: _, query }) => {
                 if let Some(query) = query {
                     ts_println!(self, "🌐 Search: {query}");
->>>>>>> 2822aa52
                 }
             }
             EventMsg::PatchApplyBegin(PatchApplyBeginEvent {
@@ -553,7 +492,7 @@
                 // Store metadata so we can calculate duration later when we
                 // receive the corresponding PatchApplyEnd event.
                 self.call_id_to_patch.insert(
-                    call_id.clone(),
+                    call_id,
                     PatchApplyBegin {
                         start_time: Instant::now(),
                         auto_approved,
@@ -660,11 +599,6 @@
                 }
             }
             EventMsg::TurnDiff(TurnDiffEvent { unified_diff }) => {
-<<<<<<< HEAD
-                // Suppress noisy full-turn diffs in CI unless explicitly allowed.
-                // Set CODE_SUPPRESS_TURN_DIFF=1 in CI to silence this block.
-=======
->>>>>>> 2822aa52
                 let suppress = std::env::var("CODE_SUPPRESS_TURN_DIFF")
                     .map(|v| v == "1" || v.eq_ignore_ascii_case("true"))
                     .unwrap_or(false);
@@ -695,22 +629,13 @@
                 }
             }
             EventMsg::SessionConfigured(session_configured_event) => {
-<<<<<<< HEAD
-                let SessionConfiguredEvent {
-                    session_id,
-                    model,
-                    history_log_id: _,
-                    history_entry_count: _,
-                } = session_configured_event;
-=======
                 let SessionConfiguredEvent { session_id: conversation_id, model, .. } = session_configured_event;
->>>>>>> 2822aa52
 
                 ts_println!(
                     self,
                     "{} {}",
                     "codex session".style(self.magenta).style(self.bold),
-                    session_id.to_string().style(self.dimmed)
+                    conversation_id.to_string().style(self.dimmed)
                 );
 
                 ts_println!(self, "model: {}", model);
@@ -733,7 +658,17 @@
             EventMsg::AgentStatusUpdate(_) => {
                 // Currently ignored in exec output.
             }
-            EventMsg::ShutdownComplete => return CodexStatus::Shutdown,
+            EventMsg::TurnAborted(abort_reason) => match abort_reason.reason {
+                TurnAbortReason::Interrupted => {
+                    ts_println!(self, "task interrupted");
+                }
+                TurnAbortReason::Replaced => {
+                    ts_println!(self, "task aborted: replaced by a new task");
+                }
+                TurnAbortReason::ReviewEnded => {
+                    ts_println!(self, "task aborted: review ended");
+                }
+            },
             EventMsg::CustomToolCallBegin(event) => {
                 ts_println!(
                     self,
@@ -762,59 +697,6 @@
                     event.tool_name.style(self.bold),
                     status,
                 );
-                // Print the tool's textual result for visibility in exec mode
-                match &event.result {
-                    Ok(content) => {
-                        if !content.is_empty() {
-                            // Keep output concise; print as-is (it may be pre-formatted)
-                            for line in content.lines() {
-                                println!("{}", line.style(self.dimmed));
-                            }
-                        }
-                    }
-                    Err(err) => {
-                        if !err.is_empty() {
-                            for line in err.lines() {
-                                println!("{}", line.style(self.red));
-                            }
-                        }
-                    }
-                }
-<<<<<<< HEAD
-            }
-=======
-                TurnAbortReason::ReviewEnded => {
-                    ts_println!(self, "task aborted: review ended");
-                }
-            },
-            EventMsg::CustomToolCallBegin(event) => {
-                ts_println!(
-                    self,
-                    "{} {}",
-                    "tool".style(self.magenta),
-                    event.tool_name.style(self.bold),
-                );
-                if let Some(params) = &event.parameters {
-                    if let Ok(formatted) = serde_json::to_string_pretty(params) {
-                        for line in formatted.lines() {
-                            println!("{}", line.style(self.dimmed));
-                        }
-                    }
-                }
-            }
-            EventMsg::CustomToolCallEnd(event) => {
-                let status = if event.result.is_ok() {
-                    "success".style(self.green)
-                } else {
-                    "failed".style(self.red)
-                };
-                ts_println!(
-                    self,
-                    "{} {} {}",
-                    "tool".style(self.magenta),
-                    event.tool_name.style(self.bold),
-                    status,
-                );
                 match &event.result {
                     Ok(content) => {
                         if !content.is_empty() {
@@ -837,18 +719,10 @@
             EventMsg::UserMessage(_) => {}
             EventMsg::EnteredReviewMode(_) => {}
             EventMsg::ExitedReviewMode(_) => {}
->>>>>>> 2822aa52
         }
         CodexStatus::Running
     }
-
-    fn exit_code(&self) -> i32 {
-        if self.had_error { 1 } else { 0 }
-    }
-}
-
-// Extend trait with exit_code override
-// Add exit_code method to the existing EventProcessor impl
+}
 
 fn escape_command(command: &[String]) -> String {
     try_join(command.iter().map(|s| s.as_str())).unwrap_or_else(|_| command.join(" "))
