--- conflicted
+++ resolved
@@ -578,13 +578,7 @@
                         }
                     }
                 }
-<<<<<<< HEAD
-            }
-=======
-            },
-            EventMsg::ShutdownComplete => return CodexStatus::Shutdown,
-            EventMsg::ConversationHistory(_) => {}
->>>>>>> 311ad0ce
+            }
         }
         CodexStatus::Running
     }
