mod cli;
mod event_processor;
mod event_processor_with_human_output;
mod event_processor_with_json_output;

use std::io::IsTerminal;
use std::io::Read;
use std::path::PathBuf;
use std::time::Duration;

pub use cli::Cli;
use codex_core::AuthManager;
use codex_core::BUILT_IN_OSS_MODEL_PROVIDER_ID;
use codex_core::ConversationManager;
use codex_core::NewConversation;
use codex_core::loopback_remote::LoopbackRemote;
use codex_core::RemoteConversationOptions;
use codex_core::config::Config;
use codex_core::config::ConfigOverrides;
use codex_core::git_info::get_git_repo_root;
use codex_core::protocol::AskForApproval;
use codex_core::protocol::Event;
use codex_core::protocol::EventMsg;
use codex_core::protocol::InputItem;
use codex_core::protocol::Op;
use codex_core::protocol::TaskCompleteEvent;
use codex_ollama::DEFAULT_OSS_MODEL;
use codex_protocol::config_types::SandboxMode;
use codex_protocol::mcp_protocol::AuthMode;
use event_processor_with_human_output::EventProcessorWithHumanOutput;
use event_processor_with_json_output::EventProcessorWithJsonOutput;
use tracing::debug;
use tracing::error;
use tracing::info;
use tracing_subscriber::EnvFilter;
use url::Url;

use crate::cli::Command as ExecCommand;
use crate::event_processor::CodexStatus;
use crate::event_processor::EventProcessor;
use codex_core::find_conversation_path_by_id_str;

pub async fn run_main(cli: Cli, codex_linux_sandbox_exe: Option<PathBuf>) -> anyhow::Result<()> {
    let Cli {
        command,
        images,
        model: model_cli_arg,
        oss,
        config_profile,
        full_auto,
        dangerously_bypass_approvals_and_sandbox,
        cwd,
        debug,
        skip_git_repo_check,
        color,
        last_message_file,
        json: json_mode,
        sandbox_mode: sandbox_mode_cli_arg,
        prompt,
        config_overrides,
<<<<<<< HEAD
        remote,
        sse_base,
        remote_token,
        remote_timeout_secs,
=======
        ..
>>>>>>> 2822aa52
    } = cli;

    // Determine the prompt source (parent or subcommand) and read from stdin if needed.
    let prompt_arg = match &command {
        // Allow prompt before the subcommand by falling back to the parent-level prompt
        // when the Resume subcommand did not provide its own prompt.
        Some(ExecCommand::Resume(args)) => args.prompt.clone().or(prompt),
        None => prompt,
    };

    let prompt = match prompt_arg {
        Some(p) if p != "-" => p,
        // Either `-` was passed or no positional arg.
        maybe_dash => {
            // When no arg (None) **and** stdin is a TTY, bail out early – unless the
            // user explicitly forced reading via `-`.
            let force_stdin = matches!(maybe_dash.as_deref(), Some("-"));

            if std::io::stdin().is_terminal() && !force_stdin {
                eprintln!(
                    "No prompt provided. Either specify one as an argument or pipe the prompt into stdin."
                );
                std::process::exit(1);
            }

            // Ensure the user knows we are waiting on stdin, as they may
            // have gotten into this state by mistake. If so, and they are not
            // writing to stdin, Codex will hang indefinitely, so this should
            // help them debug in that case.
            if !force_stdin {
                eprintln!("Reading prompt from stdin...");
            }
            let mut buffer = String::new();
            if let Err(e) = std::io::stdin().read_to_string(&mut buffer) {
                eprintln!("Failed to read prompt from stdin: {e}");
                std::process::exit(1);
            } else if buffer.trim().is_empty() {
                eprintln!("No prompt provided via stdin.");
                std::process::exit(1);
            }
            buffer
        }
    };

    let (stdout_with_ansi, stderr_with_ansi) = match color {
        cli::Color::Always => (true, true),
        cli::Color::Never => (false, false),
        cli::Color::Auto => (
            std::io::stdout().is_terminal(),
            std::io::stderr().is_terminal(),
        ),
    };

    // TODO(mbolin): Take a more thoughtful approach to logging.
    let default_level = "error";
    let _ = tracing_subscriber::fmt()
        // Fallback to the `default_level` log filter if the environment
        // variable is not set _or_ contains an invalid value
        .with_env_filter(
            EnvFilter::try_from_default_env()
                .or_else(|_| EnvFilter::try_new(default_level))
                .unwrap_or_else(|_| EnvFilter::new(default_level)),
        )
        .with_ansi(stderr_with_ansi)
        .with_writer(std::io::stderr)
        .try_init();

    let sandbox_mode = if full_auto {
        Some(SandboxMode::WorkspaceWrite)
    } else if dangerously_bypass_approvals_and_sandbox {
        Some(SandboxMode::DangerFullAccess)
    } else {
        sandbox_mode_cli_arg.map(Into::<SandboxMode>::into)
    };

    // When using `--oss`, let the bootstrapper pick the model (defaulting to
    // gpt-oss:20b) and ensure it is present locally. Also, force the built‑in
    // `oss` model provider.
    let model = if let Some(model) = model_cli_arg {
        Some(model)
    } else if oss {
        Some(DEFAULT_OSS_MODEL.to_owned())
    } else {
        None // No model specified, will use the default.
    };

    let model_provider = if oss {
        Some(BUILT_IN_OSS_MODEL_PROVIDER_ID.to_string())
    } else {
        None // No specific model provider override.
    };

    // Load configuration and determine approval policy
    let overrides = ConfigOverrides {
        model,
        config_profile,
        // This CLI is intended to be headless and has no affordances for asking
        // the user for approval.
        approval_policy: Some(AskForApproval::Never),
        sandbox_mode,
        cwd: cwd.map(|p| p.canonicalize().unwrap_or(p)),
        model_provider,
        codex_linux_sandbox_exe,
        base_instructions: None,
        include_plan_tool: None,
<<<<<<< HEAD
        disable_response_storage: oss.then_some(true),
=======
        include_apply_patch_tool: None,
        include_view_image_tool: None,
        disable_response_storage: None,
        debug: None,
>>>>>>> 2822aa52
        show_raw_agent_reasoning: oss.then_some(true),
        debug: Some(debug),
        tools_web_search_request: None,
    };
    // Parse `-c` overrides.
    let cli_kv_overrides = match config_overrides.parse_overrides() {
        Ok(v) => v,
        Err(e) => {
            eprintln!("Error parsing -c overrides: {e}");
            std::process::exit(1);
        }
    };

    let config = Config::load_with_cli_overrides(cli_kv_overrides, overrides)?;
    let mut event_processor: Box<dyn EventProcessor> = if json_mode {
        Box::new(EventProcessorWithJsonOutput::new(last_message_file.clone()))
    } else {
        Box::new(EventProcessorWithHumanOutput::create_with_ansi(
            stdout_with_ansi,
            &config,
            last_message_file.clone(),
        ))
    };

    if oss {
        codex_ollama::ensure_oss_ready(&config)
            .await
            .map_err(|e| anyhow::anyhow!("OSS setup failed: {e}"))?;
    }

    // Print the effective configuration and prompt so users can see what Codex
    // is using.
    event_processor.print_config_summary(&config, &prompt);

    if !skip_git_repo_check && get_git_repo_root(&config.cwd.to_path_buf()).is_none() {
        eprintln!("Not inside a trusted directory and --skip-git-repo-check was not specified.");
        std::process::exit(1);
    }

<<<<<<< HEAD
    let auth_manager = AuthManager::shared(
        config.codex_home.clone(),
        AuthMode::ApiKey,
        config.responses_originator_header.clone(),
    );

    let remote_mode_env = std::env::var("SMARTY_TUI_MODE").ok();
    let force_remote = remote_mode_env
        .as_ref()
        .map(|value| value.eq_ignore_ascii_case("remote"))
        .unwrap_or(false);

    let mut _loopback_remote_guard: Option<LoopbackRemote> = None;
    let remote_options = if remote.as_ref().is_some() || force_remote {
        let remote_str = match remote.clone() {
            Some(value) => value,
            None => {
                eprintln!(
                    "SMARTY_TUI_MODE=remote requires --remote or SMARTY_TUI_REMOTE to be set"
                );
                std::process::exit(1);
            }
        };

        let remote_url = match Url::parse(&remote_str) {
            Ok(url) => url,
            Err(err) => {
                eprintln!("Invalid remote URL '{remote_str}': {err}");
                std::process::exit(1);
            }
        };

        match remote_url.scheme() {
            "ws" | "wss" | "tcp" => {}
            other => {
                eprintln!("Unsupported remote scheme '{other}'. Use ws://, wss://, or tcp://");
                std::process::exit(1);
            }
        }

        let sse_base_url = if let Some(sse) = sse_base.clone() {
            match Url::parse(&sse) {
                Ok(url) => url,
                Err(err) => {
                    eprintln!("Invalid --sse-base URL '{sse}': {err}");
                    std::process::exit(1);
                }
            }
        } else if let Some(derived) = derive_default_sse_base(&remote_url) {
            derived
        } else {
            eprintln!(
                "--sse-base is required when using remote scheme '{}'",
                remote_url.scheme()
            );
            std::process::exit(1);
        };

        let timeout_secs = remote_timeout_secs.unwrap_or(30).max(1);

        let trust_cert_bytes = match std::env::var("SMARTY_TUI_TRUST_CERT") {
            Ok(path) => match std::fs::read(&path) {
                Ok(bytes) => Some(bytes),
                Err(err) => {
                    eprintln!("Failed to read SMARTY_TUI_TRUST_CERT at {}: {err}", path);
                    std::process::exit(1);
                }
            },
            Err(_) => None,
        };

        Some(RemoteConversationOptions {
            remote_url,
            sse_base_url,
            token: remote_token.clone(),
            timeout: Duration::from_secs(timeout_secs),
            trust_cert: trust_cert_bytes,
        })
    } else {
        match LoopbackRemote::start(&config).await {
            Ok(loopback) => {
                let options = loopback.options().clone();
                _loopback_remote_guard = Some(loopback);
                Some(options)
            }
            Err(err) => {
                if let Some(remote_env) = remote_mode_env {
                    if remote_env.eq_ignore_ascii_case("remote") {
                        #[allow(clippy::print_stderr)]
                        {
                            eprintln!(
                                "Failed to start loopback remote server: {err}. Falling back to local mode."
                            );
                        }
                    }
                }
                None
            }
        }
    };

    let conversation_manager = match remote_options {
        Some(opts) => ConversationManager::with_remote(auth_manager.clone(), opts),
        None => ConversationManager::new(auth_manager.clone()),
    };
=======
    let conversation_manager = ConversationManager::new(AuthManager::shared(
        config.codex_home.clone(),
        codex_protocol::mcp_protocol::AuthMode::ApiKey,
        config.responses_originator_header.clone(),
    ));

    // Handle resume subcommand by resolving a rollout path and using explicit resume API.
>>>>>>> 2822aa52
    let NewConversation {
        conversation_id: _,
        conversation,
        session_configured,
    } = if let Some(ExecCommand::Resume(args)) = command {
        let resume_path = resolve_resume_path(&config, &args).await?;

        if let Some(path) = resume_path {
            conversation_manager
                .resume_conversation_from_rollout(
                    config.clone(),
                    path,
                    AuthManager::shared(
                        config.codex_home.clone(),
                        codex_protocol::mcp_protocol::AuthMode::ApiKey,
                        config.responses_originator_header.clone(),
                    ),
                )
                .await?
        } else {
            conversation_manager.new_conversation(config).await?
        }
    } else {
        conversation_manager.new_conversation(config).await?
    };
    info!("Codex initialized with event: {session_configured:?}");

    let (tx, mut rx) = tokio::sync::mpsc::unbounded_channel::<Event>();
    {
        let conversation = conversation.clone();
        tokio::spawn(async move {
            loop {
                tokio::select! {
                    _ = tokio::signal::ctrl_c() => {
                        tracing::debug!("Keyboard interrupt");
                        // Immediately notify Codex to abort any in‑flight task.
                        conversation.submit(Op::Interrupt).await.ok();

                        // Exit the inner loop and return to the main input prompt. The codex
                        // will emit a `TurnInterrupted` (Error) event which is drained later.
                        break;
                    }
                    res = conversation.next_event() => match res {
                        Ok(event) => {
                            debug!("Received event: {event:?}");

                            let is_shutdown_complete = matches!(event.msg, EventMsg::ShutdownComplete);
                            if let Err(e) = tx.send(event) {
                                error!("Error sending event: {e:?}");
                                break;
                            }
                            if is_shutdown_complete {
                                info!("Received shutdown event, exiting event loop.");
                                break;
                            }
                        },
                        Err(e) => {
                            error!("Error receiving event: {e:?}");
                            break;
                        }
                    }
                }
            }
        });
    }

    // Send images first, if any.
    if !images.is_empty() {
        let items: Vec<InputItem> = images
            .into_iter()
            .map(|path| InputItem::LocalImage { path })
            .collect();
        let initial_images_event_id = conversation.submit(Op::UserInput { items }).await?;
        info!("Sent images with event ID: {initial_images_event_id}");
        while let Ok(event) = conversation.next_event().await {
            if event.id == initial_images_event_id
                && matches!(
                    event.msg,
                    EventMsg::TaskComplete(TaskCompleteEvent {
                        last_agent_message: _,
                    })
                )
            {
                break;
            }
        }
    }

    // Send the prompt.
    let items: Vec<InputItem> = vec![InputItem::Text { text: prompt }];
    let initial_prompt_task_id = conversation.submit(Op::UserInput { items }).await?;
    info!("Sent prompt with event ID: {initial_prompt_task_id}");

    // Run the loop until the task is complete.
    while let Some(event) = rx.recv().await {
        let shutdown: CodexStatus = event_processor.process_event(event);
        match shutdown {
            CodexStatus::Running => continue,
            CodexStatus::InitiateShutdown => {
                conversation.submit(Op::Shutdown).await?;
            }
            CodexStatus::Shutdown => {
                break;
            }
        }
    }
    // If any fatal Error events occurred, exit non‑zero so CI fails fast.
    let exit_code = event_processor.exit_code();
    if exit_code != 0 {
        std::process::exit(exit_code);
    }
    Ok(())
}

<<<<<<< HEAD
fn derive_default_sse_base(remote: &Url) -> Option<Url> {
    match remote.scheme() {
        "ws" | "wss" => {
            let mut derived = remote.clone();
            let new_scheme = if remote.scheme() == "wss" {
                "https"
            } else {
                "http"
            };
            derived.set_scheme(new_scheme).ok()?;
            if derived.path() != "/" {
                derived.set_path("/");
            }
            derived.set_query(None);
            derived.set_fragment(None);
            Some(derived)
        }
        _ => None,
=======
async fn resolve_resume_path(
    config: &Config,
    args: &crate::cli::ResumeArgs,
) -> anyhow::Result<Option<PathBuf>> {
    if args.last {
        match codex_core::RolloutRecorder::list_conversations(&config.codex_home, 1, None).await {
            Ok(page) => Ok(page.items.first().map(|it| it.path.clone())),
            Err(e) => {
                error!("Error listing conversations: {e}");
                Ok(None)
            }
        }
    } else if let Some(id_str) = args.session_id.as_deref() {
        let path = find_conversation_path_by_id_str(&config.codex_home, id_str).await?;
        Ok(path)
    } else {
        Ok(None)
>>>>>>> 2822aa52
    }
}<|MERGE_RESOLUTION|>--- conflicted
+++ resolved
@@ -6,15 +6,12 @@
 use std::io::IsTerminal;
 use std::io::Read;
 use std::path::PathBuf;
-use std::time::Duration;
 
 pub use cli::Cli;
 use codex_core::AuthManager;
 use codex_core::BUILT_IN_OSS_MODEL_PROVIDER_ID;
 use codex_core::ConversationManager;
 use codex_core::NewConversation;
-use codex_core::loopback_remote::LoopbackRemote;
-use codex_core::RemoteConversationOptions;
 use codex_core::config::Config;
 use codex_core::config::ConfigOverrides;
 use codex_core::git_info::get_git_repo_root;
@@ -26,14 +23,12 @@
 use codex_core::protocol::TaskCompleteEvent;
 use codex_ollama::DEFAULT_OSS_MODEL;
 use codex_protocol::config_types::SandboxMode;
-use codex_protocol::mcp_protocol::AuthMode;
 use event_processor_with_human_output::EventProcessorWithHumanOutput;
 use event_processor_with_json_output::EventProcessorWithJsonOutput;
 use tracing::debug;
 use tracing::error;
 use tracing::info;
 use tracing_subscriber::EnvFilter;
-use url::Url;
 
 use crate::cli::Command as ExecCommand;
 use crate::event_processor::CodexStatus;
@@ -50,7 +45,6 @@
         full_auto,
         dangerously_bypass_approvals_and_sandbox,
         cwd,
-        debug,
         skip_git_repo_check,
         color,
         last_message_file,
@@ -58,14 +52,7 @@
         sandbox_mode: sandbox_mode_cli_arg,
         prompt,
         config_overrides,
-<<<<<<< HEAD
-        remote,
-        sse_base,
-        remote_token,
-        remote_timeout_secs,
-=======
         ..
->>>>>>> 2822aa52
     } = cli;
 
     // Determine the prompt source (parent or subcommand) and read from stdin if needed.
@@ -161,6 +148,7 @@
     // Load configuration and determine approval policy
     let overrides = ConfigOverrides {
         model,
+        review_model: None,
         config_profile,
         // This CLI is intended to be headless and has no affordances for asking
         // the user for approval.
@@ -171,16 +159,11 @@
         codex_linux_sandbox_exe,
         base_instructions: None,
         include_plan_tool: None,
-<<<<<<< HEAD
-        disable_response_storage: oss.then_some(true),
-=======
         include_apply_patch_tool: None,
         include_view_image_tool: None,
         disable_response_storage: None,
         debug: None,
->>>>>>> 2822aa52
         show_raw_agent_reasoning: oss.then_some(true),
-        debug: Some(debug),
         tools_web_search_request: None,
     };
     // Parse `-c` overrides.
@@ -218,113 +201,6 @@
         std::process::exit(1);
     }
 
-<<<<<<< HEAD
-    let auth_manager = AuthManager::shared(
-        config.codex_home.clone(),
-        AuthMode::ApiKey,
-        config.responses_originator_header.clone(),
-    );
-
-    let remote_mode_env = std::env::var("SMARTY_TUI_MODE").ok();
-    let force_remote = remote_mode_env
-        .as_ref()
-        .map(|value| value.eq_ignore_ascii_case("remote"))
-        .unwrap_or(false);
-
-    let mut _loopback_remote_guard: Option<LoopbackRemote> = None;
-    let remote_options = if remote.as_ref().is_some() || force_remote {
-        let remote_str = match remote.clone() {
-            Some(value) => value,
-            None => {
-                eprintln!(
-                    "SMARTY_TUI_MODE=remote requires --remote or SMARTY_TUI_REMOTE to be set"
-                );
-                std::process::exit(1);
-            }
-        };
-
-        let remote_url = match Url::parse(&remote_str) {
-            Ok(url) => url,
-            Err(err) => {
-                eprintln!("Invalid remote URL '{remote_str}': {err}");
-                std::process::exit(1);
-            }
-        };
-
-        match remote_url.scheme() {
-            "ws" | "wss" | "tcp" => {}
-            other => {
-                eprintln!("Unsupported remote scheme '{other}'. Use ws://, wss://, or tcp://");
-                std::process::exit(1);
-            }
-        }
-
-        let sse_base_url = if let Some(sse) = sse_base.clone() {
-            match Url::parse(&sse) {
-                Ok(url) => url,
-                Err(err) => {
-                    eprintln!("Invalid --sse-base URL '{sse}': {err}");
-                    std::process::exit(1);
-                }
-            }
-        } else if let Some(derived) = derive_default_sse_base(&remote_url) {
-            derived
-        } else {
-            eprintln!(
-                "--sse-base is required when using remote scheme '{}'",
-                remote_url.scheme()
-            );
-            std::process::exit(1);
-        };
-
-        let timeout_secs = remote_timeout_secs.unwrap_or(30).max(1);
-
-        let trust_cert_bytes = match std::env::var("SMARTY_TUI_TRUST_CERT") {
-            Ok(path) => match std::fs::read(&path) {
-                Ok(bytes) => Some(bytes),
-                Err(err) => {
-                    eprintln!("Failed to read SMARTY_TUI_TRUST_CERT at {}: {err}", path);
-                    std::process::exit(1);
-                }
-            },
-            Err(_) => None,
-        };
-
-        Some(RemoteConversationOptions {
-            remote_url,
-            sse_base_url,
-            token: remote_token.clone(),
-            timeout: Duration::from_secs(timeout_secs),
-            trust_cert: trust_cert_bytes,
-        })
-    } else {
-        match LoopbackRemote::start(&config).await {
-            Ok(loopback) => {
-                let options = loopback.options().clone();
-                _loopback_remote_guard = Some(loopback);
-                Some(options)
-            }
-            Err(err) => {
-                if let Some(remote_env) = remote_mode_env {
-                    if remote_env.eq_ignore_ascii_case("remote") {
-                        #[allow(clippy::print_stderr)]
-                        {
-                            eprintln!(
-                                "Failed to start loopback remote server: {err}. Falling back to local mode."
-                            );
-                        }
-                    }
-                }
-                None
-            }
-        }
-    };
-
-    let conversation_manager = match remote_options {
-        Some(opts) => ConversationManager::with_remote(auth_manager.clone(), opts),
-        None => ConversationManager::new(auth_manager.clone()),
-    };
-=======
     let conversation_manager = ConversationManager::new(AuthManager::shared(
         config.codex_home.clone(),
         codex_protocol::mcp_protocol::AuthMode::ApiKey,
@@ -332,7 +208,6 @@
     ));
 
     // Handle resume subcommand by resolving a rollout path and using explicit resume API.
->>>>>>> 2822aa52
     let NewConversation {
         conversation_id: _,
         conversation,
@@ -439,34 +314,10 @@
             }
         }
     }
-    // If any fatal Error events occurred, exit non‑zero so CI fails fast.
-    let exit_code = event_processor.exit_code();
-    if exit_code != 0 {
-        std::process::exit(exit_code);
-    }
+
     Ok(())
 }
 
-<<<<<<< HEAD
-fn derive_default_sse_base(remote: &Url) -> Option<Url> {
-    match remote.scheme() {
-        "ws" | "wss" => {
-            let mut derived = remote.clone();
-            let new_scheme = if remote.scheme() == "wss" {
-                "https"
-            } else {
-                "http"
-            };
-            derived.set_scheme(new_scheme).ok()?;
-            if derived.path() != "/" {
-                derived.set_path("/");
-            }
-            derived.set_query(None);
-            derived.set_fragment(None);
-            Some(derived)
-        }
-        _ => None,
-=======
 async fn resolve_resume_path(
     config: &Config,
     args: &crate::cli::ResumeArgs,
@@ -484,6 +335,5 @@
         Ok(path)
     } else {
         Ok(None)
->>>>>>> 2822aa52
     }
 }