--- conflicted
+++ resolved
@@ -16,16 +16,7 @@
     /// Handle a single event emitted by the agent.
     fn process_event(&mut self, event: Event) -> CodexStatus;
 
-<<<<<<< HEAD
-    /// Exit code to use upon completion. Implementations should set a non-zero
-    /// value when a fatal error was encountered (e.g., upstream streaming
-    /// failure).
-    fn exit_code(&self) -> i32 {
-        0
-    }
-=======
     // No exit_code method; CLI controls process exit based on core events.
->>>>>>> 2822aa52
 }
 
 pub(crate) fn handle_last_message(last_agent_message: Option<&str>, output_file: &Path) {
