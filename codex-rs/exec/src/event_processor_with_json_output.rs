use std::collections::HashMap;
use std::path::PathBuf;

use codex_core::config::Config;
use codex_core::protocol::Event;
use codex_core::protocol::EventMsg;
use codex_core::protocol::TaskCompleteEvent;
use serde_json::json;

use crate::event_processor::CodexStatus;
use crate::event_processor::EventProcessor;
use crate::event_processor::handle_last_message;
use codex_common::create_config_summary_entries;

pub(crate) struct EventProcessorWithJsonOutput {
    last_message_path: Option<PathBuf>,
    had_error: bool,
}

impl EventProcessorWithJsonOutput {
    pub fn new(last_message_path: Option<PathBuf>) -> Self {
<<<<<<< HEAD
        Self {
            last_message_path,
            had_error: false,
        }
=======
        Self { last_message_path, had_error: false }
>>>>>>> 2822aa52
    }
}

impl EventProcessor for EventProcessorWithJsonOutput {
    fn print_config_summary(&mut self, config: &Config, prompt: &str) {
        let entries = create_config_summary_entries(config)
            .into_iter()
            .map(|(key, value)| (key.to_string(), value))
            .collect::<HashMap<String, String>>();
        #[expect(clippy::expect_used)]
        let config_json =
            serde_json::to_string(&entries).expect("Failed to serialize config summary to JSON");
        println!("{config_json}");

        let prompt_json = json!({
            "prompt": prompt,
        });
        println!("{prompt_json}");
    }

    fn process_event(&mut self, event: Event) -> CodexStatus {
        match event.msg {
<<<<<<< HEAD
            EventMsg::Error(_) => {
                self.had_error = true;
                CodexStatus::Running
            }
=======
            EventMsg::Error(_) => { self.had_error = true; CodexStatus::Running }
>>>>>>> 2822aa52
            EventMsg::AgentMessageDelta(_) | EventMsg::AgentReasoningDelta(_) => {
                // Suppress streaming events in JSON mode.
                CodexStatus::Running
            }
            EventMsg::TaskComplete(TaskCompleteEvent { last_agent_message }) => {
                if let Some(output_file) = self.last_message_path.as_deref() {
                    handle_last_message(last_agent_message.as_deref(), output_file);
                }
                CodexStatus::InitiateShutdown
            }
            EventMsg::ShutdownComplete => CodexStatus::Shutdown,
            _ => {
                if let Ok(line) = serde_json::to_string(&event) {
                    println!("{line}");
                }
                CodexStatus::Running
            }
        }
    }

<<<<<<< HEAD
    fn exit_code(&self) -> i32 {
        if self.had_error { 1 } else { 0 }
    }
=======
    // exit_code handled by CLI; suppress unused warnings by omitting method.
>>>>>>> 2822aa52
}<|MERGE_RESOLUTION|>--- conflicted
+++ resolved
@@ -19,14 +19,7 @@
 
 impl EventProcessorWithJsonOutput {
     pub fn new(last_message_path: Option<PathBuf>) -> Self {
-<<<<<<< HEAD
-        Self {
-            last_message_path,
-            had_error: false,
-        }
-=======
         Self { last_message_path, had_error: false }
->>>>>>> 2822aa52
     }
 }
 
@@ -49,14 +42,7 @@
 
     fn process_event(&mut self, event: Event) -> CodexStatus {
         match event.msg {
-<<<<<<< HEAD
-            EventMsg::Error(_) => {
-                self.had_error = true;
-                CodexStatus::Running
-            }
-=======
             EventMsg::Error(_) => { self.had_error = true; CodexStatus::Running }
->>>>>>> 2822aa52
             EventMsg::AgentMessageDelta(_) | EventMsg::AgentReasoningDelta(_) => {
                 // Suppress streaming events in JSON mode.
                 CodexStatus::Running
@@ -77,11 +63,5 @@
         }
     }
 
-<<<<<<< HEAD
-    fn exit_code(&self) -> i32 {
-        if self.had_error { 1 } else { 0 }
-    }
-=======
     // exit_code handled by CLI; suppress unused warnings by omitting method.
->>>>>>> 2822aa52
 }