//! Defines the protocol for a Codex session between a client and an agent.
//!
//! Uses a SQ (Submission Queue) / EQ (Event Queue) pattern to asynchronously communicate
//! between user and agent.

use std::collections::HashMap;
use std::fmt;
use std::path::Path;
use std::path::PathBuf;
use std::str::FromStr;
use std::time::Duration;

use crate::config_types::ReasoningEffort as ReasoningEffortConfig;
use crate::config_types::ReasoningSummary as ReasoningSummaryConfig;
use crate::custom_prompts::CustomPrompt;
use crate::mcp_protocol::ConversationId;
use crate::message_history::HistoryEntry;
use crate::models::ResponseItem;
use crate::num_format::format_with_separators;
use crate::parse_command::ParsedCommand;
use crate::plan_tool::UpdatePlanArgs;
use mcp_types::CallToolResult;
use mcp_types::Tool as McpTool;
use serde::Deserialize;
use serde::Serialize;
use serde_with::serde_as;
use strum_macros::Display;
use ts_rs::TS;

/// Open/close tags for special user-input blocks. Used across crates to avoid
/// duplicated hardcoded strings.
pub const USER_INSTRUCTIONS_OPEN_TAG: &str = "<user_instructions>";
pub const USER_INSTRUCTIONS_CLOSE_TAG: &str = "</user_instructions>";
pub const ENVIRONMENT_CONTEXT_OPEN_TAG: &str = "<environment_context>";
pub const ENVIRONMENT_CONTEXT_CLOSE_TAG: &str = "</environment_context>";
pub const USER_MESSAGE_BEGIN: &str = "## My request for Codex:";

/// Submission Queue Entry - requests from user
#[derive(Debug, Clone, Deserialize, Serialize)]
pub struct Submission {
    /// Unique id for this Submission to correlate with Events
    pub id: String,
    /// Payload
    pub op: Op,
}

/// Submission operation
#[derive(Debug, Clone, Deserialize, Serialize, PartialEq)]
#[serde(tag = "type", rename_all = "snake_case")]
#[allow(clippy::large_enum_variant)]
#[non_exhaustive]
pub enum Op {
    /// Abort current task.
    /// This server sends [`EventMsg::TurnAborted`] in response.
    Interrupt,

    /// Input from the user
    UserInput {
        /// User input items, see `InputItem`
        items: Vec<InputItem>,
    },

    /// Queue user input to be appended to the next model request without
    /// interrupting the current turn.
    QueueUserInput {
        /// User input items, see `InputItem`
        items: Vec<InputItem>,
    },

    /// Similar to [`Op::UserInput`], but contains additional context required
    /// for a turn of a [`crate::codex_conversation::CodexConversation`].
    UserTurn {
        /// User input items, see `InputItem`
        items: Vec<InputItem>,

        /// `cwd` to use with the [`SandboxPolicy`] and potentially tool calls
        /// such as `local_shell`.
        cwd: PathBuf,

        /// Policy to use for command approval.
        approval_policy: AskForApproval,

        /// Policy to use for tool calls such as `local_shell`.
        sandbox_policy: SandboxPolicy,

        /// Must be a valid model slug for the [`crate::client::ModelClient`]
        /// associated with this conversation.
        model: String,

        /// Will only be honored if the model is configured to use reasoning.
        effort: ReasoningEffortConfig,

        /// Will only be honored if the model is configured to use reasoning.
        summary: ReasoningSummaryConfig,
    },

    /// Override parts of the persistent turn context for subsequent turns.
    ///
    /// All fields are optional; when omitted, the existing value is preserved.
    /// This does not enqueue any input – it only updates defaults used for
    /// future `UserInput` turns.
    OverrideTurnContext {
        /// Updated `cwd` for sandbox/tool calls.
        #[serde(skip_serializing_if = "Option::is_none")]
        cwd: Option<PathBuf>,

        /// Updated command approval policy.
        #[serde(skip_serializing_if = "Option::is_none")]
        approval_policy: Option<AskForApproval>,

        /// Updated sandbox policy for tool calls.
        #[serde(skip_serializing_if = "Option::is_none")]
        sandbox_policy: Option<SandboxPolicy>,

        /// Updated model slug. When set, the model family is derived
        /// automatically.
        #[serde(skip_serializing_if = "Option::is_none")]
        model: Option<String>,

        /// Updated reasoning effort (honored only for reasoning-capable models).
        #[serde(skip_serializing_if = "Option::is_none")]
        effort: Option<ReasoningEffortConfig>,

        /// Updated reasoning summary preference (honored only for reasoning-capable models).
        #[serde(skip_serializing_if = "Option::is_none")]
        summary: Option<ReasoningSummaryConfig>,
    },

    /// Approve a command execution
    ExecApproval {
        /// The id of the submission we are approving
        id: String,
        /// The user's decision in response to the request.
        decision: ReviewDecision,
    },

    /// Register a command pattern as approved for the remainder of the session.
    RegisterApprovedCommand {
        command: Vec<String>,
        match_kind: ApprovedCommandMatchKind,
        #[serde(skip_serializing_if = "Option::is_none")]
        #[serde(default)]
        semantic_prefix: Option<Vec<String>>,
    },

    /// Approve a code patch
    PatchApproval {
        /// The id of the submission we are approving
        id: String,
        /// The user's decision in response to the request.
        decision: ReviewDecision,
    },

    /// Append an entry to the persistent cross-session message history.
    ///
    /// Note the entry is not guaranteed to be logged if the user has
    /// history disabled, it matches the list of "sensitive" patterns, etc.
    AddToHistory {
        /// The message text to be stored.
        text: String,
    },

    /// Request a single history entry identified by `log_id` + `offset`.
    GetHistoryEntryRequest { offset: usize, log_id: u64 },

    /// Request the full in-memory conversation transcript for the current session.
    /// Reply is delivered via `EventMsg::ConversationHistory`.
    GetHistory,

    /// Request the list of MCP tools available across all configured servers.
    /// Reply is delivered via `EventMsg::McpListToolsResponse`.
    ListMcpTools,

    /// Request the list of available custom prompts.
    ListCustomPrompts,

    /// Request the agent to summarize the current conversation context.
    /// The agent will use its existing context (either conversation history or previous response id)
    /// to generate a summary which will be returned as an AgentMessage event.
    Compact,
    /// Request to shut down codex instance.
    Shutdown,
}

/// Determines the conditions under which the user is consulted to approve
/// running the command proposed by Codex.
#[derive(Debug, Clone, Copy, Default, PartialEq, Eq, Hash, Serialize, Deserialize, Display, TS)]
#[serde(rename_all = "kebab-case")]
#[strum(serialize_all = "kebab-case")]
pub enum AskForApproval {
    /// Under this policy, only "known safe" commands—as determined by
    /// `is_safe_command()`—that **only read files** are auto‑approved.
    /// Everything else will ask the user to approve.
    #[serde(rename = "untrusted")]
    #[strum(serialize = "untrusted")]
    UnlessTrusted,

    /// *All* commands are auto‑approved, but they are expected to run inside a
    /// sandbox where network access is disabled and writes are confined to a
    /// specific set of paths. If the command fails, it will be escalated to
    /// the user to approve execution without a sandbox.
    OnFailure,

    /// The model decides when to ask the user for approval.
    #[default]
    OnRequest,

    /// Never ask the user to approve commands. Failures are immediately returned
    /// to the model, and never escalated to the user for approval.
    Never,
}

#[derive(Debug, Clone, Copy, Deserialize, Serialize, PartialEq, Eq, Hash, TS)]
#[serde(rename_all = "kebab-case")]
pub enum ApprovedCommandMatchKind {
    Exact,
    Prefix,
}

/// Determines execution restrictions for model shell commands.
#[derive(Debug, Clone, PartialEq, Eq, Serialize, Deserialize, Display, TS)]
#[strum(serialize_all = "kebab-case")]
#[serde(tag = "mode", rename_all = "kebab-case")]
pub enum SandboxPolicy {
    /// No restrictions whatsoever. Use with caution.
    #[serde(rename = "danger-full-access")]
    DangerFullAccess,

    /// Read-only access to the entire file-system.
    #[serde(rename = "read-only")]
    ReadOnly,

    /// Same as `ReadOnly` but additionally grants write access to the current
    /// working directory ("workspace").
    #[serde(rename = "workspace-write")]
    WorkspaceWrite {
        /// Additional folders (beyond cwd and possibly TMPDIR) that should be
        /// writable from within the sandbox.
        #[serde(default, skip_serializing_if = "Vec::is_empty")]
        writable_roots: Vec<PathBuf>,

        /// When set to `true`, outbound network access is allowed. `false` by
        /// default.
        #[serde(default)]
        network_access: bool,

        /// When set to `true`, will NOT include the per-user `TMPDIR`
        /// environment variable among the default writable roots. Defaults to
        /// `false`.
        #[serde(default)]
        exclude_tmpdir_env_var: bool,

        /// When set to `true`, will NOT include the `/tmp` among the default
        /// writable roots on UNIX. Defaults to `false`.
        #[serde(default)]
        exclude_slash_tmp: bool,
    },
}

/// A writable root path accompanied by a list of subpaths that should remain
/// read‑only even when the root is writable. This is primarily used to ensure
/// top‑level VCS metadata directories (e.g. `.git`) under a writable root are
/// not modified by the agent.
#[derive(Debug, Clone, PartialEq, Eq)]
pub struct WritableRoot {
    /// Absolute path, by construction.
    pub root: PathBuf,

    /// Also absolute paths, by construction.
    pub read_only_subpaths: Vec<PathBuf>,
}

impl WritableRoot {
    pub fn is_path_writable(&self, path: &Path) -> bool {
        // Check if the path is under the root.
        if !path.starts_with(&self.root) {
            return false;
        }

        // Check if the path is under any of the read-only subpaths.
        for subpath in &self.read_only_subpaths {
            if path.starts_with(subpath) {
                return false;
            }
        }

        true
    }
}

impl FromStr for SandboxPolicy {
    type Err = serde_json::Error;

    fn from_str(s: &str) -> Result<Self, Self::Err> {
        serde_json::from_str(s)
    }
}

impl SandboxPolicy {
    /// Returns a policy with read-only disk access and no network.
    pub fn new_read_only_policy() -> Self {
        SandboxPolicy::ReadOnly
    }

    /// Returns a policy that can read the entire disk, but can only write to
    /// the current working directory and the per-user tmp dir on macOS. It does
    /// not allow network access.
    pub fn new_workspace_write_policy() -> Self {
        SandboxPolicy::WorkspaceWrite {
            writable_roots: vec![],
            network_access: false,
            exclude_tmpdir_env_var: false,
            exclude_slash_tmp: false,
        }
    }

    /// Always returns `true`; restricting read access is not supported.
    pub fn has_full_disk_read_access(&self) -> bool {
        true
    }

    pub fn has_full_disk_write_access(&self) -> bool {
        match self {
            SandboxPolicy::DangerFullAccess => true,
            SandboxPolicy::ReadOnly => false,
            SandboxPolicy::WorkspaceWrite { .. } => false,
        }
    }

    pub fn has_full_network_access(&self) -> bool {
        match self {
            SandboxPolicy::DangerFullAccess => true,
            SandboxPolicy::ReadOnly => false,
            SandboxPolicy::WorkspaceWrite { network_access, .. } => *network_access,
        }
    }

    /// Returns the list of writable roots (tailored to the current working
    /// directory) together with subpaths that should remain read‑only under
    /// each writable root.
    pub fn get_writable_roots_with_cwd(&self, cwd: &Path) -> Vec<WritableRoot> {
        match self {
            SandboxPolicy::DangerFullAccess => Vec::new(),
            SandboxPolicy::ReadOnly => Vec::new(),
            SandboxPolicy::WorkspaceWrite {
                writable_roots,
                exclude_tmpdir_env_var,
                exclude_slash_tmp,
                network_access: _,
            } => {
                // Start from explicitly configured writable roots.
                let mut roots: Vec<PathBuf> = writable_roots.clone();

                // Always include defaults: cwd, /tmp (if present on Unix), and
                // on macOS, the per-user TMPDIR unless explicitly excluded.
                roots.push(cwd.to_path_buf());

                // Include /tmp on Unix unless explicitly excluded.
                if cfg!(unix) && !exclude_slash_tmp {
                    let slash_tmp = PathBuf::from("/tmp");
                    if slash_tmp.is_dir() {
                        roots.push(slash_tmp);
                    }
                }

                // Include $TMPDIR unless explicitly excluded. On macOS, TMPDIR
                // is per-user, so writes to TMPDIR should not be readable by
                // other users on the system.
                //
                // By comparison, TMPDIR is not guaranteed to be defined on
                // Linux or Windows, but supporting it here gives users a way to
                // provide the model with their own temporary directory without
                // having to hardcode it in the config.
                if !exclude_tmpdir_env_var
                    && let Some(tmpdir) = std::env::var_os("TMPDIR")
                    && !tmpdir.is_empty()
                {
                    roots.push(PathBuf::from(tmpdir));
                }

                // For each root, compute subpaths that should remain read-only.
                roots
                    .into_iter()
                    .map(|writable_root| {
                        let mut subpaths = Vec::new();
                        let top_level_git = writable_root.join(".git");
                        if top_level_git.is_dir() {
                            subpaths.push(top_level_git);
                        }
                        WritableRoot {
                            root: writable_root,
                            read_only_subpaths: subpaths,
                        }
                    })
                    .collect()
            }
        }
    }
}

/// User input
#[non_exhaustive]
#[derive(Debug, Clone, Deserialize, Serialize, PartialEq)]
#[serde(tag = "type", rename_all = "snake_case")]
pub enum InputItem {
    Text {
        text: String,
    },
    /// Pre‑encoded data: URI image.
    Image {
        image_url: String,
    },

    /// Local image path provided by the user.  This will be converted to an
    /// `Image` variant (base64 data URL) during request serialization.
    LocalImage {
        path: std::path::PathBuf,
    },
}

/// Event Queue Entry - events from agent
#[derive(Debug, Clone, Deserialize, Serialize, TS)]
pub struct Event {
    /// Submission `id` that this event is correlated with.
    pub id: String,
    /// Monotonic, per-turn sequence for ordering within a submission id.
    /// Resets to 0 at TaskStarted and increments for each subsequent event.
    pub event_seq: u64,
    /// Payload
    pub msg: EventMsg,
    /// Optional model-provided ordering metadata (when applicable)
    #[serde(skip_serializing_if = "Option::is_none")]
    pub order: Option<OrderMeta>,
}

/// Lightweight representation of an event suitable for persistence and replay.
#[derive(Debug, Clone, Deserialize, Serialize, TS)]
pub struct RecordedEvent {
    pub id: String,
    pub event_seq: u64,
    #[serde(skip_serializing_if = "Option::is_none")]
    pub order: Option<OrderMeta>,
    pub msg: EventMsg,
}

#[derive(Debug, Clone, Deserialize, Serialize, TS)]
pub struct OrderMeta {
    /// 1-based ordinal of this request/turn in the session
    pub request_ordinal: u64,
    /// Model-provided output_index for the top-level item
    #[serde(skip_serializing_if = "Option::is_none")]
    pub output_index: Option<u32>,
    /// Model-provided sequence_number within the output_index stream
    #[serde(skip_serializing_if = "Option::is_none")]
    pub sequence_number: Option<u64>,
}

/// Response event from the agent
/// NOTE: Make sure none of these values have optional types, as it will mess up the extension code-gen.
#[derive(Debug, Clone, Deserialize, Serialize, Display, TS)]
#[serde(tag = "type", rename_all = "snake_case")]
#[strum(serialize_all = "snake_case")]
pub enum EventMsg {
    /// Error while executing a submission
    Error(ErrorEvent),

    /// Agent has started a task
    TaskStarted(TaskStartedEvent),

    /// Agent has completed all actions
    TaskComplete(TaskCompleteEvent),

    /// Usage update for the current session, including totals and last turn.
    /// Optional means unknown — UIs should not display when `None`.
    TokenCount(TokenCountEvent),

    /// Agent text output message
    AgentMessage(AgentMessageEvent),

    /// User/system input message (what was sent to the model)
    UserMessage(UserMessageEvent),

    /// Agent text output delta message
    AgentMessageDelta(AgentMessageDeltaEvent),

    /// Reasoning event from agent.
    AgentReasoning(AgentReasoningEvent),

    /// Agent reasoning delta event from agent.
    AgentReasoningDelta(AgentReasoningDeltaEvent),

    /// Raw chain-of-thought from agent.
    AgentReasoningRawContent(AgentReasoningRawContentEvent),

    /// Agent reasoning content delta event from agent.
    AgentReasoningRawContentDelta(AgentReasoningRawContentDeltaEvent),
    /// Signaled when the model begins a new reasoning summary section (e.g., a new titled block).
    AgentReasoningSectionBreak(AgentReasoningSectionBreakEvent),

    /// Ack the client's configure message.
    SessionConfigured(SessionConfiguredEvent),

    McpToolCallBegin(McpToolCallBeginEvent),

    McpToolCallEnd(McpToolCallEndEvent),

    WebSearchBegin(WebSearchBeginEvent),

    WebSearchEnd(WebSearchEndEvent),

    /// Notification that the server is about to execute a command.
    ExecCommandBegin(ExecCommandBeginEvent),

    /// Incremental chunk of output from a running command.
    ExecCommandOutputDelta(ExecCommandOutputDeltaEvent),

    ExecCommandEnd(ExecCommandEndEvent),

    ExecApprovalRequest(ExecApprovalRequestEvent),

    ApplyPatchApprovalRequest(ApplyPatchApprovalRequestEvent),

    BackgroundEvent(BackgroundEventEvent),

    /// Notification that a model stream experienced an error or disconnect
    /// and the system is handling it (e.g., retrying with backoff).
    StreamError(StreamErrorEvent),

    /// Notification that the agent is about to apply a code patch. Mirrors
    /// `ExecCommandBegin` so front‑ends can show progress indicators.
    PatchApplyBegin(PatchApplyBeginEvent),

    /// Notification that a patch application has finished.
    PatchApplyEnd(PatchApplyEndEvent),

    TurnDiff(TurnDiffEvent),

    /// Response to GetHistoryEntryRequest.
    GetHistoryEntryResponse(GetHistoryEntryResponseEvent),

    /// List of MCP tools available to the agent.
    McpListToolsResponse(McpListToolsResponseEvent),

    /// List of custom prompts available to the agent.
    ListCustomPromptsResponse(ListCustomPromptsResponseEvent),

    PlanUpdate(UpdatePlanArgs),

    TurnAborted(TurnAbortedEvent),

    /// Notification that the agent is shutting down.
    ShutdownComplete,

<<<<<<< HEAD
    ConversationHistory(ConversationHistoryResponseEvent),
=======
    ConversationPath(ConversationPathResponseEvent),

    /// Entered review mode.
    EnteredReviewMode(ReviewRequest),

    /// Exited review mode with an optional final result to apply.
    ExitedReviewMode(ExitedReviewModeEvent),
}

#[derive(Debug, Clone, Deserialize, Serialize, TS)]
pub struct ExitedReviewModeEvent {
    pub review_output: Option<ReviewOutputEvent>,
>>>>>>> 2822aa52
}

// Individual event payload types matching each `EventMsg` variant.

#[derive(Debug, Clone, Deserialize, Serialize, TS)]
pub struct ErrorEvent {
    pub message: String,
}

#[derive(Debug, Clone, Deserialize, Serialize, TS)]
pub struct TaskCompleteEvent {
    pub last_agent_message: Option<String>,
}

#[derive(Debug, Clone, Deserialize, Serialize, TS)]
pub struct TaskStartedEvent {
    pub model_context_window: Option<u64>,
}

#[derive(Debug, Clone, Deserialize, Serialize, Default, TS)]
pub struct TokenUsage {
    pub input_tokens: u64,
    pub cached_input_tokens: u64,
    pub output_tokens: u64,
    pub reasoning_output_tokens: u64,
    pub total_tokens: u64,
}

#[derive(Debug, Clone, Deserialize, Serialize, TS)]
pub struct TokenUsageInfo {
    pub total_token_usage: TokenUsage,
    pub last_token_usage: TokenUsage,
    pub model_context_window: Option<u64>,
}

impl TokenUsageInfo {
    pub fn new_or_append(
        info: &Option<TokenUsageInfo>,
        last: &Option<TokenUsage>,
        model_context_window: Option<u64>,
    ) -> Option<Self> {
        if info.is_none() && last.is_none() {
            return None;
        }

        let mut info = match info {
            Some(info) => info.clone(),
            None => Self {
                total_token_usage: TokenUsage::default(),
                last_token_usage: TokenUsage::default(),
                model_context_window,
            },
        };
        if let Some(last) = last {
            info.append_last_usage(last);
        }
        Some(info)
    }

    pub fn append_last_usage(&mut self, last: &TokenUsage) {
        self.total_token_usage.add_assign(last);
        self.last_token_usage = last.clone();
    }
}

#[derive(Debug, Clone, Deserialize, Serialize, TS)]
pub struct TokenCountEvent {
    pub info: Option<TokenUsageInfo>,
}

/// Payload for `ReplayHistory` containing prior `ResponseItem`s and optional events.
#[derive(Debug, Clone, Deserialize, Serialize, TS)]
pub struct ReplayHistoryEvent {
    pub items: Vec<crate::models::ResponseItem>,
    #[serde(default)]
    pub events: Vec<RecordedEvent>,
}

// Includes prompts, tools and space to call compact.
const BASELINE_TOKENS: u64 = 12000;

impl TokenUsage {
    pub fn is_zero(&self) -> bool {
        self.total_tokens == 0
    }

    pub fn cached_input(&self) -> u64 {
        self.cached_input_tokens
    }

    pub fn non_cached_input(&self) -> u64 {
        self.input_tokens.saturating_sub(self.cached_input())
    }

    /// Primary count for display as a single absolute value: non-cached input + output.
    pub fn blended_total(&self) -> u64 {
        self.non_cached_input() + self.output_tokens
    }

    /// For estimating what % of the model's context window is used, we need to account
    /// for reasoning output tokens from prior turns being dropped from the context window.
    /// We approximate this here by subtracting reasoning output tokens from the total.
    /// This will be off for the current turn and pending function calls.
    pub fn tokens_in_context_window(&self) -> u64 {
        self.total_tokens
            .saturating_sub(self.reasoning_output_tokens)
    }

    /// Estimate the remaining user-controllable percentage of the model's context window.
    ///
    /// `context_window` is the total size of the model's context window.
    /// `BASELINE_TOKENS` should capture tokens that are always present in
    /// the context (e.g., system prompt and fixed tool instructions) so that
    /// the percentage reflects the portion the user can influence.
    ///
    /// This normalizes both the numerator and denominator by subtracting the
    /// baseline, so immediately after the first prompt the UI shows 100% left
    /// and trends toward 0% as the user fills the effective window.
    pub fn percent_of_context_window_remaining(&self, context_window: u64) -> u8 {
        if context_window <= BASELINE_TOKENS {
            return 0;
        }

        let effective_window = context_window - BASELINE_TOKENS;
        let used = self
            .tokens_in_context_window()
            .saturating_sub(BASELINE_TOKENS);
        let remaining = effective_window.saturating_sub(used);
        ((remaining as f32 / effective_window as f32) * 100.0).clamp(0.0, 100.0) as u8
    }

    /// In-place element-wise sum of token counts.
    pub fn add_assign(&mut self, other: &TokenUsage) {
        self.input_tokens += other.input_tokens;
        self.cached_input_tokens += other.cached_input_tokens;
        self.output_tokens += other.output_tokens;
        self.reasoning_output_tokens += other.reasoning_output_tokens;
        self.total_tokens += other.total_tokens;
    }
}

#[derive(Debug, Clone, Deserialize, Serialize)]
pub struct FinalOutput {
    pub token_usage: TokenUsage,
}

impl From<TokenUsage> for FinalOutput {
    fn from(token_usage: TokenUsage) -> Self {
        Self { token_usage }
    }
}

impl fmt::Display for FinalOutput {
    fn fmt(&self, f: &mut fmt::Formatter<'_>) -> fmt::Result {
        let token_usage = &self.token_usage;

        write!(
            f,
            "Token usage: total={} input={}{} output={}{}",
            format_with_separators(token_usage.blended_total()),
            format_with_separators(token_usage.non_cached_input()),
            if token_usage.cached_input() > 0 {
                format!(
                    " (+ {} cached)",
                    format_with_separators(token_usage.cached_input())
                )
            } else {
                String::new()
            },
            format_with_separators(token_usage.output_tokens),
            if token_usage.reasoning_output_tokens > 0 {
                format!(
                    " (reasoning {})",
                    format_with_separators(token_usage.reasoning_output_tokens)
                )
            } else {
                String::new()
            }
        )
    }
}

#[derive(Debug, Clone, Deserialize, Serialize, TS)]
pub struct AgentMessageEvent {
    pub message: String,
}

#[derive(Debug, Clone, Deserialize, Serialize, TS)]
#[serde(rename_all = "snake_case")]
pub enum InputMessageKind {
    /// Plain user text (default)
    Plain,
    /// XML-wrapped user instructions (<user_instructions>...)
    UserInstructions,
    /// XML-wrapped environment context (<environment_context>...)
    EnvironmentContext,
}

#[derive(Debug, Clone, Deserialize, Serialize, TS)]
pub struct UserMessageEvent {
    pub message: String,
    #[serde(skip_serializing_if = "Option::is_none")]
    pub kind: Option<InputMessageKind>,
    #[serde(skip_serializing_if = "Option::is_none")]
    pub images: Option<Vec<String>>,
}

impl<T, U> From<(T, U)> for InputMessageKind
where
    T: AsRef<str>,
    U: AsRef<str>,
{
    fn from(value: (T, U)) -> Self {
        let (_role, message) = value;
        let message = message.as_ref();
        let trimmed = message.trim();
        if trimmed.starts_with(ENVIRONMENT_CONTEXT_OPEN_TAG)
            && trimmed.ends_with(ENVIRONMENT_CONTEXT_CLOSE_TAG)
        {
            InputMessageKind::EnvironmentContext
        } else if trimmed.starts_with(USER_INSTRUCTIONS_OPEN_TAG)
            && trimmed.ends_with(USER_INSTRUCTIONS_CLOSE_TAG)
        {
            InputMessageKind::UserInstructions
        } else {
            InputMessageKind::Plain
        }
    }
}

#[derive(Debug, Clone, Deserialize, Serialize, TS)]
pub struct AgentMessageDeltaEvent {
    pub delta: String,
}

#[derive(Debug, Clone, Deserialize, Serialize, TS)]
pub struct AgentReasoningEvent {
    pub text: String,
}

#[derive(Debug, Clone, Deserialize, Serialize, TS)]
pub struct AgentReasoningRawContentEvent {
    pub text: String,
}

#[derive(Debug, Clone, Deserialize, Serialize, TS)]
pub struct AgentReasoningRawContentDeltaEvent {
    pub delta: String,
}

#[derive(Debug, Clone, Deserialize, Serialize, TS)]
pub struct AgentReasoningSectionBreakEvent {}

#[derive(Debug, Clone, Deserialize, Serialize, TS)]
pub struct AgentReasoningDeltaEvent {
    pub delta: String,
}

#[derive(Debug, Clone, Deserialize, Serialize, TS)]
pub struct McpInvocation {
    /// Name of the MCP server as defined in the config.
    pub server: String,
    /// Name of the tool as given by the MCP server.
    pub tool: String,
    /// Arguments to the tool call.
    pub arguments: Option<serde_json::Value>,
}

#[derive(Debug, Clone, Deserialize, Serialize, TS)]
pub struct McpToolCallBeginEvent {
    /// Identifier so this can be paired with the McpToolCallEnd event.
    pub call_id: String,
    pub invocation: McpInvocation,
}

#[derive(Debug, Clone, Deserialize, Serialize, TS)]
pub struct McpToolCallEndEvent {
    /// Identifier for the corresponding McpToolCallBegin that finished.
    pub call_id: String,
    pub invocation: McpInvocation,
    #[ts(type = "string")]
    pub duration: Duration,
    /// Result of the tool call. Note this could be an error.
    pub result: Result<CallToolResult, String>,
}

impl McpToolCallEndEvent {
    pub fn is_success(&self) -> bool {
        match &self.result {
            Ok(result) => !result.is_error.unwrap_or(false),
            Err(_) => false,
        }
    }
}

#[derive(Debug, Clone, Deserialize, Serialize, TS)]
pub struct WebSearchBeginEvent {
    pub call_id: String,
}

#[derive(Debug, Clone, Deserialize, Serialize, TS)]
pub struct WebSearchEndEvent {
    pub call_id: String,
    pub query: String,
}

/// Response payload for `Op::GetHistory` containing the current session's
/// in-memory transcript.
#[derive(Debug, Clone, Deserialize, Serialize, TS)]
pub struct ConversationHistoryResponseEvent {
    pub conversation_id: ConversationId,
    pub entries: Vec<ResponseItem>,
}

#[derive(Debug, Clone, Deserialize, Serialize, TS)]
pub struct ResumedHistory {
    pub conversation_id: ConversationId,
    pub history: Vec<RolloutItem>,
    pub rollout_path: PathBuf,
}

#[derive(Debug, Clone, Deserialize, Serialize, TS)]
pub enum InitialHistory {
    New,
    Resumed(ResumedHistory),
    Forked(Vec<RolloutItem>),
}

impl InitialHistory {
    pub fn get_rollout_items(&self) -> Vec<RolloutItem> {
        match self {
            InitialHistory::New => Vec::new(),
            InitialHistory::Resumed(resumed) => resumed.history.clone(),
            InitialHistory::Forked(items) => items.clone(),
        }
    }
    pub fn get_response_items(&self) -> Vec<ResponseItem> {
        match self {
            InitialHistory::New => Vec::new(),
            InitialHistory::Resumed(resumed) => resumed
                .history
                .iter()
                .filter_map(|ri| match ri {
                    RolloutItem::ResponseItem(item) => Some(item.clone()),
                    _ => None,
                })
                .collect(),
            InitialHistory::Forked(items) => items
                .iter()
                .filter_map(|ri| match ri {
                    RolloutItem::ResponseItem(item) => Some(item.clone()),
                    _ => None,
                })
                .collect(),
        }
    }
    pub fn get_event_msgs(&self) -> Option<Vec<EventMsg>> {
        match self {
            InitialHistory::New => None,
            InitialHistory::Resumed(resumed) => Some(
                resumed
                    .history
                    .iter()
                    .filter_map(|ri| match ri {
                        RolloutItem::Event(ev) => Some(ev.msg.clone()),
                        _ => None,
                    })
                    .collect(),
            ),
            InitialHistory::Forked(items) => Some(
                items
                    .iter()
                    .filter_map(|ri| match ri {
                        RolloutItem::Event(ev) => Some(ev.msg.clone()),
                        _ => None,
                    })
                    .collect(),
            ),
        }
    }
}

#[derive(Serialize, Deserialize, Clone, Default, Debug, TS)]
pub struct SessionMeta {
    pub id: ConversationId,
    pub timestamp: String,
    pub cwd: PathBuf,
    pub originator: String,
    pub cli_version: String,
    pub instructions: Option<String>,
}

#[derive(Serialize, Deserialize, Debug, Clone, TS)]
pub struct SessionMetaLine {
    #[serde(flatten)]
    pub meta: SessionMeta,
    #[serde(skip_serializing_if = "Option::is_none")]
    pub git: Option<GitInfo>,
}

#[derive(Serialize, Deserialize, Debug, Clone, TS)]
#[serde(tag = "type", content = "payload", rename_all = "snake_case")]
pub enum RolloutItem {
    SessionMeta(SessionMetaLine),
    ResponseItem(ResponseItem),
<<<<<<< HEAD
    EventMsg(EventMsg),
=======
    Compacted(CompactedItem),
    TurnContext(TurnContextItem),
    Event(RecordedEvent),
>>>>>>> 2822aa52
}

#[derive(Serialize, Deserialize, Clone)]
pub struct RolloutLine {
    pub timestamp: String,
    #[serde(flatten)]
    pub item: RolloutItem,
}

#[derive(Serialize, Deserialize, Clone, Debug, TS)]
pub struct GitInfo {
    /// Current commit hash (SHA)
    #[serde(skip_serializing_if = "Option::is_none")]
    pub commit_hash: Option<String>,
    /// Current branch name
    #[serde(skip_serializing_if = "Option::is_none")]
    pub branch: Option<String>,
    /// Repository URL (if available from remote)
    #[serde(skip_serializing_if = "Option::is_none")]
    pub repository_url: Option<String>,
}

#[derive(Debug, Clone, Deserialize, Serialize, TS)]
pub struct ExecCommandBeginEvent {
    /// Identifier so this can be paired with the ExecCommandEnd event.
    pub call_id: String,
    /// The command to be executed.
    pub command: Vec<String>,
    /// The command's working directory if not the default cwd for the agent.
    pub cwd: PathBuf,
    pub parsed_cmd: Vec<ParsedCommand>,
}

#[derive(Debug, Clone, Deserialize, Serialize, TS)]
pub struct ExecCommandEndEvent {
    /// Identifier for the ExecCommandBegin that finished.
    pub call_id: String,
    /// Captured stdout
    pub stdout: String,
    /// Captured stderr
    pub stderr: String,
    /// Captured aggregated output
    #[serde(default)]
    pub aggregated_output: String,
    /// The command's exit code.
    pub exit_code: i32,
    /// The duration of the command execution.
    #[ts(type = "string")]
    pub duration: Duration,
    /// Formatted output from the command, as seen by the model.
    pub formatted_output: String,
}

#[derive(Debug, Clone, Deserialize, Serialize, PartialEq, TS)]
#[serde(rename_all = "snake_case")]
pub enum ExecOutputStream {
    Stdout,
    Stderr,
}

#[serde_as]
#[derive(Debug, Clone, Deserialize, Serialize, PartialEq, TS)]
pub struct ExecCommandOutputDeltaEvent {
    /// Identifier for the ExecCommandBegin that produced this chunk.
    pub call_id: String,
    /// Which stream produced this chunk.
    pub stream: ExecOutputStream,
    /// Raw bytes from the stream (may not be valid UTF-8).
    #[serde_as(as = "serde_with::base64::Base64")]
    #[ts(type = "string")]
    pub chunk: Vec<u8>,
}

#[derive(Debug, Clone, Deserialize, Serialize, TS)]
pub struct ExecApprovalRequestEvent {
    /// Identifier for the associated exec call, if available.
    pub call_id: String,
    /// The command to be executed.
    pub command: Vec<String>,
    /// The command's working directory.
    pub cwd: PathBuf,
    /// Optional human-readable reason for the approval (e.g. retry without sandbox).
    #[serde(skip_serializing_if = "Option::is_none")]
    pub reason: Option<String>,
}

#[derive(Debug, Clone, Deserialize, Serialize, TS)]
pub struct ApplyPatchApprovalRequestEvent {
    /// Responses API call id for the associated patch apply call, if available.
    pub call_id: String,
    pub changes: HashMap<PathBuf, FileChange>,
    /// Optional explanatory reason (e.g. request for extra write access).
    #[serde(skip_serializing_if = "Option::is_none")]
    pub reason: Option<String>,
    /// When set, the agent is asking the user to allow writes under this root for the remainder of the session.
    #[serde(skip_serializing_if = "Option::is_none")]
    pub grant_root: Option<PathBuf>,
}

#[derive(Debug, Clone, Deserialize, Serialize, TS)]
pub struct BackgroundEventEvent {
    pub message: String,
}

#[derive(Debug, Clone, Deserialize, Serialize, TS)]
pub struct StreamErrorEvent {
    pub message: String,
}

#[derive(Debug, Clone, Deserialize, Serialize, TS)]
pub struct PatchApplyBeginEvent {
    /// Identifier so this can be paired with the PatchApplyEnd event.
    pub call_id: String,
    /// If true, there was no ApplyPatchApprovalRequest for this patch.
    pub auto_approved: bool,
    /// The changes to be applied.
    pub changes: HashMap<PathBuf, FileChange>,
}

#[derive(Debug, Clone, Deserialize, Serialize, TS)]
pub struct PatchApplyEndEvent {
    /// Identifier for the PatchApplyBegin that finished.
    pub call_id: String,
    /// Captured stdout (summary printed by apply_patch).
    pub stdout: String,
    /// Captured stderr (parser errors, IO failures, etc.).
    pub stderr: String,
    /// Whether the patch was applied successfully.
    pub success: bool,
}

#[derive(Debug, Clone, Deserialize, Serialize, TS)]
pub struct TurnDiffEvent {
    pub unified_diff: String,
}

#[derive(Debug, Clone, Deserialize, Serialize, TS)]
pub struct GetHistoryEntryResponseEvent {
    pub offset: usize,
    pub log_id: u64,
    /// The entry at the requested offset, if available and parseable.
    #[serde(skip_serializing_if = "Option::is_none")]
    pub entry: Option<HistoryEntry>,
}

/// Response payload for `Op::ListMcpTools`.
#[derive(Debug, Clone, Deserialize, Serialize, TS)]
pub struct McpListToolsResponseEvent {
    /// Fully qualified tool name -> tool definition.
    pub tools: std::collections::HashMap<String, McpTool>,
}

/// Response payload for `Op::ListCustomPrompts`.
#[derive(Debug, Clone, Deserialize, Serialize, TS)]
pub struct ListCustomPromptsResponseEvent {
    pub custom_prompts: Vec<CustomPrompt>,
}

#[derive(Debug, Default, Clone, Deserialize, Serialize, TS)]
pub struct SessionConfiguredEvent {
    /// Name left as session_id instead of conversation_id for backwards compatibility.
    pub session_id: ConversationId,

    /// Tell the client what model is being queried.
    pub model: String,

    /// Identifier of the history log file (inode on Unix, 0 otherwise).
    pub history_log_id: u64,

    /// Current number of entries in the history log.
    pub history_entry_count: usize,

    /// Optional initial messages (as events) for resumed sessions.
    /// When present, UIs can use these to seed the history.
    #[serde(skip_serializing_if = "Option::is_none")]
    pub initial_messages: Option<Vec<EventMsg>>,

    pub rollout_path: PathBuf,
}

/// User's decision in response to an ExecApprovalRequest.
#[derive(Debug, Default, Clone, Copy, Deserialize, Serialize, PartialEq, Eq, TS)]
#[serde(rename_all = "snake_case")]
pub enum ReviewDecision {
    /// User has approved this command and the agent should execute it.
    Approved,

    /// User has approved this command and wants to automatically approve any
    /// future identical instances (`command` and `cwd` match exactly) for the
    /// remainder of the session.
    ApprovedForSession,

    /// User has denied this command and the agent should not execute it, but
    /// it should continue the session and try something else.
    #[default]
    Denied,

    /// User has denied this command and the agent should not do anything until
    /// the user's next command.
    Abort,
}

#[derive(Debug, Clone, Deserialize, Serialize, PartialEq, TS)]
#[serde(rename_all = "snake_case")]
pub enum FileChange {
    Add {
        content: String,
    },
    Delete {
        content: String,
    },
    Update {
        unified_diff: String,
        move_path: Option<PathBuf>,
    },
}

#[derive(Debug, Clone, Deserialize, Serialize, TS)]
pub struct Chunk {
    /// 1-based line index of the first line in the original file
    pub orig_index: u32,
    pub deleted_lines: Vec<String>,
    pub inserted_lines: Vec<String>,
}

#[derive(Debug, Clone, Deserialize, Serialize, TS)]
pub struct TurnAbortedEvent {
    pub reason: TurnAbortReason,
}

#[derive(Debug, Clone, Deserialize, Serialize, PartialEq, TS)]
#[serde(rename_all = "snake_case")]
pub enum TurnAbortReason {
    Interrupted,
    Replaced,
    ReviewEnded,
}

#[cfg(test)]
mod tests {
    use super::*;
    use serde_json::json;
    use tempfile::NamedTempFile;

    /// Serialize Event to verify that its JSON representation has the expected
    /// amount of nesting.
    #[test]
    fn serialize_event() {
        let conversation_id =
            ConversationId::from_string("67e55044-10b1-426f-9247-bb680e5fe0c8").unwrap();
        let rollout_file = NamedTempFile::new().unwrap();
        let event = Event {
            id: "1234".to_string(),
            event_seq: 1,
            msg: EventMsg::SessionConfigured(SessionConfiguredEvent {
                session_id: conversation_id,
                model: "codex-mini-latest".to_string(),
                history_log_id: 0,
                history_entry_count: 0,
                initial_messages: None,
                rollout_path: rollout_file.path().to_path_buf(),
            }),
            order: None,
        };

        let expected = json!({
            "id": "1234",
            "msg": {
                "type": "session_configured",
                "session_id": "67e55044-10b1-426f-9247-bb680e5fe0c8",
                "model": "codex-mini-latest",
                "history_log_id": 0,
                "history_entry_count": 0,
                "rollout_path": format!("{}", rollout_file.path().display()),
            }
        });
        assert_eq!(expected, serde_json::to_value(&event).unwrap());
    }

    #[test]
    fn vec_u8_as_base64_serialization_and_deserialization() {
        let event = ExecCommandOutputDeltaEvent {
            call_id: "call21".to_string(),
            stream: ExecOutputStream::Stdout,
            chunk: vec![1, 2, 3, 4, 5],
        };
        let serialized = serde_json::to_string(&event).unwrap();
        assert_eq!(
            r#"{"call_id":"call21","stream":"stdout","chunk":"AQIDBAU="}"#,
            serialized,
        );

        let deserialized: ExecCommandOutputDeltaEvent = serde_json::from_str(&serialized).unwrap();
        assert_eq!(deserialized, event);
    }
}<|MERGE_RESOLUTION|>--- conflicted
+++ resolved
@@ -15,6 +15,7 @@
 use crate::custom_prompts::CustomPrompt;
 use crate::mcp_protocol::ConversationId;
 use crate::message_history::HistoryEntry;
+use crate::models::ContentItem;
 use crate::models::ResponseItem;
 use crate::num_format::format_with_separators;
 use crate::parse_command::ParsedCommand;
@@ -88,7 +89,8 @@
         model: String,
 
         /// Will only be honored if the model is configured to use reasoning.
-        effort: ReasoningEffortConfig,
+        #[serde(skip_serializing_if = "Option::is_none")]
+        effort: Option<ReasoningEffortConfig>,
 
         /// Will only be honored if the model is configured to use reasoning.
         summary: ReasoningSummaryConfig,
@@ -118,8 +120,11 @@
         model: Option<String>,
 
         /// Updated reasoning effort (honored only for reasoning-capable models).
+        ///
+        /// Use `Some(Some(_))` to set a specific effort, `Some(None)` to clear
+        /// the effort, or `None` to leave the existing value unchanged.
         #[serde(skip_serializing_if = "Option::is_none")]
-        effort: Option<ReasoningEffortConfig>,
+        effort: Option<Option<ReasoningEffortConfig>>,
 
         /// Updated reasoning summary preference (honored only for reasoning-capable models).
         #[serde(skip_serializing_if = "Option::is_none")]
@@ -165,7 +170,7 @@
 
     /// Request the full in-memory conversation transcript for the current session.
     /// Reply is delivered via `EventMsg::ConversationHistory`.
-    GetHistory,
+    GetPath,
 
     /// Request the list of MCP tools available across all configured servers.
     /// Reply is delivered via `EventMsg::McpListToolsResponse`.
@@ -178,6 +183,10 @@
     /// The agent will use its existing context (either conversation history or previous response id)
     /// to generate a summary which will be returned as an AgentMessage event.
     Compact,
+
+    /// Request a code review from the agent.
+    Review { review_request: ReviewRequest },
+
     /// Request to shut down codex instance.
     Shutdown,
 }
@@ -551,9 +560,6 @@
     /// Notification that the agent is shutting down.
     ShutdownComplete,
 
-<<<<<<< HEAD
-    ConversationHistory(ConversationHistoryResponseEvent),
-=======
     ConversationPath(ConversationPathResponseEvent),
 
     /// Entered review mode.
@@ -566,7 +572,6 @@
 #[derive(Debug, Clone, Deserialize, Serialize, TS)]
 pub struct ExitedReviewModeEvent {
     pub review_output: Option<ReviewOutputEvent>,
->>>>>>> 2822aa52
 }
 
 // Individual event payload types matching each `EventMsg` variant.
@@ -783,18 +788,38 @@
         let (_role, message) = value;
         let message = message.as_ref();
         let trimmed = message.trim();
-        if trimmed.starts_with(ENVIRONMENT_CONTEXT_OPEN_TAG)
-            && trimmed.ends_with(ENVIRONMENT_CONTEXT_CLOSE_TAG)
+        if starts_with_ignore_ascii_case(trimmed, ENVIRONMENT_CONTEXT_OPEN_TAG)
+            && ends_with_ignore_ascii_case(trimmed, ENVIRONMENT_CONTEXT_CLOSE_TAG)
         {
             InputMessageKind::EnvironmentContext
-        } else if trimmed.starts_with(USER_INSTRUCTIONS_OPEN_TAG)
-            && trimmed.ends_with(USER_INSTRUCTIONS_CLOSE_TAG)
+        } else if starts_with_ignore_ascii_case(trimmed, USER_INSTRUCTIONS_OPEN_TAG)
+            && ends_with_ignore_ascii_case(trimmed, USER_INSTRUCTIONS_CLOSE_TAG)
         {
             InputMessageKind::UserInstructions
         } else {
             InputMessageKind::Plain
         }
     }
+}
+
+fn starts_with_ignore_ascii_case(text: &str, prefix: &str) -> bool {
+    let text_bytes = text.as_bytes();
+    let prefix_bytes = prefix.as_bytes();
+    text_bytes.len() >= prefix_bytes.len()
+        && text_bytes
+            .iter()
+            .zip(prefix_bytes.iter())
+            .all(|(a, b)| a.eq_ignore_ascii_case(b))
+}
+
+fn ends_with_ignore_ascii_case(text: &str, suffix: &str) -> bool {
+    let text_bytes = text.as_bytes();
+    let suffix_bytes = suffix.as_bytes();
+    text_bytes.len() >= suffix_bytes.len()
+        && text_bytes[text_bytes.len() - suffix_bytes.len()..]
+            .iter()
+            .zip(suffix_bytes.iter())
+            .all(|(a, b)| a.eq_ignore_ascii_case(b))
 }
 
 #[derive(Debug, Clone, Deserialize, Serialize, TS)]
@@ -876,9 +901,9 @@
 /// Response payload for `Op::GetHistory` containing the current session's
 /// in-memory transcript.
 #[derive(Debug, Clone, Deserialize, Serialize, TS)]
-pub struct ConversationHistoryResponseEvent {
+pub struct ConversationPathResponseEvent {
     pub conversation_id: ConversationId,
-    pub entries: Vec<ResponseItem>,
+    pub path: PathBuf,
 }
 
 #[derive(Debug, Clone, Deserialize, Serialize, TS)]
@@ -903,26 +928,7 @@
             InitialHistory::Forked(items) => items.clone(),
         }
     }
-    pub fn get_response_items(&self) -> Vec<ResponseItem> {
-        match self {
-            InitialHistory::New => Vec::new(),
-            InitialHistory::Resumed(resumed) => resumed
-                .history
-                .iter()
-                .filter_map(|ri| match ri {
-                    RolloutItem::ResponseItem(item) => Some(item.clone()),
-                    _ => None,
-                })
-                .collect(),
-            InitialHistory::Forked(items) => items
-                .iter()
-                .filter_map(|ri| match ri {
-                    RolloutItem::ResponseItem(item) => Some(item.clone()),
-                    _ => None,
-                })
-                .collect(),
-        }
-    }
+
     pub fn get_event_msgs(&self) -> Option<Vec<EventMsg>> {
         match self {
             InitialHistory::New => None,
@@ -972,13 +978,37 @@
 pub enum RolloutItem {
     SessionMeta(SessionMetaLine),
     ResponseItem(ResponseItem),
-<<<<<<< HEAD
-    EventMsg(EventMsg),
-=======
     Compacted(CompactedItem),
     TurnContext(TurnContextItem),
     Event(RecordedEvent),
->>>>>>> 2822aa52
+}
+
+#[derive(Serialize, Deserialize, Clone, Debug, TS)]
+pub struct CompactedItem {
+    pub message: String,
+}
+
+impl From<CompactedItem> for ResponseItem {
+    fn from(value: CompactedItem) -> Self {
+        ResponseItem::Message {
+            id: None,
+            role: "assistant".to_string(),
+            content: vec![ContentItem::OutputText {
+                text: value.message,
+            }],
+        }
+    }
+}
+
+#[derive(Serialize, Deserialize, Clone, Debug, TS)]
+pub struct TurnContextItem {
+    pub cwd: PathBuf,
+    pub approval_policy: AskForApproval,
+    pub sandbox_policy: SandboxPolicy,
+    pub model: String,
+    #[serde(skip_serializing_if = "Option::is_none")]
+    pub effort: Option<ReasoningEffortConfig>,
+    pub summary: ReasoningSummaryConfig,
 }
 
 #[derive(Serialize, Deserialize, Clone)]
@@ -999,6 +1029,57 @@
     /// Repository URL (if available from remote)
     #[serde(skip_serializing_if = "Option::is_none")]
     pub repository_url: Option<String>,
+}
+
+/// Review request sent to the review session.
+#[derive(Debug, Clone, Deserialize, Serialize, PartialEq, TS)]
+pub struct ReviewRequest {
+    pub prompt: String,
+    pub user_facing_hint: String,
+}
+
+/// Structured review result produced by a child review session.
+#[derive(Debug, Clone, Deserialize, Serialize, PartialEq, TS)]
+pub struct ReviewOutputEvent {
+    pub findings: Vec<ReviewFinding>,
+    pub overall_correctness: String,
+    pub overall_explanation: String,
+    pub overall_confidence_score: f32,
+}
+
+impl Default for ReviewOutputEvent {
+    fn default() -> Self {
+        Self {
+            findings: Vec::new(),
+            overall_correctness: String::default(),
+            overall_explanation: String::default(),
+            overall_confidence_score: 0.0,
+        }
+    }
+}
+
+/// A single review finding describing an observed issue or recommendation.
+#[derive(Debug, Clone, Deserialize, Serialize, PartialEq, TS)]
+pub struct ReviewFinding {
+    pub title: String,
+    pub body: String,
+    pub confidence_score: f32,
+    pub priority: i32,
+    pub code_location: ReviewCodeLocation,
+}
+
+/// Location of the code related to a review finding.
+#[derive(Debug, Clone, Deserialize, Serialize, PartialEq, TS)]
+pub struct ReviewCodeLocation {
+    pub absolute_file_path: PathBuf,
+    pub line_range: ReviewLineRange,
+}
+
+/// Inclusive line range in a file associated with the finding.
+#[derive(Debug, Clone, Deserialize, Serialize, PartialEq, TS)]
+pub struct ReviewLineRange {
+    pub start: u32,
+    pub end: u32,
 }
 
 #[derive(Debug, Clone, Deserialize, Serialize, TS)]
@@ -1145,6 +1226,10 @@
     /// Tell the client what model is being queried.
     pub model: String,
 
+    /// The effort the model is putting into reasoning about the user's request.
+    #[serde(skip_serializing_if = "Option::is_none")]
+    pub reasoning_effort: Option<ReasoningEffortConfig>,
+
     /// Identifier of the history log file (inode on Unix, 0 otherwise).
     pub history_log_id: u64,
 
@@ -1236,6 +1321,7 @@
             msg: EventMsg::SessionConfigured(SessionConfiguredEvent {
                 session_id: conversation_id,
                 model: "codex-mini-latest".to_string(),
+                reasoning_effort: Some(ReasoningEffortConfig::default()),
                 history_log_id: 0,
                 history_entry_count: 0,
                 initial_messages: None,
@@ -1250,6 +1336,7 @@
                 "type": "session_configured",
                 "session_id": "67e55044-10b1-426f-9247-bb680e5fe0c8",
                 "model": "codex-mini-latest",
+                "reasoning_effort": "medium",
                 "history_log_id": 0,
                 "history_entry_count": 0,
                 "rollout_path": format!("{}", rollout_file.path().display()),
