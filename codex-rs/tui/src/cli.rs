use clap::Parser;
use codex_common::ApprovalModeCliArg;
use codex_common::CliConfigOverrides;
use std::path::PathBuf;

#[derive(Parser, Debug)]
#[command(version)]
pub struct Cli {
    /// Optional user prompt to start the session.
    #[arg(value_name = "PROMPT")]
    pub prompt: Option<String>,

    /// Optional image(s) to attach to the initial prompt.
    #[arg(
        long = "image",
        short = 'i',
        value_name = "FILE",
        value_delimiter = ','
    )]
    pub images: Vec<PathBuf>,

    /// Model the agent should use.
    #[arg(long, short = 'm')]
    pub model: Option<String>,

    /// Convenience flag to select the local open source model provider.
    /// Equivalent to -c model_provider=oss; verifies a local Ollama server is
    /// running.
    #[arg(long = "oss", default_value_t = false)]
    pub oss: bool,

    /// Configuration profile from config.toml to specify default options.
    #[arg(long = "profile", short = 'p')]
    pub config_profile: Option<String>,

    /// Select the sandbox policy to use when executing model-generated shell
    /// commands.
    #[arg(long = "sandbox", short = 's')]
    pub sandbox_mode: Option<codex_common::SandboxModeCliArg>,

    /// Configure when the model requires human approval before executing a command.
    #[arg(long = "ask-for-approval", short = 'a')]
    pub approval_policy: Option<ApprovalModeCliArg>,

    /// Convenience alias for low-friction sandboxed automatic execution (-a on-failure, --sandbox workspace-write).
    #[arg(long = "full-auto", default_value_t = false)]
    pub full_auto: bool,

    /// Skip all confirmation prompts and execute commands without sandboxing.
    /// EXTREMELY DANGEROUS. Intended solely for running in environments that are externally sandboxed.
    #[arg(
        long = "dangerously-bypass-approvals-and-sandbox",
        alias = "yolo",
        default_value_t = false,
        conflicts_with_all = ["approval_policy", "full_auto"]
    )]
    pub dangerously_bypass_approvals_and_sandbox: bool,

    /// Tell the agent to use the specified directory as its working root.
    #[clap(long = "cd", short = 'C', value_name = "DIR")]
    pub cwd: Option<PathBuf>,

    // Web search is now enabled by default via an internal override.
    // Intentionally not exposed as a command-line option.
    /// Enable debug logging of all LLM requests and responses to files.
    #[clap(long = "debug", short = 'd', default_value_t = false)]
    pub debug: bool,

    /// Show per-cell ordering overlays (request index, order key, window/position) to debug
    /// event ordering. Off by default.
    #[arg(long = "order", default_value_t = false)]
    pub order: bool,

    /// Enable lightweight in-app timing and print a summary report on exit.
    /// This records render/measurement hotspots while the UI runs and writes a
    /// short report to stderr when the program exits.
    #[arg(long = "timing", default_value_t = false)]
    pub timing: bool,
<<<<<<< HEAD

    /// Remote control endpoint (ws://, wss://, tcp://) for remote attach mode.
    #[arg(long = "remote", value_name = "URL", env = "SMARTY_TUI_REMOTE")]
    pub remote: Option<String>,

    /// Base URL for remote SSE event stream (http:// or https://).
    #[arg(long = "sse-base", value_name = "URL", env = "SMARTY_TUI_SSE_BASE")]
    pub sse_base: Option<String>,

    /// Shared secret token for remote attach mode.
    #[arg(long = "token", value_name = "TOKEN", env = "SMARTY_TUI_TOKEN")]
    pub remote_token: Option<String>,

    /// Timeout in seconds for remote RPC operations.
    #[arg(
        long = "remote-timeout-secs",
        value_name = "SECONDS",
        env = "SMARTY_TUI_REMOTE_TIMEOUT_SECS"
    )]
    pub remote_timeout_secs: Option<u64>,
=======
>>>>>>> 2822aa52

    #[clap(skip)]
    pub config_overrides: CliConfigOverrides,
}<|MERGE_RESOLUTION|>--- conflicted
+++ resolved
@@ -76,29 +76,6 @@
     /// short report to stderr when the program exits.
     #[arg(long = "timing", default_value_t = false)]
     pub timing: bool,
-<<<<<<< HEAD
-
-    /// Remote control endpoint (ws://, wss://, tcp://) for remote attach mode.
-    #[arg(long = "remote", value_name = "URL", env = "SMARTY_TUI_REMOTE")]
-    pub remote: Option<String>,
-
-    /// Base URL for remote SSE event stream (http:// or https://).
-    #[arg(long = "sse-base", value_name = "URL", env = "SMARTY_TUI_SSE_BASE")]
-    pub sse_base: Option<String>,
-
-    /// Shared secret token for remote attach mode.
-    #[arg(long = "token", value_name = "TOKEN", env = "SMARTY_TUI_TOKEN")]
-    pub remote_token: Option<String>,
-
-    /// Timeout in seconds for remote RPC operations.
-    #[arg(
-        long = "remote-timeout-secs",
-        value_name = "SECONDS",
-        env = "SMARTY_TUI_REMOTE_TIMEOUT_SECS"
-    )]
-    pub remote_timeout_secs: Option<u64>,
-=======
->>>>>>> 2822aa52
 
     #[clap(skip)]
     pub config_overrides: CliConfigOverrides,
