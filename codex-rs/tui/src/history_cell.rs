use crate::diff_render::create_diff_summary_with_width;
use crate::exec_command::strip_bash_lc_and_escape;
<<<<<<< HEAD
use crate::sanitize::{Mode as SanitizeMode, Options as SanitizeOptions, sanitize_for_tui};
=======
use crate::sanitize::Mode as SanitizeMode;
use crate::sanitize::Options as SanitizeOptions;
use crate::sanitize::sanitize_for_tui;
>>>>>>> 2822aa52
use crate::slash_command::SlashCommand;
use crate::text_formatting::format_json_compact;
use base64::Engine;
use codex_ansi_escape::ansi_escape_line;
use codex_common::create_config_summary_entries;
use codex_common::elapsed::format_duration;
use codex_core::config::Config;
use codex_core::config_types::ReasoningEffort;
use codex_core::parse_command::ParsedCommand;
use codex_core::plan_tool::PlanItemArg;
use codex_core::plan_tool::StepStatus;
use codex_core::plan_tool::UpdatePlanArgs;
use codex_core::protocol::FileChange;
use codex_core::protocol::McpInvocation;
use codex_core::protocol::SessionConfiguredEvent;
use codex_core::protocol::TokenUsage;
<<<<<<< HEAD
=======
use codex_protocol::num_format::format_with_separators;
>>>>>>> 2822aa52
use image::DynamicImage;
use image::ImageReader;
use mcp_types::EmbeddedResourceResource;
use mcp_types::ResourceLink;
use ratatui::prelude::*;
use ratatui::style::Modifier;
use ratatui::style::Style;
use ratatui::widgets::Block;
use ratatui::widgets::Borders;
use ratatui::widgets::Padding;
use ratatui::widgets::Paragraph;
use ratatui::widgets::WidgetRef;
use ratatui::widgets::Wrap;
<<<<<<< HEAD
use std::collections::HashMap;
use std::io::Cursor;
=======
use shlex::Shlex;
use std::collections::HashMap;
use std::io::Cursor;
use std::path::Component;
use std::path::Path;
>>>>>>> 2822aa52
use std::path::PathBuf;
use std::time::Duration;
use std::time::Instant;
use std::time::SystemTime;
use std::time::UNIX_EPOCH;
use tracing::error;

// ==================== Core Types ====================

#[derive(Clone)]
pub(crate) struct CommandOutput {
    pub(crate) exit_code: i32,
    pub(crate) stdout: String,
    pub(crate) stderr: String,
}

#[derive(Clone, Copy)]
pub(crate) enum PatchEventType {
    ApprovalRequest,
    ApplyBegin { auto_approved: bool },
}

// ==================== HistoryCellType ====================

#[derive(Clone, Copy, Debug, PartialEq, Eq)]
pub(crate) enum HistoryCellType {
    Plain,
    User,
    Assistant,
    Reasoning,
    Error,
    Exec { kind: ExecKind, status: ExecStatus },
    Tool { status: ToolStatus },
    Patch { kind: PatchKind },
    PlanUpdate,
    BackgroundEvent,
    Notice,
    Diff,
    Image,
    AnimatedWelcome,
    Loading,
}

#[derive(Clone, Copy, Debug, PartialEq, Eq)]
pub(crate) enum ExecKind {
    Read,
    Search,
    List,
    Run,
}

// Unified action classification for exec commands
#[derive(Clone, Copy, Debug, PartialEq, Eq)]
pub(crate) enum ExecAction {
    Read,
    Search,
    List,
    Run,
}

pub(crate) fn action_enum_from_parsed(
    parsed: &Vec<codex_core::parse_command::ParsedCommand>,
) -> ExecAction {
    use codex_core::parse_command::ParsedCommand;
    for p in parsed {
        match p {
            ParsedCommand::Read { .. } => return ExecAction::Read,
            ParsedCommand::Search { .. } => return ExecAction::Search,
            ParsedCommand::ListFiles { .. } => return ExecAction::List,
            _ => {}
        }
    }
    ExecAction::Run
}

#[derive(Clone, Copy, Debug, PartialEq, Eq)]
pub(crate) enum ExecStatus {
    Running,
    Success,
    Error,
}

#[derive(Clone, Copy, Debug, PartialEq, Eq)]
pub(crate) enum ToolStatus {
    Running,
    Success,
    Failed,
}

#[derive(Clone, Copy, Debug, PartialEq, Eq)]
pub(crate) enum PatchKind {
    Proposed,
    ApplyBegin,
    ApplySuccess,
    ApplyFailure,
}

// ==================== HistoryCell Trait ====================

/// Represents an event to display in the conversation history.
/// Returns its `Vec<Line<'static>>` representation to make it easier
/// to display in a scrollable list.
pub(crate) trait HistoryCell {
    fn display_lines(&self) -> Vec<Line<'static>>;
    /// A required, explicit type descriptor for the history cell.
    fn kind(&self) -> HistoryCellType;

    /// Allow downcasting to concrete types
    fn as_any(&self) -> &dyn std::any::Any {
        // Default implementation that doesn't support downcasting
        // Concrete types that need downcasting should override this
        &() as &dyn std::any::Any
    }
    /// Allow mutable downcasting to concrete types
    fn as_any_mut(&mut self) -> &mut dyn std::any::Any;

    /// Get display lines with empty lines trimmed from beginning and end.
    /// This ensures consistent spacing when cells are rendered together.
    fn display_lines_trimmed(&self) -> Vec<Line<'static>> {
        trim_empty_lines(self.display_lines())
    }

    fn desired_height(&self, width: u16) -> u16 {
        Paragraph::new(Text::from(self.display_lines_trimmed()))
            .wrap(Wrap { trim: false })
            .line_count(width)
            .try_into()
            .unwrap_or(0)
    }

    fn render_with_skip(&self, area: Rect, buf: &mut Buffer, skip_rows: u16) {
        // Check if this cell has custom rendering
        if self.has_custom_render() {
            // Allow custom renders to handle top skipping explicitly
            self.custom_render_with_skip(area, buf, skip_rows);
            return;
        }

        // Default path: render the full text and use Paragraph.scroll to skip
        // vertical rows AFTER wrapping. Slicing lines before wrapping causes
        // incorrect blank space when lines wrap across multiple rows.
        // IMPORTANT: Explicitly clear the entire area first. While some containers
        // clear broader regions, custom widgets that shrink or scroll can otherwise
        // leave residual glyphs to the right of shorter lines or from prior frames.
        // We paint spaces with the current theme background to guarantee a clean slate.
        // Assistant messages use a subtly tinted background: theme background
        // moved 5% toward the theme info color for a gentle distinction.
        let cell_bg = match self.kind() {
            HistoryCellType::Assistant => crate::colors::assistant_bg(),
            _ => crate::colors::background(),
        };
        let bg_style = Style::default().bg(cell_bg).fg(crate::colors::text());
        for y in area.y..area.y.saturating_add(area.height) {
            for x in area.x..area.x.saturating_add(area.width) {
                buf[(x, y)].set_char(' ').set_style(bg_style);
            }
        }

        // Ensure the entire allocated area is painted with the theme background
        // by attaching a background-styled Block to the Paragraph as well.
        let lines = self.display_lines_trimmed();
        let text = Text::from(lines);

        let bg_block = Block::default().style(Style::default().bg(cell_bg));
        Paragraph::new(text)
            .block(bg_block)
            .wrap(Wrap { trim: false })
            .scroll((skip_rows, 0))
            .style(Style::default().bg(cell_bg))
            .render(area, buf);
    }

    /// Returns true if this cell has custom rendering (e.g., animations)
    fn has_custom_render(&self) -> bool {
        false // Default: most cells use display_lines
    }

    /// Custom render implementation for cells that need it
    fn custom_render(&self, _area: Rect, _buf: &mut Buffer) {
        // Default: do nothing (cells with custom rendering will override)
    }
    /// Custom render with support for skipping top rows
    fn custom_render_with_skip(&self, area: Rect, buf: &mut Buffer, _skip_rows: u16) {
        // Default: fall back to non-skipping custom render
        self.custom_render(area, buf);
    }

    /// Returns true if this cell is currently animating and needs redraws
    fn is_animating(&self) -> bool {
        false // Default: most cells don't animate
    }

    /// Returns true if this is a loading cell that should be removed when streaming starts
    #[allow(dead_code)]
    fn is_loading_cell(&self) -> bool {
        false // Default: most cells are not loading cells
    }

    /// Trigger fade-out animation (for AnimatedWelcomeCell)
    fn trigger_fade(&self) {
        // Default: do nothing (only AnimatedWelcomeCell implements this)
    }

    /// Check if this cell should be removed (e.g., fully faded out)
    fn should_remove(&self) -> bool {
        false // Default: most cells should not be removed
    }

    /// Returns the gutter symbol for this cell type
    /// Returns None if no symbol should be displayed
    fn gutter_symbol(&self) -> Option<&'static str> {
        match self.kind() {
            HistoryCellType::Plain => None,
            HistoryCellType::User => Some("›"),
            // Restore assistant gutter icon
            HistoryCellType::Assistant => Some("•"),
            HistoryCellType::Reasoning => None,
            HistoryCellType::Error => Some("✖"),
            HistoryCellType::Tool { status } => Some(match status {
                ToolStatus::Running => "⚙",
                ToolStatus::Success => "✔",
                ToolStatus::Failed => "✖",
            }),
            HistoryCellType::Exec { kind, status } => {
                // Show ❯ only for Run executions; hide for read/search/list summaries
                match (kind, status) {
                    (ExecKind::Run, ExecStatus::Error) => Some("✖"),
                    (ExecKind::Run, _) => Some("❯"),
                    _ => None,
                }
            }
            HistoryCellType::Patch { .. } => Some("↯"),
<<<<<<< HEAD
            HistoryCellType::PlanUpdate => Some("◔"), // final glyph will be chosen in header line
=======
            // Plan updates supply their own gutter glyph dynamically.
            HistoryCellType::PlanUpdate => None,
>>>>>>> 2822aa52
            HistoryCellType::BackgroundEvent => Some("»"),
            HistoryCellType::Notice => Some("★"),
            HistoryCellType::Diff => Some("↯"),
            HistoryCellType::Image => None,
            HistoryCellType::AnimatedWelcome => None,
            HistoryCellType::Loading => None,
        }
    }
}

// Allow Box<dyn HistoryCell> to implement HistoryCell
impl HistoryCell for Box<dyn HistoryCell> {
    fn as_any(&self) -> &dyn std::any::Any {
        self.as_ref().as_any()
    }
    fn as_any_mut(&mut self) -> &mut dyn std::any::Any {
        self.as_mut().as_any_mut()
    }
    fn kind(&self) -> HistoryCellType {
        self.as_ref().kind()
    }

    fn display_lines(&self) -> Vec<Line<'static>> {
        self.as_ref().display_lines()
    }

    fn display_lines_trimmed(&self) -> Vec<Line<'static>> {
        self.as_ref().display_lines_trimmed()
    }

    fn desired_height(&self, width: u16) -> u16 {
        self.as_ref().desired_height(width)
    }

    fn render_with_skip(&self, area: Rect, buf: &mut Buffer, skip_rows: u16) {
        self.as_ref().render_with_skip(area, buf, skip_rows)
    }

    fn has_custom_render(&self) -> bool {
        self.as_ref().has_custom_render()
    }

    fn custom_render(&self, area: Rect, buf: &mut Buffer) {
        self.as_ref().custom_render(area, buf)
    }

    fn is_animating(&self) -> bool {
        self.as_ref().is_animating()
    }

    fn is_loading_cell(&self) -> bool {
        self.as_ref().is_loading_cell()
    }

    fn trigger_fade(&self) {
        self.as_ref().trigger_fade()
<<<<<<< HEAD
=======
    }

    fn should_remove(&self) -> bool {
        self.as_ref().should_remove()
    }

    fn gutter_symbol(&self) -> Option<&'static str> {
        self.as_ref().gutter_symbol()
>>>>>>> 2822aa52
    }

<<<<<<< HEAD
    fn should_remove(&self) -> bool {
        self.as_ref().should_remove()
    }

    fn gutter_symbol(&self) -> Option<&'static str> {
        self.as_ref().gutter_symbol()
    }
}

// ==================== ReadAggregationCell ====================
// Aggregates multiple Read preamble entries into a single history cell while
// commands are still running, then flips to a finalized state without changing
// position in the history. This prevents flicker where multiple transient
// "Read" sections appear and later merge.

pub(crate) struct ReadAggregationCell {
    // Aggregated preamble lines (each line typically starts with "└ " or two spaces)
    lines: Vec<Line<'static>>,
    // When true, render as a finalized "Read" section (ExecStatus::Success);
    // otherwise render with a running header style (ExecStatus::Running).
    finalized: bool,
}

impl ReadAggregationCell {
    pub(crate) fn new() -> Self {
        Self {
            lines: Vec::new(),
            finalized: false,
        }
    }

    pub(crate) fn push_lines(&mut self, mut more: Vec<Line<'static>>) {
        // Trim completely empty prefix/suffix lines from the chunk to keep the block compact
        more = trim_empty_lines(more);
        if more.is_empty() {
            return;
        }
        self.lines.extend(more);
    }

    pub(crate) fn finalize(&mut self) {
        self.finalized = true;
    }

    // Build a normalized copy of aggregated lines where only the very first
    // visible line uses the corner connector "└ "; subsequent lines use two
    // spaces. Also coalesce adjacent read ranges for the same file.
    fn normalized_lines(&self) -> Vec<Line<'static>> {
        let mut v = self.lines.clone();
        // Ensure only the first content line shows the corner
        let mut seen_first = false;
        for line in v.iter_mut() {
            if let Some(sp0) = line.spans.get_mut(0) {
                let s = sp0.content.as_ref();
                if s == "└ " || s == "  └ " {
                    if seen_first {
                        sp0.content = "  ".into();
                        sp0.style = sp0.style.add_modifier(Modifier::DIM);
                    } else {
                        // First occurrence keeps the corner but dim it consistently
                        sp0.style = sp0.style.add_modifier(Modifier::DIM);
                        seen_first = true;
                    }
                }
=======
// ==================== ExploreAggregationCell ====================
// Collapses consecutive Read/Search/List commands into a single "Exploring" cell
// while commands are executing, updating the entry status once the command finishes.

#[derive(Clone)]
pub(crate) enum ExploreEntryStatus {
    Running,
    Success,
    NotFound,
    Error { exit_code: Option<i32> },
}

#[derive(Clone)]
struct CommandSummary {
    display: String,
    annotation: Option<String>,
}

#[derive(Clone)]
enum ExploreSummary {
    Search {
        query: Option<String>,
        path: Option<String>,
    },
    List {
        path: Option<String>,
    },
    Read {
        display_path: String,
        annotation: Option<String>,
        range: Option<(u32, u32)>,
    },
    Command {
        command: CommandSummary,
    },
    Fallback {
        text: String,
    },
}

#[derive(Clone)]
struct ExploreEntry {
    action: ExecAction,
    summary: ExploreSummary,
    status: ExploreEntryStatus,
}

impl ExploreEntry {
    fn label(&self) -> &'static str {
        if matches!(self.summary, ExploreSummary::Command { .. }) {
            return "Ran";
        }
        match self.action {
            ExecAction::Read => "Read",
            ExecAction::Search => "Search",
            ExecAction::List => "List",
            ExecAction::Run => "Run",
        }
    }

    fn summary_spans(&self) -> Vec<Span<'static>> {
        match &self.summary {
            ExploreSummary::Search { query, path } => {
                let mut spans = Vec::new();
                if let Some(q) = query {
                    if !q.is_empty() {
                        spans.push(Span::styled(
                            q.clone(),
                            Style::default().fg(crate::colors::text()),
                        ));
                    }
                }
                if let Some(p) = path {
                    spans.push(Span::styled(
                        format!(" in {}", p),
                        Style::default().fg(crate::colors::text_dim()),
                    ));
                }
                if spans.is_empty() {
                    spans.push(Span::styled(
                        "search".to_string(),
                        Style::default().fg(crate::colors::text()),
                    ));
                }
                spans
            }
            ExploreSummary::List { path } => {
                let target = path.as_ref().cloned().unwrap_or_else(|| "./".to_string());
                vec![Span::styled(
                    format!("{}", target),
                    Style::default().fg(crate::colors::text_dim()),
                )]
            }
            ExploreSummary::Read {
                display_path,
                annotation,
                ..
            } => {
                let mut spans = vec![Span::styled(
                    display_path.clone(),
                    Style::default().fg(crate::colors::text()),
                )];
                if let Some(ann) = annotation {
                    spans.push(Span::styled(
                        format!(" {}", ann),
                        Style::default().fg(crate::colors::text_dim()),
                    ));
                }
                spans
            }
            ExploreSummary::Command { command } => {
                let mut spans = highlight_command_summary(&command.display);
                if let Some(annotation) = &command.annotation {
                    spans.push(Span::styled(
                        format!(" {}", annotation),
                        Style::default().fg(crate::colors::text_dim()),
                    ));
                }
                spans
>>>>>>> 2822aa52
            }
            ExploreSummary::Fallback { text } => vec![Span::styled(
                text.clone(),
                Style::default().fg(crate::colors::text()),
            )],
        }
<<<<<<< HEAD
        // Merge overlapping/touching ranges per file to keep the list succinct
        coalesce_read_ranges_in_lines_local(&mut v);
        v
=======
>>>>>>> 2822aa52
    }
}

<<<<<<< HEAD
impl HistoryCell for ReadAggregationCell {
    fn as_any(&self) -> &dyn std::any::Any {
        self
    }
    fn as_any_mut(&mut self) -> &mut dyn std::any::Any {
        self
    }
    fn kind(&self) -> HistoryCellType {
        HistoryCellType::Exec {
            kind: ExecKind::Read,
            status: if self.finalized {
                ExecStatus::Success
            } else {
                ExecStatus::Running
            },
        }
    }
    fn display_lines(&self) -> Vec<Line<'static>> {
        let mut out: Vec<Line<'static>> = Vec::new();
        // Always render a stable, completed-style header to avoid flicker
        let header = Line::styled("Read", Style::default().fg(crate::colors::text()));
        out.push(header);
        out.extend(self.normalized_lines());
        out
    }
    fn desired_height(&self, width: u16) -> u16 {
        Paragraph::new(Text::from(self.display_lines_trimmed()))
            .wrap(Wrap { trim: false })
            .line_count(width)
            .try_into()
            .unwrap_or(0)
=======
    fn is_running(&self) -> bool {
        matches!(self.status, ExploreEntryStatus::Running)
    }

    fn is_error(&self) -> bool {
        matches!(self.status, ExploreEntryStatus::Error { .. })
    }
}

fn highlight_command_summary(command: &str) -> Vec<Span<'static>> {
    let normalized = normalize_shell_command_display(command);
    let display_line = insert_line_breaks_after_double_ampersand(&normalized);
    let highlighted = crate::syntax_highlight::highlight_code_block(&display_line, Some("bash"));
    if let Some(mut first) = highlighted.into_iter().next() {
        emphasize_shell_command_name(&mut first);
        first.spans
    } else {
        vec![Span::styled(
            display_line,
            Style::default().fg(crate::colors::text()),
        )]
    }
}

pub(crate) fn clean_wait_command(raw: &str) -> String {
    let trimmed = raw.trim();
    let Some((first_token, rest)) = split_token(trimmed) else {
        return trimmed.to_string();
    };
    if !looks_like_shell(first_token) {
        return trimmed.to_string();
    }
    let rest = rest.trim_start();
    let Some((second_token, remainder)) = split_token(rest) else {
        return trimmed.to_string();
    };
    if second_token != "-lc" {
        return trimmed.to_string();
    }
    let mut command = remainder.trim_start();
    if command.len() >= 2 {
        let bytes = command.as_bytes();
        let first_char = bytes[0] as char;
        let last_char = bytes[bytes.len().saturating_sub(1)] as char;
        if (first_char == '"' && last_char == '"') || (first_char == '\'' && last_char == '\'') {
            command = &command[1..command.len().saturating_sub(1)];
        }
    }
    if command.is_empty() {
        trimmed.to_string()
    } else {
        command.to_string()
    }
}

fn split_token(input: &str) -> Option<(&str, &str)> {
    let s = input.trim_start();
    if s.is_empty() {
        return None;
    }
    if let Some(idx) = s.find(char::is_whitespace) {
        let (token, rest) = s.split_at(idx);
        Some((token, rest))
    } else {
        Some((s, ""))
    }
}

fn looks_like_shell(token: &str) -> bool {
    let trimmed = token.trim_matches('"').trim_matches('\'');
    let basename = trimmed
        .rsplit('/')
        .next()
        .unwrap_or(trimmed)
        .to_ascii_lowercase();
    matches!(
        basename.as_str(),
        "bash"
            | "bash.exe"
            | "sh"
            | "sh.exe"
            | "zsh"
            | "zsh.exe"
            | "dash"
            | "dash.exe"
            | "ksh"
            | "ksh.exe"
            | "busybox"
    )
}

fn build_command_summary(cmd: &str, original_command: &[String]) -> CommandSummary {
    let display = select_command_display(cmd, original_command);
    let (annotation, _) = parse_read_line_annotation_with_range(&display);
    let display = if annotation.is_some() {
        strip_redundant_line_filter_pipes(&display)
    } else {
        display
    };
    CommandSummary { display, annotation }
}

// Remove formatting-only pipes (sed/head/tail) when we already provide a line-range
// annotation alongside the command summary. Keeps the core command intact for display.
fn strip_redundant_line_filter_pipes(cmd: &str) -> String {
    if !cmd.contains('|') { return cmd.to_string(); }

    let mut segs: Vec<String> = Vec::new();
    let mut cur = String::new();
    let mut in_single = false;
    let mut in_double = false;
    for ch in cmd.chars() {
        match ch {
            '\'' if !in_double => { in_single = !in_single; cur.push(ch); }
            '"' if !in_single => { in_double = !in_double; cur.push(ch); }
            '|' if !in_single && !in_double => {
                segs.push(cur.trim().to_string());
                cur.clear();
            }
            _ => cur.push(ch),
        }
    }
    if !cur.is_empty() { segs.push(cur.trim().to_string()); }

    let is_redundant = |s: &str| {
        let lower = s.trim().to_lowercase();
        if lower.is_empty() { return false; }
        if lower.starts_with("sed ") || lower == "sed" {
            let parts: Vec<&str> = s.split_whitespace().collect();
            if parts.len() >= 3 && parts[1] == "-n" {
                let tok = parts[2].trim_matches('\'').trim_matches('"');
                if tok.ends_with('p') {
                    let core = &tok[..tok.len().saturating_sub(1)];
                    if core.split_once(',').is_some() || core.chars().all(|c| c.is_ascii_digit()) {
                        return true;
                    }
                }
            }
        }
        if lower == "head" || lower.starts_with("head ") { return true; }
        if lower == "tail" || lower.starts_with("tail ") { return true; }
        false
    };

    while let Some(last) = segs.last() {
        if is_redundant(last) { segs.pop(); } else { break; }
>>>>>>> 2822aa52
    }

    if segs.is_empty() { return cmd.to_string(); }
    segs.join(" | ")
}

<<<<<<< HEAD
// ==================== PlainHistoryCell ====================
// For simple cells that just store lines

pub(crate) struct PlainHistoryCell {
    pub(crate) lines: Vec<Line<'static>>,
    pub(crate) kind: HistoryCellType,
}

impl HistoryCell for PlainHistoryCell {
    fn as_any_mut(&mut self) -> &mut dyn std::any::Any {
        self
    }
    fn kind(&self) -> HistoryCellType {
        self.kind
    }
    fn display_lines(&self) -> Vec<Line<'static>> {
        // If a gutter symbol implies a standard header line (user, assistant, tool, etc.),
        // hide that first title line and show only the content.
        let hide_header = matches!(
            self.kind,
            HistoryCellType::User
                | HistoryCellType::Assistant
                | HistoryCellType::Tool { .. }
                | HistoryCellType::Error
                | HistoryCellType::BackgroundEvent
                | HistoryCellType::Notice
        );
        if hide_header && self.lines.len() > 1 {
            self.lines[1..].to_vec()
        } else if hide_header {
            Vec::new()
        } else {
            self.lines.clone()
        }
=======
fn select_command_display(cmd: &str, original_command: &[String]) -> String {
    if let Some(script) = extract_bash_script(original_command) {
        let trimmed = script.trim();
        if !trimmed.is_empty() {
            if command_string_has_connector(trimmed) || trimmed != cmd {
                return trimmed.to_string();
            }
        }
    }

    if command_tokens_have_connectors(original_command) {
        let joined = original_command.join(" ").trim().to_string();
        if !joined.is_empty() {
            if command_string_has_connector(&joined) || joined != cmd {
                return joined;
            }
        }
    }

    cmd.to_string()
}

fn extract_bash_script(command: &[String]) -> Option<String> {
    if command.len() < 3 {
        return None;
    }
    let exe = command[0].as_str();
    let flag = command[1].as_str();
    if looks_like_bash(exe) && (flag == "-c" || flag == "-lc") {
        command.get(2).cloned()
    } else {
        None
    }
}

fn looks_like_bash(exe: &str) -> bool {
    if exe.eq_ignore_ascii_case("bash") || exe.eq_ignore_ascii_case("bash.exe") {
        return true;
    }
    Path::new(exe)
        .file_name()
        .and_then(|name| name.to_str())
        .map(|name| name.eq_ignore_ascii_case("bash") || name.eq_ignore_ascii_case("bash.exe"))
        .unwrap_or(false)
}

fn command_tokens_have_connectors(command: &[String]) -> bool {
    command.iter().any(|token| matches!(token.as_str(), "|" | "&&" | "||" | ";"))
}

fn command_string_has_connector(value: &str) -> bool {
    value.contains('|') || value.contains("&&") || value.contains("||") || value.contains(';')
}

fn normalize_separators(mut value: String) -> String {
    if value.is_empty() {
        return value;
    }
    if std::path::MAIN_SEPARATOR != '/' {
        value = value.replace(std::path::MAIN_SEPARATOR, "/");
>>>>>>> 2822aa52
    }
    value
}

<<<<<<< HEAD
    fn has_custom_render(&self) -> bool {
        matches!(self.kind, HistoryCellType::User)
=======
fn ensure_dir_suffix(mut value: String) -> String {
    if value.is_empty() {
        value.push('.');
    }
    value = normalize_separators(value);
    if !value.ends_with('/') {
        value.push('/');
>>>>>>> 2822aa52
    }
    value
}

<<<<<<< HEAD
    fn desired_height(&self, width: u16) -> u16 {
        if matches!(self.kind, HistoryCellType::User) {
            // Match input composer wrapping by reserving shared right padding.
            // Keep this in sync with the composer constants.
            let inner_w = width.saturating_sub(crate::layout_consts::USER_HISTORY_RIGHT_PAD.into());
            let text = Text::from(self.display_lines_trimmed());
            Paragraph::new(text)
                .wrap(Wrap { trim: false })
                .line_count(inner_w)
                .try_into()
                .unwrap_or(0)
        } else {
            Paragraph::new(Text::from(self.display_lines_trimmed()))
                .wrap(Wrap { trim: false })
                .line_count(width)
                .try_into()
                .unwrap_or(0)
=======
fn format_cwd_display(cwd: &Path, session_root: &Path) -> String {
    if let Ok(rel) = cwd.strip_prefix(session_root) {
        if rel.as_os_str().is_empty() {
            return "./".to_string();
        }
        let mut parts: Vec<String> = Vec::new();
        for comp in rel.components() {
            match comp {
                Component::Normal(part) => parts.push(part.to_string_lossy().into_owned()),
                Component::ParentDir => parts.push("..".to_string()),
                Component::CurDir => {}
                _ => {}
            }
        }
        if parts.is_empty() {
            "./".to_string()
        } else {
            ensure_dir_suffix(parts.join("/"))
>>>>>>> 2822aa52
        }
    } else {
        ensure_dir_suffix(cwd.display().to_string())
    }
}

<<<<<<< HEAD
    fn custom_render_with_skip(&self, area: Rect, buf: &mut Buffer, skip_rows: u16) {
        if !matches!(self.kind, HistoryCellType::User) {
            // Fallback to default behavior for non-user cells
            return HistoryCell::custom_render_with_skip(self, area, buf, skip_rows);
        }

        // Render User cells with extra right padding to mirror the composer input padding.
        let cell_bg = crate::colors::background();
        let bg_style = Style::default().bg(cell_bg).fg(crate::colors::text());

        // Clear area
        for y in area.y..area.y.saturating_add(area.height) {
            for x in area.x..area.x.saturating_add(area.width) {
                buf[(x, y)].set_char(' ').set_style(bg_style);
            }
        }

        let lines = self.display_lines_trimmed();
        let text = Text::from(lines);

        // Add Block with padding: reserve shared columns on the right.
        let block = Block::default().style(bg_style).padding(Padding {
            left: 0,
            right: crate::layout_consts::USER_HISTORY_RIGHT_PAD.into(),
            top: 0,
            bottom: 0,
        });

        Paragraph::new(text)
            .block(block)
            .wrap(Wrap { trim: false })
            .scroll((skip_rows, 0))
            .style(bg_style)
            .render(area, buf);
    }
}

// ==================== ExecCell ====================

pub(crate) struct ExecCell {
    pub(crate) command: Vec<String>,
    pub(crate) parsed: Vec<ParsedCommand>,
    pub(crate) output: Option<CommandOutput>,
    pub(crate) start_time: Option<Instant>,
    // Caches to avoid recomputing expensive line construction for completed execs
    cached_display_lines: std::cell::RefCell<Option<Vec<Line<'static>>>>,
    cached_pre_lines: std::cell::RefCell<Option<Vec<Line<'static>>>>,
    cached_out_lines: std::cell::RefCell<Option<Vec<Line<'static>>>>,
    // Cached per-width wrap totals (rows) for finalized execs
    cached_wrap: std::cell::RefCell<Option<ExecWrapCache>>,
}

// Cache of wrapped-row totals for ExecCell at a given width.
#[derive(Clone, Copy)]
struct ExecWrapCache {
    width: u16,
    pre_total: u16,
    out_total: u16,
}

// ==================== AssistantMarkdownCell ====================
// Stores raw assistant markdown and rebuilds on demand (e.g., theme/syntax changes)

pub(crate) struct AssistantMarkdownCell {
    // Raw markdown used to rebuild when theme/syntax changes
    pub(crate) raw: String,
    // Optional stream/item id that produced this finalized cell
    pub(crate) id: Option<String>,
    // Pre-rendered lines (first line is a hidden "codex" header)
    pub(crate) lines: Vec<Line<'static>>, // includes hidden header "codex"
    // Cached per-width wrap plan to avoid re-segmentation and re-measure
    cached_layout: std::cell::RefCell<Option<AssistantLayoutCache>>,
}

=======
fn format_list_target(path: Option<&str>, cwd: &Path, session_root: &Path) -> Option<String> {
    let trimmed = path.and_then(|p| {
        let t = p.trim();
        if t.is_empty() { None } else { Some(t) }
    });

    let display = match trimmed {
        Some(".") | Some("./") => format_cwd_display(cwd, session_root),
        Some("/") => normalize_separators("/".to_string()),
        Some(raw) => {
            let stripped = raw.trim_end_matches('/');
            let base = if stripped.is_empty() { raw } else { stripped };
            ensure_dir_suffix(base.to_string())
        }
        None => format_cwd_display(cwd, session_root),
    };

    Some(display)
}

fn format_search_target(path: Option<&str>, cwd: &Path, session_root: &Path) -> Option<String> {
    let trimmed = path.and_then(|p| {
        let t = p.trim();
        if t.is_empty() { None } else { Some(t) }
    });
    trimmed.map(|p| format_read_target(p, cwd, session_root))
}

fn format_read_target(name: &str, cwd: &Path, session_root: &Path) -> String {
    let trimmed = name.trim();
    let path = Path::new(trimmed);
    let resolved = if path.is_absolute() {
        path.to_path_buf()
    } else {
        cwd.join(path)
    };

    let normalized = if let Ok(rel) = resolved.strip_prefix(session_root) {
        if rel.as_os_str().is_empty() {
            trimmed.to_string()
        } else {
            normalize_separators(rel.display().to_string())
        }
    } else {
        normalize_separators(resolved.display().to_string())
    };

    if normalized.is_empty() {
        trimmed.to_string()
    } else {
        normalized
    }
}

fn annotation_for_range(start: u32, end: u32) -> Option<String> {
    if end == u32::MAX {
        Some(format!("(from {} to end)", start))
    } else {
        Some(format!("(lines {} to {})", start, end))
    }
}

pub(crate) struct ExploreAggregationCell {
    entries: Vec<ExploreEntry>,
    is_trailing: bool,
}

impl ExploreAggregationCell {
    pub(crate) fn new() -> Self {
        Self {
            entries: Vec::new(),
            is_trailing: true,
        }
    }

    pub(crate) fn set_trailing(&mut self, trailing: bool) {
        self.is_trailing = trailing;
    }

    pub(crate) fn push_from_parsed(
        &mut self,
        parsed: &[ParsedCommand],
        status: ExploreEntryStatus,
        cwd: &Path,
        session_root: &Path,
        original_command: &[String],
    ) -> Option<usize> {
        let action = action_enum_from_parsed(&parsed.to_vec());
        let summary = match action {
            ExecAction::Search => parsed.iter().find_map(|p| match p {
                ParsedCommand::Search { query, path, cmd } => {
                    let formatted_path = format_search_target(path.as_deref(), cwd, session_root);
                    let pretty_query =
                        query.clone().filter(|q| !q.trim().is_empty()).or_else(|| {
                            if query.is_none() {
                                Some(cmd.clone())
                            } else {
                                None
                            }
                        });
                    Some(ExploreSummary::Search {
                        query: pretty_query,
                        path: formatted_path,
                    })
                }
                _ => None,
            }),
            ExecAction::List => parsed.iter().find_map(|p| match p {
                ParsedCommand::ListFiles { path, .. } => {
                    let display = format_list_target(path.as_deref(), cwd, session_root);
                    Some(ExploreSummary::List { path: display })
                }
                _ => None,
            }),
            ExecAction::Read => parsed.iter().find_map(|p| match p {
                ParsedCommand::Read { name, cmd, .. } => {
                    let (annotation, range) = parse_read_line_annotation_with_range(cmd);
                    let display_path = format_read_target(name, cwd, session_root);
                    Some(ExploreSummary::Read {
                        display_path,
                        annotation,
                        range,
                    })
                }
                _ => None,
            }),
            ExecAction::Run => parsed.iter().find_map(|p| match p {
                ParsedCommand::ReadCommand { cmd } => Some(ExploreSummary::Command {
                    command: build_command_summary(cmd, original_command),
                }),
                _ => None,
            }),
        };

        let summary = summary.or_else(|| {
            let text = parsed
                .iter()
                .map(|p| match p {
                    ParsedCommand::Unknown { cmd } => cmd.clone(),
                    _ => String::new(),
                })
                .find(|s| !s.is_empty())
                .unwrap_or_else(|| "exec".to_string());
            Some(ExploreSummary::Fallback { text })
        });

        let summary = summary?;

        if let ExploreSummary::Read {
            display_path,
            annotation,
            range,
        } = &summary
        {
            let path_key = display_path.clone();
            let annot = annotation.clone();
            let range_val = *range;
            for idx in (0..self.entries.len()).rev() {
                if let ExploreSummary::Read {
                    display_path: existing_path,
                    annotation: existing_ann,
                    range: existing_range,
                } = &mut self.entries[idx].summary
                {
                    if *existing_path == path_key {
                        let reuse = match (*existing_range, range_val) {
                            (Some((es, ee)), Some((ns, ne))) => {
                                if ns <= es && ne >= ee {
                                    *existing_range = Some((ns, ne));
                                    *existing_ann =
                                        annot.clone().or_else(|| annotation_for_range(ns, ne));
                                    true
                                } else if es <= ns && ee >= ne {
                                    true
                                } else {
                                    let start = es.min(ns);
                                    let end = if ee == u32::MAX || ne == u32::MAX {
                                        u32::MAX
                                    } else {
                                        ee.max(ne)
                                    };
                                    *existing_range = Some((start, end));
                                    *existing_ann = annotation_for_range(start, end);
                                    true
                                }
                            }
                            (None, Some((ns, ne))) => {
                                *existing_range = Some((ns, ne));
                                *existing_ann =
                                    annot.clone().or_else(|| annotation_for_range(ns, ne));
                                true
                            }
                            (Some(_), None) => {
                                if annot.is_some() {
                                    *existing_ann = annot.clone();
                                }
                                true
                            }
                            (None, None) => {
                                if annot.is_some() {
                                    *existing_ann = annot.clone();
                                }
                                true
                            }
                        };

                        if reuse {
                            self.entries[idx].status = status;
                            return Some(idx);
                        }
                    }
                }
            }
        }

        if let ExploreSummary::Command { command: new_cmd } = &summary {
            for idx in (0..self.entries.len()).rev() {
                if let ExploreSummary::Command { command: existing } = &mut self.entries[idx].summary
                {
                    if existing.display == new_cmd.display
                        && existing.annotation == new_cmd.annotation
                    {
                        self.entries[idx].status = status;
                        return Some(idx);
                    }
                }
            }
        }

        self.entries.push(ExploreEntry {
            action,
            summary,
            status,
        });
        Some(self.entries.len().saturating_sub(1))
    }

    pub(crate) fn update_status(&mut self, idx: usize, status: ExploreEntryStatus) {
        if let Some(entry) = self.entries.get_mut(idx) {
            entry.status = status;
        }
    }

    fn current_exec_status(&self) -> ExecStatus {
        if self.entries.iter().any(|e| e.is_running()) {
            ExecStatus::Running
        } else if self.entries.iter().any(|e| e.is_error()) {
            ExecStatus::Error
        } else {
            ExecStatus::Success
        }
    }
}

impl HistoryCell for ExploreAggregationCell {
    fn as_any(&self) -> &dyn std::any::Any {
        self
    }
    fn as_any_mut(&mut self) -> &mut dyn std::any::Any {
        self
    }
    fn kind(&self) -> HistoryCellType {
        HistoryCellType::Exec {
            kind: ExecKind::Search,
            status: self.current_exec_status(),
        }
    }

    fn display_lines(&self) -> Vec<Line<'static>> {
        let header = if self.is_trailing {
            "Exploring..."
        } else {
            "Explored"
        };

        if self.entries.is_empty() {
            return vec![Line::styled(
                header,
                Style::default().fg(crate::colors::text()),
            )];
        }

        let mut lines: Vec<Line<'static>> = Vec::new();
        lines.push(Line::styled(
            header,
            Style::default().fg(crate::colors::text()),
        ));

        let max_label_len = self
            .entries
            .iter()
            .map(|e| e.label().chars().count())
            .max()
            .unwrap_or(0);

        for (idx, entry) in self.entries.iter().enumerate() {
            let prefix = if idx == 0 { "└ " } else { "  " };
            let mut spans: Vec<Span<'static>> = vec![Span::styled(
                prefix,
                Style::default().add_modifier(Modifier::DIM),
            )];
            let label = entry.label();
            let label_len = label.chars().count();
            let padding = max_label_len.saturating_sub(label_len) + 1;
            let mut padded_label = String::with_capacity(label.len() + padding);
            padded_label.push_str(label);
            padded_label.extend(std::iter::repeat(' ').take(padding));
            spans.push(Span::styled(
                padded_label,
                Style::default().fg(crate::colors::text_dim()),
            ));
            spans.extend(entry.summary_spans());
            match entry.status {
                ExploreEntryStatus::Running => spans.push(Span::styled(
                    "…",
                    Style::default().fg(crate::colors::text_dim()),
                )),
                ExploreEntryStatus::NotFound => spans.push(Span::styled(
                    " (not found)",
                    Style::default().fg(crate::colors::text_dim()),
                )),
                ExploreEntryStatus::Error { exit_code } => {
                    let msg = match (entry.action, exit_code) {
                        (ExecAction::Search, Some(2)) => " (invalid pattern)".to_string(),
                        (ExecAction::Search, _) => " (search error)".to_string(),
                        (ExecAction::List, _) => " (list error)".to_string(),
                        (ExecAction::Read, _) => " (read error)".to_string(),
                        _ => exit_code
                            .map(|code| format!(" (exit {})", code))
                            .unwrap_or_else(|| " (failed)".to_string()),
                    };
                    spans.push(Span::styled(
                        msg,
                        Style::default().fg(crate::colors::error()),
                    ));
                }
                ExploreEntryStatus::Success => {}
            }
            lines.push(Line::from(spans));
        }
        lines
    }

    fn desired_height(&self, width: u16) -> u16 {
        Paragraph::new(Text::from(self.display_lines_trimmed()))
            .wrap(Wrap { trim: false })
            .line_count(width)
            .try_into()
            .unwrap_or(0)
    }

    fn gutter_symbol(&self) -> Option<&'static str> {
        None
    }
}

// ==================== PlainHistoryCell ====================
// For simple cells that just store lines

pub(crate) struct PlainHistoryCell {
    pub(crate) lines: Vec<Line<'static>>,
    pub(crate) kind: HistoryCellType,
}

impl HistoryCell for PlainHistoryCell {
    fn as_any_mut(&mut self) -> &mut dyn std::any::Any {
        self
    }
    fn kind(&self) -> HistoryCellType {
        self.kind
    }
    fn display_lines(&self) -> Vec<Line<'static>> {
        // If a gutter symbol implies a standard header line (user, assistant, tool, etc.),
        // hide that first title line and show only the content.
        let hide_header = matches!(
            self.kind,
            HistoryCellType::User
                | HistoryCellType::Assistant
                | HistoryCellType::Tool { .. }
                | HistoryCellType::Error
                | HistoryCellType::BackgroundEvent
                | HistoryCellType::Notice
        );
        if hide_header && self.lines.len() > 1 {
            self.lines[1..].to_vec()
        } else if hide_header {
            Vec::new()
        } else {
            self.lines.clone()
        }
    }

    fn has_custom_render(&self) -> bool {
        matches!(self.kind, HistoryCellType::User)
    }

    fn desired_height(&self, width: u16) -> u16 {
        if matches!(self.kind, HistoryCellType::User) {
            // Match input composer wrapping by reserving shared right padding.
            // Keep this in sync with the composer constants.
            let inner_w = width.saturating_sub(crate::layout_consts::USER_HISTORY_RIGHT_PAD.into());
            let text = Text::from(self.display_lines_trimmed());
            Paragraph::new(text)
                .wrap(Wrap { trim: false })
                .line_count(inner_w)
                .try_into()
                .unwrap_or(0)
        } else {
            Paragraph::new(Text::from(self.display_lines_trimmed()))
                .wrap(Wrap { trim: false })
                .line_count(width)
                .try_into()
                .unwrap_or(0)
        }
    }

    fn custom_render_with_skip(&self, area: Rect, buf: &mut Buffer, skip_rows: u16) {
        if !matches!(self.kind, HistoryCellType::User) {
            // Fallback to default behavior for non-user cells
            return HistoryCell::custom_render_with_skip(self, area, buf, skip_rows);
        }

        // Render User cells with extra right padding to mirror the composer input padding.
        let cell_bg = crate::colors::background();
        let bg_style = Style::default().bg(cell_bg).fg(crate::colors::text());

        // Clear area
        for y in area.y..area.y.saturating_add(area.height) {
            for x in area.x..area.x.saturating_add(area.width) {
                buf[(x, y)].set_char(' ').set_style(bg_style);
            }
        }

        let lines = self.display_lines_trimmed();
        let text = Text::from(lines);

        // Add Block with padding: reserve shared columns on the right.
        let block = Block::default().style(bg_style).padding(Padding {
            left: 0,
            right: crate::layout_consts::USER_HISTORY_RIGHT_PAD.into(),
            top: 0,
            bottom: 0,
        });

        Paragraph::new(text)
            .block(block)
            .wrap(Wrap { trim: false })
            .scroll((skip_rows, 0))
            .style(bg_style)
            .render(area, buf);
    }
}

pub(crate) struct PlanUpdateCell {
    lines: Vec<Line<'static>>,
    icon: &'static str,
    is_complete: bool,
}

impl PlanUpdateCell {
    pub(crate) fn is_complete(&self) -> bool {
        self.is_complete
    }
}

impl HistoryCell for PlanUpdateCell {
    fn as_any(&self) -> &dyn std::any::Any {
        self
    }

    fn as_any_mut(&mut self) -> &mut dyn std::any::Any {
        self
    }

    fn kind(&self) -> HistoryCellType {
        HistoryCellType::PlanUpdate
    }

    fn display_lines(&self) -> Vec<Line<'static>> {
        self.lines.clone()
    }

    fn gutter_symbol(&self) -> Option<&'static str> {
        Some(self.icon)
    }
}

// ==================== ExecCell ====================

pub(crate) struct ExecCell {
    pub(crate) command: Vec<String>,
    pub(crate) parsed: Vec<ParsedCommand>,
    pub(crate) output: Option<CommandOutput>,
    pub(crate) start_time: Option<Instant>,
    pub(crate) stream_preview: Option<CommandOutput>,
    pub(crate) stream_status_line: std::cell::RefCell<Option<Line<'static>>>,
    // Caches to avoid recomputing expensive line construction for completed execs
    cached_display_lines: std::cell::RefCell<Option<Vec<Line<'static>>>>,
    cached_pre_lines: std::cell::RefCell<Option<Vec<Line<'static>>>>,
    cached_out_lines: std::cell::RefCell<Option<Vec<Line<'static>>>>,
    // Cached per-width wrap totals (rows) for finalized execs
    cached_wrap: std::cell::RefCell<Option<ExecWrapCache>>,
    has_bold_command: bool,
}

// Cache of wrapped-row totals for ExecCell at a given width.
#[derive(Clone, Copy)]
struct ExecWrapCache {
    width: u16,
    pre_total: u16,
    out_block_total: u16,
    out_total_with_status: u16,
}

// ==================== AssistantMarkdownCell ====================
// Stores raw assistant markdown and rebuilds on demand (e.g., theme/syntax changes)

pub(crate) struct AssistantMarkdownCell {
    // Raw markdown used to rebuild when theme/syntax changes
    pub(crate) raw: String,
    // Optional stream/item id that produced this finalized cell
    pub(crate) id: Option<String>,
    // Pre-rendered lines (first line is a hidden "codex" header)
    pub(crate) lines: Vec<Line<'static>>, // includes hidden header "codex"
    // Cached per-width wrap plan to avoid re-segmentation and re-measure
    cached_layout: std::cell::RefCell<Option<AssistantLayoutCache>>,
}

>>>>>>> 2822aa52
impl AssistantMarkdownCell {
    #[allow(dead_code)]
    pub(crate) fn new(raw: String, cfg: &codex_core::config::Config) -> Self {
        Self::new_with_id(raw, None, cfg)
    }
<<<<<<< HEAD

    pub(crate) fn new_with_id(
        raw: String,
        id: Option<String>,
        cfg: &codex_core::config::Config,
    ) -> Self {
        let mut me = Self {
            raw,
            id,
            lines: Vec::new(),
            cached_layout: std::cell::RefCell::new(None),
        };
        me.rebuild(cfg);
        me
    }
    pub(crate) fn rebuild(&mut self, cfg: &codex_core::config::Config) {
        let mut out: Vec<Line<'static>> = Vec::new();
        out.push(Line::from("codex"));
        crate::markdown::append_markdown_with_bold_first(&self.raw, &mut out, cfg);
        // Apply bright text to body like streaming finalize
        let bright = crate::colors::text_bright();
        for line in out.iter_mut().skip(1) {
            line.style = line.style.patch(Style::default().fg(bright));
        }
        self.lines = out;
        // Invalidate cached layout on rebuild (theme/lines changed)
        *self.cached_layout.borrow_mut() = None;
=======

    pub(crate) fn new_with_id(
        raw: String,
        id: Option<String>,
        cfg: &codex_core::config::Config,
    ) -> Self {
        let mut me = Self {
            raw,
            id,
            lines: Vec::new(),
            cached_layout: std::cell::RefCell::new(None),
        };
        me.rebuild(cfg);
        me
    }
    pub(crate) fn rebuild(&mut self, cfg: &codex_core::config::Config) {
        let mut out: Vec<Line<'static>> = Vec::new();
        out.push(Line::from("codex"));
        crate::markdown::append_markdown_with_bold_first(&self.raw, &mut out, cfg);
        // Apply bright text to body like streaming finalize
        let bright = crate::colors::text_bright();
        for line in out.iter_mut().skip(1) {
            line.style = line.style.patch(Style::default().fg(bright));
        }
        self.lines = out;
        // Invalidate cached layout on rebuild (theme/lines changed)
        *self.cached_layout.borrow_mut() = None;
    }
}

// Cached layout for AssistantMarkdownCell (per width)
#[derive(Clone)]
struct AssistantLayoutCache {
    width: u16,
    segs: Vec<AssistantSeg>,
    seg_rows: Vec<u16>,
    total_rows_with_padding: u16,
}

#[derive(Clone, Debug)]
enum AssistantSeg {
    Text(Vec<Line<'static>>),
    Bullet(Vec<Line<'static>>),
    Code(Vec<Line<'static>>),
}

impl AssistantMarkdownCell {
    fn ensure_layout(&self, width: u16) -> AssistantLayoutCache {
        if let Some(cache) = self.cached_layout.borrow().as_ref() {
            if cache.width == width {
                return cache.clone();
            }
        }
        let text_wrap_width = width;
        let mut segs: Vec<AssistantSeg> = Vec::new();
        let mut text_buf: Vec<Line<'static>> = Vec::new();
        let mut iter = self.display_lines_trimmed().into_iter().peekable();
        while let Some(line) = iter.next() {
            if crate::render::line_utils::is_code_block_painted(&line) {
                if !text_buf.is_empty() {
                    segs.push(AssistantSeg::Text(std::mem::take(&mut text_buf)));
                }
                let mut chunk = vec![line];
                while let Some(n) = iter.peek() {
                    if crate::render::line_utils::is_code_block_painted(n) {
                        chunk.push(iter.next().unwrap());
                    } else {
                        break;
                    }
                }
                // Remove language sentinel and trim blank padding rows (as in render)
                if let Some(first) = chunk.first() {
                    let flat: String = first.spans.iter().map(|s| s.content.as_ref()).collect();
                    if flat.contains("⟦LANG:") {
                        let _ = chunk.remove(0);
                    }
                }
                while chunk
                    .first()
                    .is_some_and(|l| crate::render::line_utils::is_blank_line_spaces_only(l))
                {
                    let _ = chunk.remove(0);
                }
                while chunk
                    .last()
                    .is_some_and(|l| crate::render::line_utils::is_blank_line_spaces_only(l))
                {
                    let _ = chunk.pop();
                }
                segs.push(AssistantSeg::Code(chunk));
                continue;
            }
            if text_wrap_width > 4 && is_horizontal_rule_line(&line) {
                if !text_buf.is_empty() {
                    segs.push(AssistantSeg::Text(std::mem::take(&mut text_buf)));
                }
                let hr = Line::from(Span::styled(
                    std::iter::repeat('─')
                        .take(text_wrap_width as usize)
                        .collect::<String>(),
                    Style::default().fg(crate::colors::assistant_hr()),
                ));
                segs.push(AssistantSeg::Bullet(vec![hr]));
                continue;
            }
            if text_wrap_width > 4 {
                if let Some((indent_spaces, bullet_char)) = detect_bullet_prefix(&line) {
                    if !text_buf.is_empty() {
                        segs.push(AssistantSeg::Text(std::mem::take(&mut text_buf)));
                    }
                    segs.push(AssistantSeg::Bullet(wrap_bullet_line(
                        line,
                        indent_spaces,
                        &bullet_char,
                        text_wrap_width,
                    )));
                    continue;
                }
            }
            text_buf.push(line);
        }
        if !text_buf.is_empty() {
            segs.push(AssistantSeg::Text(std::mem::take(&mut text_buf)));
        }

        // Precompute rows per segment and total with top/bottom padding
        let mut seg_rows: Vec<u16> = Vec::with_capacity(segs.len());
        let mut total: u16 = 0;
        for seg in &segs {
            let rows = match seg {
                AssistantSeg::Bullet(lines) => lines.len() as u16,
                AssistantSeg::Text(lines) => Paragraph::new(Text::from(lines.clone()))
                    .wrap(Wrap { trim: false })
                    .line_count(text_wrap_width)
                    .try_into()
                    .unwrap_or(0),
                AssistantSeg::Code(lines) => lines.len() as u16 + 2,
            };
            seg_rows.push(rows);
            total = total.saturating_add(rows);
        }
        total = total.saturating_add(2); // top+bottom padding
        let cache = AssistantLayoutCache {
            width,
            segs,
            seg_rows,
            total_rows_with_padding: total,
        };
        *self.cached_layout.borrow_mut() = Some(cache.clone());
        cache
    }
}

impl HistoryCell for AssistantMarkdownCell {
    fn as_any(&self) -> &dyn std::any::Any {
        self
    }
    fn as_any_mut(&mut self) -> &mut dyn std::any::Any {
        self
    }
    fn kind(&self) -> HistoryCellType {
        HistoryCellType::Assistant
    }
    fn display_lines(&self) -> Vec<Line<'static>> {
        // Hide the header line, mirroring PlainHistoryCell behavior for Assistant
        if self.lines.len() > 1 {
            self.lines[1..].to_vec()
        } else {
            Vec::new()
        }
    }
    fn has_custom_render(&self) -> bool {
        true
    }
    fn desired_height(&self, width: u16) -> u16 {
        self.ensure_layout(width).total_rows_with_padding
    }
    fn custom_render_with_skip(&self, area: Rect, buf: &mut Buffer, skip_rows: u16) {
        // Mirror StreamingContentCell rendering so finalized assistant cells look
        // identical to streaming ones (gutter alignment, padding, bg tint).
        let cell_bg = crate::colors::assistant_bg();
        let bg_style = Style::default().bg(cell_bg);

        // Clear full area with assistant background
        for y in area.y..area.y.saturating_add(area.height) {
            for x in area.x..area.x.saturating_add(area.width) {
                buf[(x, y)].set_char(' ').set_style(bg_style);
            }
        }

        // Build or reuse cached segments for this width
        let plan = self.ensure_layout(area.width);
        let segs = &plan.segs;
        let seg_rows = &plan.seg_rows;
        let text_wrap_width = area.width;

        // Streaming-style top padding row for the entire assistant cell
        let mut remaining_skip = skip_rows;
        let mut cur_y = area.y;
        let end_y = area.y.saturating_add(area.height);
        if remaining_skip == 0 && cur_y < end_y {
            cur_y = cur_y.saturating_add(1);
        }
        remaining_skip = remaining_skip.saturating_sub(1);

        // Helpers
        #[derive(Debug, Clone)]
        enum Seg {
            Text(Vec<Line<'static>>),
            Bullet(Vec<Line<'static>>),
            Code(Vec<Line<'static>>),
        }
        use unicode_width::UnicodeWidthStr as UW;
        let measure_line =
            |l: &Line<'_>| -> usize { l.spans.iter().map(|s| UW::width(s.content.as_ref())).sum() };
        let mut draw_segment = |seg: &Seg, y: &mut u16, skip: &mut u16| {
            if *y >= end_y {
                return;
            }
            match seg {
                Seg::Text(lines) => {
                    // Measure height with wrap
                    let txt = Text::from(lines.clone());
                    let total: u16 = Paragraph::new(txt.clone())
                        .wrap(Wrap { trim: false })
                        .line_count(text_wrap_width)
                        .try_into()
                        .unwrap_or(0);
                    if *skip >= total {
                        *skip -= total;
                        return;
                    }
                    // Visible height in remaining space
                    let avail = end_y.saturating_sub(*y);
                    let draw_h = (total.saturating_sub(*skip)).min(avail);
                    if draw_h == 0 {
                        return;
                    }
                    let rect = Rect {
                        x: area.x,
                        y: *y,
                        width: area.width,
                        height: draw_h,
                    };
                    Paragraph::new(txt)
                        .block(Block::default().style(bg_style))
                        .wrap(Wrap { trim: false })
                        .scroll((*skip, 0))
                        .style(bg_style)
                        .render(rect, buf);
                    *y = y.saturating_add(draw_h);
                    *skip = 0;
                }
                Seg::Bullet(lines) => {
                    let total = lines.len() as u16;
                    if *skip >= total {
                        *skip -= total;
                        return;
                    }
                    let avail = end_y.saturating_sub(*y);
                    let draw_h = (total.saturating_sub(*skip)).min(avail);
                    if draw_h == 0 {
                        return;
                    }
                    let rect = Rect {
                        x: area.x,
                        y: *y,
                        width: area.width,
                        height: draw_h,
                    };
                    let txt = Text::from(lines.clone());
                    Paragraph::new(txt)
                        .block(Block::default().style(bg_style))
                        .scroll((*skip, 0))
                        .style(bg_style)
                        .render(rect, buf);
                    *y = y.saturating_add(draw_h);
                    *skip = 0;
                }
                Seg::Code(lines_in) => {
                    if lines_in.is_empty() {
                        return;
                    }
                    // Extract language sentinel and drop it from visible lines
                    let mut lang_label: Option<String> = None;
                    let mut lines = lines_in.clone();
                    if let Some(first) = lines.first() {
                        let flat: String = first.spans.iter().map(|s| s.content.as_ref()).collect();
                        if let Some(s) = flat.strip_prefix("⟦LANG:") {
                            if let Some(end) = s.find('⟧') {
                                lang_label = Some(s[..end].to_string());
                                lines.remove(0);
                            }
                        }
                    }
                    if lines.is_empty() {
                        return;
                    }
                    // Determine target width for the code card (content width) and add borders (2) + inner pads (left/right = 2 each)
                    let max_w = lines.iter().map(|l| measure_line(l)).max().unwrap_or(0) as u16;
                    let inner_w = max_w.max(1);
                    // Borders (2) + inner horizontal padding (2 left, 2 right) => +6
                    let card_w = inner_w.saturating_add(6).min(area.width.max(6));
                    let total = lines.len() as u16 + 2; // top/bottom border only
                    if *skip >= total {
                        *skip -= total;
                        return;
                    }
                    let avail = end_y.saturating_sub(*y);
                    if avail == 0 {
                        return;
                    }
                    // Compute visible slice (accounting for top/bottom border + inner padding rows)
                    let mut local_skip = *skip;
                    let mut top_border = 1u16;
                    if local_skip > 0 {
                        let drop = local_skip.min(top_border);
                        top_border -= drop;
                        local_skip -= drop;
                    }
                    let code_skip = local_skip.min(lines.len() as u16);
                    local_skip -= code_skip;
                    let mut bottom_border = 1u16;
                    if local_skip > 0 {
                        let drop = local_skip.min(bottom_border);
                        bottom_border -= drop;
                    }
                    // Compute drawable height in this pass
                    let visible = top_border + (lines.len() as u16 - code_skip) + bottom_border;
                    let draw_h = visible.min(avail);
                    if draw_h == 0 {
                        return;
                    }
                    // No outer horizontal padding; align card to content area.
                    let content_x = area.x;
                    let _content_w = area.width;
                    let rect_x = content_x;
                    // Draw bordered block for visible rows
                    let rect = Rect {
                        x: rect_x,
                        y: *y,
                        width: card_w,
                        height: draw_h,
                    };
                    let code_bg = crate::colors::code_block_bg();
                    let mut blk = Block::default()
                        .borders(Borders::ALL)
                        .border_style(Style::default().fg(crate::colors::border()))
                        .style(Style::default().bg(code_bg))
                        .padding(Padding {
                            left: 2,
                            right: 2,
                            top: 0,
                            bottom: 0,
                        });
                    if let Some(lang) = &lang_label {
                        blk = blk.title(Span::styled(
                            format!(" {} ", lang),
                            Style::default().fg(crate::colors::text_dim()),
                        ));
                    }
                    // Clone before render so we can compute inner rect after drawing borders
                    let blk_for_inner = blk.clone();
                    blk.render(rect, buf);
                    // Inner paragraph area (exclude borders)
                    let inner_rect = blk_for_inner.inner(rect);
                    let inner_h = inner_rect.height.min(rect.height);
                    if inner_h > 0 {
                        let slice_start = code_skip as usize;
                        let slice_end = lines.len();
                        let txt = Text::from(lines[slice_start..slice_end].to_vec());
                        Paragraph::new(txt)
                            .style(Style::default().bg(code_bg))
                            .block(Block::default().style(Style::default().bg(code_bg)))
                            .render(inner_rect, buf);
                    }
                    // No outside padding stripes.
                    *y = y.saturating_add(draw_h);
                    *skip = 0;
                }
            }
        };

        for (seg_idx, seg) in segs.iter().enumerate() {
            if cur_y >= end_y {
                break;
            }
            // Clamp skip to precomputed rows for this segment to avoid extra measure work
            let _before = remaining_skip;
            let rows = seg_rows.get(seg_idx).copied().unwrap_or(0);
            if remaining_skip >= rows {
                remaining_skip -= rows;
                continue;
            }
            let seg_draw = match seg {
                AssistantSeg::Text(v) => Seg::Text(v.clone()),
                AssistantSeg::Bullet(v) => Seg::Bullet(v.clone()),
                AssistantSeg::Code(v) => Seg::Code(v.clone()),
            };
            draw_segment(&seg_draw, &mut cur_y, &mut remaining_skip);
        }
        // Bottom padding row (blank): area is already cleared to bg
        if remaining_skip == 0 && cur_y < end_y {
            cur_y = cur_y.saturating_add(1);
        } else {
            remaining_skip = remaining_skip.saturating_sub(1);
        }
        // Mark as used to satisfy unused_assignments lint
        let _ = (cur_y, remaining_skip);
    }
}

impl HistoryCell for ExecCell {
    fn as_any(&self) -> &dyn std::any::Any {
        self
    }
    fn as_any_mut(&mut self) -> &mut dyn std::any::Any {
        self
    }
    fn kind(&self) -> HistoryCellType {
        let kind = match action_enum_from_parsed(&self.parsed) {
            ExecAction::Read => ExecKind::Read,
            ExecAction::Search => ExecKind::Search,
            ExecAction::List => ExecKind::List,
            ExecAction::Run => ExecKind::Run,
        };
        let status = match &self.output {
            None => ExecStatus::Running,
            Some(o) if o.exit_code == 0 => ExecStatus::Success,
            Some(_) => ExecStatus::Error,
        };
        HistoryCellType::Exec { kind, status }
    }
    fn gutter_symbol(&self) -> Option<&'static str> {
        match self.kind() {
            HistoryCellType::Exec {
                kind: ExecKind::Run,
                status,
            } => {
                if matches!(status, ExecStatus::Error) {
                    Some("✖")
                } else if self.has_bold_command {
                    Some("❯")
                } else {
                    None
                }
            }
            HistoryCellType::Exec { .. } => None,
            _ => None,
        }
    }
    fn display_lines(&self) -> Vec<Line<'static>> {
        // Fallback textual representation (used for height measurement only when custom rendering).
        // For completed executions, cache the computed lines since they are immutable.
        if let Some(cached) = self.cached_display_lines.borrow().as_ref() {
            return cached.clone();
        }
        let lines = exec_command_lines(
            &self.command,
            &self.parsed,
            self.output.as_ref(),
            self.stream_preview.as_ref(),
            self.start_time,
        );
        if self.output.is_some() {
            *self.cached_display_lines.borrow_mut() = Some(lines.clone());
        }
        lines
    }
    fn has_custom_render(&self) -> bool {
        true
    }
    fn desired_height(&self, width: u16) -> u16 {
        let (pre_total, _out_block_total, out_total_with_status) = self.ensure_wrap_totals(width);
        pre_total.saturating_add(out_total_with_status)
    }
    fn custom_render_with_skip(&self, area: Rect, buf: &mut Buffer, skip_rows: u16) {
        // Render command header/content above and stdout/stderr preview inside a left-bordered block.
        let (pre_lines_raw, out_lines_raw, status_line_opt) = self.exec_render_parts();
        let pre_lines = trim_empty_lines(pre_lines_raw);
        let out_lines = trim_empty_lines(out_lines_raw);
        let status_line = if self.output.is_none() {
            status_line_opt
        } else {
            None
        };

        // Prepare texts and total heights (after wrapping).
        let pre_text = Text::from(pre_lines.clone());
        let out_text = Text::from(out_lines.clone());
        let (pre_total, out_block_total, out_total_with_status) =
            self.ensure_wrap_totals(area.width);
        let status_extra = out_total_with_status.saturating_sub(out_block_total);

        // Compute how many rows to skip from the preamble, then from the output block and status row.
        let pre_skip = skip_rows.min(pre_total);
        let after_pre_skip = skip_rows.saturating_sub(pre_total);
        let block_skip = after_pre_skip.min(out_block_total);
        let after_block_skip = after_pre_skip.saturating_sub(block_skip);

        // Compute available heights for each segment
        let pre_remaining = pre_total.saturating_sub(pre_skip);
        let pre_height = pre_remaining.min(area.height);
        let mut remaining_height = area.height.saturating_sub(pre_height);

        let block_remaining = out_block_total.saturating_sub(block_skip);
        let block_height = block_remaining.min(remaining_height);
        remaining_height = remaining_height.saturating_sub(block_height);

        let status_line_to_render =
            if status_extra > 0 && after_block_skip == 0 && remaining_height > 0 {
                status_line.as_ref().cloned()
            } else {
                None
            };
        let status_height = if status_line_to_render.is_some() {
            1
        } else {
            0
        };

        // Render preamble (scrolled) if any space. Do not strip or offset the
        // leading "└ ": render at the left edge so the angle is visible.
        if pre_height > 0 {
            let pre_area = Rect {
                x: area.x,
                y: area.y,
                width: area.width,
                height: pre_height,
            };
            // Hard clear: fill pre_area with spaces using theme background. This prevents
            // artifacts when the preamble shrinks or when scrolling reveals previously
            // longer content.
            let bg_style = Style::default()
                .bg(crate::colors::background())
                .fg(crate::colors::text());
            for y in pre_area.y..pre_area.y.saturating_add(pre_area.height) {
                for x in pre_area.x..pre_area.x.saturating_add(pre_area.width) {
                    buf[(x, y)].set_char(' ').set_style(bg_style);
                }
            }
            let pre_block =
                Block::default().style(Style::default().bg(crate::colors::background()));
            Paragraph::new(pre_text)
                .block(pre_block)
                .wrap(Wrap { trim: false })
                .scroll((pre_skip, 0))
                .style(Style::default().bg(crate::colors::background()))
                .render(pre_area, buf);
        }

        // Render output (scrolled) with a left border block if any space
        if block_height > 0 {
            let out_area = Rect {
                x: area.x,
                y: area.y.saturating_add(pre_height),
                width: area.width,
                height: block_height,
            };
            // Hard clear: fill out_area with spaces before drawing the bordered paragraph.
            let bg_style = Style::default()
                .bg(crate::colors::background())
                .fg(crate::colors::text_dim());
            for y in out_area.y..out_area.y.saturating_add(out_area.height) {
                for x in out_area.x..out_area.x.saturating_add(out_area.width) {
                    buf[(x, y)].set_char(' ').set_style(bg_style);
                }
            }
            let block = Block::default()
                .borders(Borders::LEFT)
                .border_style(
                    Style::default()
                        .fg(crate::colors::border_dim())
                        .bg(crate::colors::background()),
                )
                .style(Style::default().bg(crate::colors::background()))
                .padding(Padding {
                    left: 1,
                    right: 0,
                    top: 0,
                    bottom: 0,
                });
            Paragraph::new(out_text)
                .block(block)
                .wrap(Wrap { trim: false })
                // Scroll count is based on the wrapped text rows at out_wrap_width
                .scroll((block_skip, 0))
                .style(
                    Style::default()
                        .bg(crate::colors::background())
                        .fg(crate::colors::text_dim()),
                )
                .render(out_area, buf);
        }

        if let Some(line) = status_line_to_render {
            let status_y = area
                .y
                .saturating_add(pre_height)
                .saturating_add(block_height);
            if status_y < area.y.saturating_add(area.height) {
                let status_area = Rect {
                    x: area.x,
                    y: status_y,
                    width: area.width,
                    height: status_height,
                };
                let bg_style = Style::default().bg(crate::colors::background());
                for x in status_area.x..status_area.x.saturating_add(status_area.width) {
                    buf[(x, status_area.y)].set_char(' ').set_style(bg_style);
                }
                Paragraph::new(Text::from(vec![line]))
                    .wrap(Wrap { trim: false })
                    .style(bg_style)
                    .render(status_area, buf);
            }
        }
    }
}

impl ExecCell {
    #[cfg(test)]
    fn has_bold_command(&self) -> bool {
        self.has_bold_command
    }
    /// Compute wrapped row totals for the preamble and the output at the given width.
    /// Uses an ASCII fast path when all spans are ASCII; caches totals for finalized execs.
    fn ensure_wrap_totals(&self, width: u16) -> (u16, u16, u16) {
        if self.output.is_some() {
            if let Some(cache) = self.cached_wrap.borrow().as_ref() {
                if cache.width == width {
                    return (
                        cache.pre_total,
                        cache.out_block_total,
                        cache.out_total_with_status,
                    );
                }
            }
        }

        let (pre_lines, out_lines, status_line_opt) = self.exec_render_parts();
        let pre = trim_empty_lines(pre_lines);
        let out = trim_empty_lines(out_lines);

        let pre_wrap_width = width;
        let out_wrap_width = width.saturating_sub(2);

        fn ascii_rows(lines: &[Line<'_>], wrap_w: u16) -> Option<u16> {
            if wrap_w == 0 {
                return Some(0);
            }
            let w = wrap_w as usize;
            let mut rows: u64 = 0;
            for line in lines {
                let mut len = 0usize;
                for sp in &line.spans {
                    let s = sp.content.as_ref();
                    if !s.is_ascii() {
                        return None;
                    }
                    len += s.len();
                }
                let row = if len == 0 { 1 } else { (len + w - 1) / w };
                rows = rows.saturating_add(row as u64);
                if rows > u16::MAX as u64 {
                    return Some(u16::MAX);
                }
            }
            Some(rows as u16)
        }

        let pre_total = ascii_rows(&pre, pre_wrap_width).unwrap_or_else(|| {
            Paragraph::new(Text::from(pre.clone()))
                .wrap(Wrap { trim: false })
                .line_count(pre_wrap_width)
                .try_into()
                .unwrap_or(0)
        });
        let out_block_total = ascii_rows(&out, out_wrap_width).unwrap_or_else(|| {
            Paragraph::new(Text::from(out.clone()))
                .wrap(Wrap { trim: false })
                .line_count(out_wrap_width)
                .try_into()
                .unwrap_or(0)
        });

        let extra_status = if status_line_opt.is_some() { 1 } else { 0 };
        let out_total_with_status = out_block_total.saturating_add(extra_status);

        if self.output.is_some() {
            *self.cached_wrap.borrow_mut() = Some(ExecWrapCache {
                width,
                pre_total,
                out_block_total,
                out_total_with_status,
            });
        }
        (pre_total, out_block_total, out_total_with_status)
    }
    // Build separate segments: (preamble lines, output lines)
    fn exec_render_parts(
        &self,
    ) -> (
        Vec<Line<'static>>,
        Vec<Line<'static>>,
        Option<Line<'static>>,
    ) {
        // For completed executions, cache pre/output segments since they are immutable.
        if let (true, Some(pre), Some(out)) = (
            self.output.is_some(),
            self.cached_pre_lines.borrow().as_ref(),
            self.cached_out_lines.borrow().as_ref(),
        ) {
            return (pre.clone(), out.clone(), None);
        }

        let (pre, out, status) = if self.parsed.is_empty() {
            exec_render_parts_generic(
                &self.command,
                self.output.as_ref(),
                self.stream_preview.as_ref(),
                self.start_time,
            )
        } else {
            exec_render_parts_parsed(
                &self.parsed,
                self.output.as_ref(),
                self.stream_preview.as_ref(),
                self.start_time,
            )
        };

        if self.output.is_some() {
            *self.cached_pre_lines.borrow_mut() = Some(pre.clone());
            *self.cached_out_lines.borrow_mut() = Some(out.clone());
            self.stream_status_line.borrow_mut().take();
        } else {
            *self.stream_status_line.borrow_mut() = status.clone();
        }
        (pre, out, status)
    }

    pub(crate) fn update_stream_preview(&mut self, stdout: &str, stderr: &str) {
        if stdout.is_empty() && stderr.is_empty() {
            if self.stream_preview.is_none() {
                return;
            }
            self.stream_preview = None;
        } else {
            self.stream_preview = Some(CommandOutput {
                exit_code: STREAMING_EXIT_CODE,
                stdout: stdout.to_string(),
                stderr: stderr.to_string(),
            });
        }
        self.cached_display_lines.borrow_mut().take();
        self.cached_pre_lines.borrow_mut().take();
        self.cached_out_lines.borrow_mut().take();
        self.cached_wrap.borrow_mut().take();
        self.stream_status_line.borrow_mut().take();
    }
}

// ==================== DiffCell ====================

pub(crate) struct DiffCell {
    pub(crate) lines: Vec<Line<'static>>,
}

impl HistoryCell for DiffCell {
    fn as_any(&self) -> &dyn std::any::Any {
        self
    }
    fn as_any_mut(&mut self) -> &mut dyn std::any::Any {
        self
    }
    fn kind(&self) -> HistoryCellType {
        HistoryCellType::Diff
    }
    fn display_lines(&self) -> Vec<Line<'static>> {
        self.lines.clone()
    }
    fn has_custom_render(&self) -> bool {
        true
    }
    fn custom_render_with_skip(&self, area: Rect, buf: &mut Buffer, mut skip_rows: u16) {
        // Render a two-column diff with a 1-col marker gutter and 1-col padding
        // so wrapped lines hang under their first content column.
        // Hard clear the entire area: write spaces + background so any
        // previously longer content does not bleed into shorter frames.
        let bg = Style::default().bg(crate::colors::background());
        for y in area.y..area.y.saturating_add(area.height) {
            for x in area.x..area.x.saturating_add(area.width) {
                buf[(x, y)].set_char(' ').set_style(bg);
            }
        }

        // Center the sign in the two-column gutter by leaving one leading
        // space and drawing the sign in the second column.
        let marker_col_x = area.x.saturating_add(2); // two spaces then '+'/'-'
        let content_x = area.x.saturating_add(4); // two spaces before sign + one after sign
        let content_w = area.width.saturating_sub(4);
        let mut cur_y = area.y;

        // Helper to classify a line and extract marker and content
        let classify = |l: &Line<'_>| -> (Option<char>, Line<'static>, Style) {
            let text: String = l
                .spans
                .iter()
                .map(|s| s.content.as_ref())
                .collect::<String>();
            let default_style = Style::default().fg(crate::colors::text());
            if text.starts_with("+") && !text.starts_with("+++") {
                let content = text.chars().skip(1).collect::<String>();
                (
                    Some('+'),
                    Line::from(content).style(Style::default().fg(crate::colors::success())),
                    default_style,
                )
            } else if text.starts_with("-") && !text.starts_with("---") {
                let content = text.chars().skip(1).collect::<String>();
                (
                    Some('-'),
                    Line::from(content).style(Style::default().fg(crate::colors::error())),
                    default_style,
                )
            } else if text.starts_with("@@") {
                (
                    None,
                    Line::from(text).style(Style::default().fg(crate::colors::primary())),
                    default_style,
                )
            } else {
                (None, Line::from(text), default_style)
            }
        };

        'outer: for line in &self.lines {
            // Measure this line at wrapped width
            let (_marker, content_line, _sty) = classify(line);
            let content_text = Text::from(vec![content_line.clone()]);
            let rows: u16 = Paragraph::new(content_text.clone())
                .wrap(Wrap { trim: false })
                .line_count(content_w)
                .try_into()
                .unwrap_or(0);

            let mut local_skip = 0u16;
            if skip_rows > 0 {
                if skip_rows >= rows {
                    skip_rows -= rows;
                    continue 'outer;
                } else {
                    local_skip = skip_rows;
                    skip_rows = 0;
                }
            }

            // Remaining height available
            if cur_y >= area.y.saturating_add(area.height) {
                break;
            }
            let avail = area.y.saturating_add(area.height) - cur_y;
            let draw_h = rows.saturating_sub(local_skip).min(avail);
            if draw_h == 0 {
                continue;
            }

            // Draw content with hanging indent (left margin = 2)
            let content_area = Rect {
                x: content_x,
                y: cur_y,
                width: content_w,
                height: draw_h,
            };
            let block = Block::default().style(bg);
            Paragraph::new(content_text)
                .block(block)
                .wrap(Wrap { trim: false })
                .scroll((local_skip, 0))
                .style(bg)
                .render(content_area, buf);

            // Draw marker on the first visible visual row of this logical line
            let (marker, _content_line2, _) = classify(line);
            if let Some(m) = marker {
                if local_skip == 0 && area.width >= 1 {
                    let color = if m == '+' {
                        crate::colors::success()
                    } else {
                        crate::colors::error()
                    };
                    let style = Style::default().fg(color).bg(crate::colors::background());
                    buf.set_string(marker_col_x, cur_y, m.to_string(), style);
                }
            }

            cur_y = cur_y.saturating_add(draw_h);
            if cur_y >= area.y.saturating_add(area.height) {
                break;
            }
        }
    }
}

// ==================== MergedExecCell ====================
// Represents multiple completed exec results merged into one cell while preserving
// the bordered, dimmed output styling for each command's stdout/stderr preview.

pub(crate) struct MergedExecCell {
    // Sequence of (preamble lines, output lines) for each completed exec
    segments: Vec<(Vec<Line<'static>>, Vec<Line<'static>>)>,
    // Choose icon/behavior based on predominant action kind for gutter
    kind: ExecKind,
}

impl MergedExecCell {
    pub(crate) fn exec_kind(&self) -> ExecKind {
        self.kind
    }
    pub(crate) fn from_exec(exec: &ExecCell) -> Self {
        let (pre, out, _) = exec.exec_render_parts();
        let kind = match action_enum_from_parsed(&exec.parsed) {
            ExecAction::Read => ExecKind::Read,
            ExecAction::Search => ExecKind::Search,
            ExecAction::List => ExecKind::List,
            ExecAction::Run => ExecKind::Run,
        };
        Self {
            segments: vec![(pre, out)],
            kind,
        }
    }
    pub(crate) fn push_exec(&mut self, exec: &ExecCell) {
        let (pre, out, _) = exec.exec_render_parts();
        self.segments.push((pre, out));
    }

    // Build an aggregated preamble for Read segments by concatenating
    // all per-exec preambles and coalescing contiguous ranges for the
    // same file. Returns None for non-Read kinds.
    fn aggregated_read_preamble_lines(&self) -> Option<Vec<Line<'static>>> {
        if self.kind != ExecKind::Read {
            return None;
        }
        use ratatui::text::Span;
        // Concatenate per-segment preambles (without their headers), but KEEP ONLY
        // read-like entries. Then normalize the connector so only the very first
        // visible line uses a corner marker and subsequent lines use two spaces.
        // Finally, coalesce contiguous ranges for the same file.

        // Local helper: parse a read range line of the form
        // "└ <file> (lines A to B)" or "  <file> (lines A to B)".
        fn parse_read_line(line: &Line<'_>) -> Option<(String, u32, u32)> {
            if line.spans.is_empty() {
                return None;
            }
            let first = line.spans[0].content.as_ref();
            if !(first == "└ " || first == "  ") {
                return None;
            }
            let rest: String = line
                .spans
                .iter()
                .skip(1)
                .map(|s| s.content.as_ref())
                .collect();
            if let Some(idx) = rest.rfind(" (lines ") {
                let fname = rest[..idx].to_string();
                let tail = &rest[idx + 1..];
                if tail.starts_with("(lines ") && tail.ends_with(")") {
                    let inner = &tail[7..tail.len().saturating_sub(1)];
                    if let Some((a, b)) = inner.split_once(" to ") {
                        if let (Ok(s), Ok(e)) = (a.trim().parse::<u32>(), b.trim().parse::<u32>()) {
                            return Some((fname, s, e));
                        }
                    }
                }
            }
            None
        }

        // Heuristic: identify search-like lines (e.g., "… in dir/" or " (in dir)") so
        // they can be dropped from a Read aggregation if they slipped in.
        fn is_search_like(line: &Line<'_>) -> bool {
            let text: String = line.spans.iter().map(|s| s.content.as_ref()).collect();
            let t = text.trim();
            t.contains(" (in ")
                || t.rsplit_once(" in ")
                    .map(|(_, rhs)| rhs.trim_end().ends_with('/'))
                    .unwrap_or(false)
        }

        let mut kept: Vec<Line<'static>> = Vec::new();
        for (seg_idx, (pre_raw, _)) in self.segments.iter().enumerate() {
            let mut pre = trim_empty_lines(pre_raw.clone());
            if !pre.is_empty() {
                pre.remove(0);
            } // drop per-exec header
            // Filter: keep definite read-range lines; drop obvious search-like lines.
            for l in pre.into_iter() {
                if is_search_like(&l) {
                    continue;
                }
                // Prefer lines that parse as read ranges; otherwise allow if they are not search-like.
                let keep = parse_read_line(&l).is_some() || seg_idx == 0; // be permissive for first segment
                if !keep {
                    continue;
                }
                kept.push(l);
            }
        }

        if kept.is_empty() {
            return Some(kept);
        }

        // Normalize connector: first visible line uses "└ ", later lines use "  ".
        if let Some(first) = kept.first_mut() {
            let flat: String = first.spans.iter().map(|s| s.content.as_ref()).collect();
            let has_connector = flat.trim_start().starts_with("└ ");
            if !has_connector {
                first.spans.insert(
                    0,
                    Span::styled("└ ", Style::default().fg(crate::colors::text_dim())),
                );
            }
        }
        for l in kept.iter_mut().skip(1) {
            if let Some(sp0) = l.spans.get_mut(0) {
                if sp0.content.as_ref() == "└ " {
                    sp0.content = "  ".into();
                    // Keep dim styling for alignment consistency
                    sp0.style = sp0.style.add_modifier(Modifier::DIM);
                }
            }
        }

        // Merge adjacent/overlapping ranges in-place
        coalesce_read_ranges_in_lines_local(&mut kept);
        Some(kept)
    }
}

#[cfg(test)]
mod tests {
    use super::*;
    use codex_core::parse_command::ParsedCommand;

    #[test]
    fn action_enum_from_parsed_variants() {
        // Read
        let parsed = vec![ParsedCommand::Read {
            name: "foo.txt".into(),
            cmd: "sed -n '1,10p' foo.txt".into(),
        }];
        assert!(matches!(action_enum_from_parsed(&parsed), ExecAction::Read));
        // Search
        let parsed = vec![ParsedCommand::Search {
            query: Some("term".into()),
            path: Some("src".into()),
            cmd: "rg term src".into(),
        }];
        assert!(matches!(
            action_enum_from_parsed(&parsed),
            ExecAction::Search
        ));
        // Listå
        let parsed = vec![ParsedCommand::ListFiles {
            cmd: "ls -la".into(),
            path: Some(".".into()),
        }];
        assert!(matches!(action_enum_from_parsed(&parsed), ExecAction::List));
        // Default → Run
        let parsed = vec![ParsedCommand::Unknown {
            cmd: "echo hi".into(),
        }];
        assert!(matches!(action_enum_from_parsed(&parsed), ExecAction::Run));
        // Empty → Run
        let parsed: Vec<ParsedCommand> = vec![];
        assert!(matches!(action_enum_from_parsed(&parsed), ExecAction::Run));
    }

    #[test]
    fn format_inline_python_breaks_semicolons() {
        let command = vec![
            "python".to_string(),
            "-c".to_string(),
            "import os; print('hi')".to_string(),
        ];
        let escaped = strip_bash_lc_and_escape(&command);
        let formatted = format_inline_python_for_display(&escaped);
        assert!(formatted.contains("python -c '\n"));
        assert!(formatted.contains("    import os"));
        assert!(formatted.contains("    print('hi')"));
    }

    #[test]
    fn format_inline_python_preserves_simple_snippet() {
        let command = vec![
            "python".to_string(),
            "-c".to_string(),
            "print('hi')".to_string(),
        ];
        let escaped = strip_bash_lc_and_escape(&command);
        let formatted = format_inline_python_for_display(&escaped);
        assert_eq!(formatted, escaped);
    }

    #[test]
    fn inspect_python_heredoc_strip() {
        let command = vec![
            "bash".to_string(),
            "-lc".to_string(),
            "python3 - <<'PY'\nimport os\nroot = '/tmp'\nprint(root)\nPY".to_string(),
        ];
        let escaped = strip_bash_lc_and_escape(&command);
        assert!(escaped.contains("\n"));
        assert!(escaped.contains("<<'PY'"));
    }

    #[test]
    fn format_inline_python_formats_heredoc() {
        let sanitized = "python3 - <<'PY' from pathlib import Path root = Path(.) candidates = [] for path in root.rglob(*.py): try: size = path.stat().st_size except (PermissionError, FileNotFoundError): continue candidates.append((size, path)) candidates.sort(reverse=True) for size, path in candidates[:10]: print(f{size:>9} bytes - {path}) PY";
        let formatted = format_inline_python_for_display(sanitized);
        assert!(formatted.contains("'<<PY'\n"));
        assert!(formatted.contains("from pathlib import Path"));
        assert!(formatted.contains("root = Path(.)"));
        assert!(formatted.contains("    candidates = []"));
        assert!(formatted.contains("    for path in root.rglob(*.py):"));
        assert!(formatted.contains("        try:"));
        assert!(formatted.contains("            size = path.stat().st_size"));
        assert!(formatted.contains(
            "        except (PermissionError, FileNotFoundError):"
        ));
        assert!(formatted.contains("            continue"));
        assert!(formatted.contains("    candidates.append((size, path))"));
        assert!(formatted.contains("    candidates.sort(reverse=True)"));
        assert!(formatted.contains("    for size, path in candidates[:10]:"));
        assert!(formatted.contains(
            "        print(f{size:>9} bytes - {path})"
        ));
        assert!(formatted.trim_end().ends_with("PY"));
    }

    #[test]
    fn format_inline_python_splits_chained_assignments() {
        let sanitized = "python3 - <<'PY' import os py_count = 0 total_size = 0 for root, _, files in os.walk(.): for name in files: if name.endswith(.py): py_count += 1 total_size += os.path.getsize(os.path.join(root, name)) print(Total Python files:, py_count) print(Approx total size (KB):, round(total_size / 1024, 1)) PY";
        let formatted = format_inline_python_for_display(sanitized);
        assert!(formatted.contains("    py_count = 0"));
        assert!(formatted.contains("    total_size = 0"));
        assert!(formatted.contains("            py_count += 1"));
        assert!(formatted.contains(
            "            total_size += os.path.getsize(os.path.join(root, name))"
        ));
        assert!(formatted.contains("        print(Total Python files:, py_count)"));
        assert!(formatted.contains(
            "        print(Approx total size (KB):, round(total_size / 1024, 1))"
        ));
    }

    #[test]
    fn format_inline_node_script_indents_blocks() {
        let sanitized = "node -e 'const fs = require(\'fs\'); let count = 0; [\'a.js\', \'b.js\'].forEach(file => { count += 1; console.log(file); }); if (count > 0) { console.log(`Total: ${count}`); }'";
        let formatted = format_inline_script_for_display(sanitized);
        assert!(formatted.contains("node -e '\n"));
        assert!(formatted.contains("    const fs = require(fs);"));
        assert!(formatted.contains("    let count = 0;"));
        assert!(formatted.contains("    [a.js, b.js].forEach(file => { count += 1; console.log(file); });"));
        assert!(formatted.contains("    if (count > 0) { console.log(`Total: ${count}`); }"));
    }

    #[test]
    fn format_inline_shell_script_breaks_on_semicolons() {
        let sanitized = "bash -c 'set -e; echo start; for f in *.rs; do echo $f; done'";
        let formatted = format_inline_script_for_display(sanitized);
        assert!(formatted.contains("bash -c '\n"));
        assert!(formatted.contains("    set -e;"));
        assert!(formatted.contains("    echo start;"));
        assert!(formatted.contains("    for f in *.rs"));
        assert!(formatted.contains("    do echo $f;"));
        assert!(formatted.contains("    done"));
        assert!(formatted.trim_end().ends_with("'"));
    }

    #[test]
    fn merged_exec_cell_push_and_kind() {
        // Build two completed ExecCell instances for Read
        let parsed = vec![ParsedCommand::Read {
            name: "foo.txt".into(),
            cmd: "sed -n '1,10p' foo.txt".into(),
        }];
        let e1 = new_completed_exec_command(
            vec!["sed".into(), "-n".into(), "1,10p".into(), "foo.txt".into()],
            parsed.clone(),
            CommandOutput {
                exit_code: 0,
                stdout: "ok".into(),
                stderr: String::new(),
            },
        );
        let e2 = new_completed_exec_command(
            vec!["sed".into(), "-n".into(), "11,20p".into(), "foo.txt".into()],
            parsed,
            CommandOutput {
                exit_code: 0,
                stdout: "ok2".into(),
                stderr: String::new(),
            },
        );
        let mut merged = MergedExecCell::from_exec(&e1);
        assert!(matches!(merged.exec_kind(), ExecKind::Read));
        // Push the second and ensure it keeps kind and adds a segment
        let before = merged.segments.len();
        merged.push_exec(&e2);
        assert_eq!(merged.segments.len(), before + 1);
        assert!(matches!(merged.exec_kind(), ExecKind::Read));
    }

    #[test]
    fn parse_read_line_annotation_handles_common_tools() {
        // sed -n 'A,Bp'
        assert_eq!(
            parse_read_line_annotation("sed -n '5,42p' foo.txt"),
            Some("(lines 5 to 42)".into())
        );
        // head -n N
        assert_eq!(
            parse_read_line_annotation("head -n 100 foo.txt"),
            Some("(lines 1 to 100)".into())
        );
        // bare head => default 10
        assert_eq!(
            parse_read_line_annotation("git show HEAD:file | head"),
            Some("(lines 1 to 10)".into())
        );
        // tail -n +K
        assert_eq!(
            parse_read_line_annotation("tail -n +20 foo.txt"),
            Some("(from 20 to end)".into())
        );
        // tail -n N
        assert_eq!(
            parse_read_line_annotation("tail -n 50 foo.txt"),
            Some("(last 50 lines)".into())
        );
        // bare tail => default 10
        assert_eq!(
            parse_read_line_annotation("git show HEAD:file | tail"),
            Some("(last 10 lines)".into())
        );
        // Unrelated command
        assert_eq!(parse_read_line_annotation("cat foo.txt"), None);
    }

    #[test]
    fn strip_redundant_pipes_when_annotated() {
        let cmd = "git show upstream/main:codex-rs/core/src/codex.rs | sed -n '2160,2640p'";
        let (ann, _) = parse_read_line_annotation_with_range(cmd);
        assert!(ann.is_some());
        let cleaned = strip_redundant_line_filter_pipes(cmd);
        assert!(cleaned.starts_with("git show upstream/main:codex-rs/core/src/codex.rs"));
        assert!(!cleaned.contains("| sed -n"));

        let cmd2 = "nl -ba core/src/parse_command.rs | sed -n '1200,1720p'";
        let (ann2, _) = parse_read_line_annotation_with_range(cmd2);
        assert!(ann2.is_some());
        let cleaned2 = strip_redundant_line_filter_pipes(cmd2);
        assert_eq!(cleaned2, "nl -ba core/src/parse_command.rs");

        let cmd3 = "git show HEAD:file | head";
        let (ann3, _) = parse_read_line_annotation_with_range(cmd3);
        assert!(ann3.is_some());
        let cleaned3 = strip_redundant_line_filter_pipes(cmd3);
        assert_eq!(cleaned3, "git show HEAD:file");
    }

    #[test]
    fn bold_detection_sets_flag_for_long_commands() {
        let cell = new_active_exec_command(
            vec!["bash".into(), "-lc".into(), "cargo build".into()],
            vec![ParsedCommand::Unknown {
                cmd: "cargo build".into(),
            }],
        );
        assert!(cell.has_bold_command());
    }

    #[test]
    fn short_commands_do_not_set_bold_flag() {
        let cell = new_active_exec_command(
            vec!["bash".into(), "-lc".into(), "ls".into()],
            vec![ParsedCommand::Unknown { cmd: "ls".into() }],
        );
        assert!(!cell.has_bold_command());
    }

    #[test]
    fn gutter_symbol_shows_for_long_run_commands() {
        let cell = new_active_exec_command(
            vec!["bash".into(), "-lc".into(), "cargo build".into()],
            vec![ParsedCommand::Unknown {
                cmd: "cargo build".into(),
            }],
        );
        assert_eq!(cell.gutter_symbol(), Some("❯"));
    }

    #[test]
    fn completed_exec_preserves_gutter_symbol_for_long_commands() {
        let cell = new_completed_exec_command(
            vec!["bash".into(), "-lc".into(), "cargo build".into()],
            vec![ParsedCommand::Unknown {
                cmd: "cargo build".into(),
            }],
            CommandOutput {
                exit_code: 0,
                stdout: "ok".into(),
                stderr: String::new(),
            },
        );
        assert_eq!(cell.gutter_symbol(), Some("❯"));
    }

    #[test]
    fn shell_wrappers_still_preserve_gutter_symbol() {
        let cell = new_active_exec_command(
            vec!["/bin/sh".into(), "-lc".into(), "cargo build".into()],
            vec![ParsedCommand::Unknown {
                cmd: "cargo build".into(),
            }],
        );
        assert_eq!(cell.gutter_symbol(), Some("❯"));
    }
}

impl HistoryCell for MergedExecCell {
    fn as_any(&self) -> &dyn std::any::Any {
        self
    }
    fn as_any_mut(&mut self) -> &mut dyn std::any::Any {
        self
    }
    fn kind(&self) -> HistoryCellType {
        HistoryCellType::Exec {
            kind: self.kind,
            status: ExecStatus::Success,
        }
    }
    fn desired_height(&self, width: u16) -> u16 {
        // Match custom_render_with_skip exactly:
        // - Shared header row for non-Run kinds (1)
        // - For each segment:
        //   - Measure preamble after dropping the per-segment header when present
        //     and normalizing the leading "└ " prefix at full `width`.
        //   - Measure output inside a left-bordered block with left padding,
        //     which reduces the effective wrapping width by 2 columns.
        let mut total: u16 = if self.kind == ExecKind::Run { 0 } else { 1 };
        let pre_wrap_width = width;
        let out_wrap_width = width.saturating_sub(2);

        if let Some(agg_pre) = self.aggregated_read_preamble_lines() {
            let pre_rows: u16 = Paragraph::new(Text::from(agg_pre))
                .wrap(Wrap { trim: false })
                .line_count(pre_wrap_width)
                .try_into()
                .unwrap_or(0);
            total = total.saturating_add(pre_rows);
            for (_pre_raw, out_raw) in &self.segments {
                let out = trim_empty_lines(out_raw.clone());
                let out_rows: u16 = Paragraph::new(Text::from(out))
                    .wrap(Wrap { trim: false })
                    .line_count(out_wrap_width)
                    .try_into()
                    .unwrap_or(0);
                total = total.saturating_add(out_rows);
            }
            return total;
        }

        let mut added_corner = false;
        for (pre_raw, out_raw) in &self.segments {
            // Build preamble like the renderer: trim, drop first header line, ensure prefix
            let mut pre = trim_empty_lines(pre_raw.clone());
            if self.kind != ExecKind::Run && !pre.is_empty() {
                pre.remove(0);
            }
            if self.kind != ExecKind::Run {
                if let Some(first) = pre.first_mut() {
                    let flat: String = first.spans.iter().map(|s| s.content.as_ref()).collect();
                    let has_corner = flat.trim_start().starts_with("└ ");
                    let has_spaced_corner = flat.trim_start().starts_with("  └ ");
                    if !added_corner {
                        if !(has_corner || has_spaced_corner) {
                            first.spans.insert(
                                0,
                                Span::styled("└ ", Style::default().fg(crate::colors::text_dim())),
                            );
                        }
                        added_corner = true;
                    } else {
                        // For subsequent segments, ensure no leading corner; use two spaces instead.
                        if let Some(sp0) = first.spans.get_mut(0) {
                            if sp0.content.as_ref() == "└ " {
                                sp0.content = "  ".into();
                                sp0.style = sp0.style.add_modifier(Modifier::DIM);
                            }
                        }
                    }
                }
            }
            let out = trim_empty_lines(out_raw.clone());
            let pre_rows: u16 = Paragraph::new(Text::from(pre))
                .wrap(Wrap { trim: false })
                .line_count(pre_wrap_width)
                .try_into()
                .unwrap_or(0);
            let out_rows: u16 = Paragraph::new(Text::from(out))
                .wrap(Wrap { trim: false })
                .line_count(out_wrap_width)
                .try_into()
                .unwrap_or(0);
            total = total.saturating_add(pre_rows).saturating_add(out_rows);
        }

        total
    }
    fn display_lines(&self) -> Vec<Line<'static>> {
        // Fallback textual form: concatenate all preambles + outputs with blank separators.
        let mut out: Vec<Line<'static>> = Vec::new();
        for (i, (pre, body)) in self.segments.iter().enumerate() {
            if i > 0 {
                out.push(Line::from(""));
            }
            out.extend(trim_empty_lines(pre.clone()));
            out.extend(trim_empty_lines(body.clone()));
        }
        out
    }
    fn has_custom_render(&self) -> bool {
        true
    }
    fn custom_render_with_skip(&self, area: Rect, buf: &mut Buffer, mut skip_rows: u16) {
        // Shared header for non-Run kinds (e.g., "Read") then each segment's command + output.
        let bg = Style::default()
            .bg(crate::colors::background())
            .fg(crate::colors::text());
        // Hard clear area first
        for y in area.y..area.y.saturating_add(area.height) {
            for x in area.x..area.x.saturating_add(area.width) {
                buf[(x, y)].set_char(' ').set_style(bg);
            }
        }

        // Build one header line based on exec kind
        let header_line = match self.kind {
            ExecKind::Read => Some(Line::styled(
                "Read",
                Style::default().fg(crate::colors::text()),
            )),
            ExecKind::Search => Some(Line::styled(
                "Search",
                Style::default().fg(crate::colors::text_dim()),
            )),
            ExecKind::List => Some(Line::styled(
                "List",
                Style::default().fg(crate::colors::text()),
            )),
            ExecKind::Run => None,
        };

        let mut cur_y = area.y;
        let end_y = area.y.saturating_add(area.height);

        // Render or skip header line
        if let Some(header_line) = header_line {
            if skip_rows == 0 {
                if cur_y < end_y {
                    let txt = Text::from(vec![header_line]);
                    Paragraph::new(txt)
                        .block(Block::default().style(bg))
                        .wrap(Wrap { trim: false })
                        .render(
                            Rect {
                                x: area.x,
                                y: cur_y,
                                width: area.width,
                                height: 1,
                            },
                            buf,
                        );
                    cur_y = cur_y.saturating_add(1);
                }
            } else {
                skip_rows = skip_rows.saturating_sub(1);
            }
        }

        // Helper: ensure only the very first preamble line across all segments gets the corner
        let mut added_corner: bool = false;
        let mut ensure_prefix = |lines: &mut Vec<Line<'static>>| {
            if self.kind == ExecKind::Run {
                return;
            }
            if let Some(first) = lines.first_mut() {
                let flat: String = first.spans.iter().map(|s| s.content.as_ref()).collect();
                let has_corner = flat.trim_start().starts_with("└ ");
                let has_spaced_corner = flat.trim_start().starts_with("  └ ");
                if !added_corner {
                    if !(has_corner || has_spaced_corner) {
                        first.spans.insert(
                            0,
                            Span::styled("└ ", Style::default().fg(crate::colors::text_dim())),
                        );
                    }
                    added_corner = true;
                } else {
                    // For subsequent segments, replace any leading corner with two spaces
                    if let Some(sp0) = first.spans.get_mut(0) {
                        if sp0.content.as_ref() == "└ " {
                            sp0.content = "  ".into();
                            sp0.style = sp0.style.add_modifier(Modifier::DIM);
                        }
                    }
                }
            }
        };

        // Special aggregated rendering for Read: collapse file ranges
        if self.kind == ExecKind::Read {
            // Build aggregated preamble once
            let agg_pre = self.aggregated_read_preamble_lines().unwrap_or_else(|| {
                // Fallback: concatenate per-segment preambles
                let mut all: Vec<Line<'static>> = Vec::new();
                for (i, (pre_raw, _)) in self.segments.iter().enumerate() {
                    let mut pre = trim_empty_lines(pre_raw.clone());
                    if !pre.is_empty() {
                        pre.remove(0);
                    }
                    if i == 0 {
                        // ensure leading corner (legacy for Read aggregation)
                        if let Some(first) = pre.first_mut() {
                            let flat: String =
                                first.spans.iter().map(|s| s.content.as_ref()).collect();
                            let already = flat.trim_start().starts_with("└ ")
                                || flat.trim_start().starts_with("  └ ");
                            if !already {
                                first.spans.insert(
                                    0,
                                    Span::styled(
                                        "└ ",
                                        Style::default().fg(crate::colors::text_dim()),
                                    ),
                                );
                            }
                        }
                    }
                    all.extend(pre);
                }
                all
            });

            // Header was already handled above (including skip accounting).
            // Render aggregated preamble next using the current skip_rows.
            let pre_text = Text::from(agg_pre);
            let pre_wrap_width = area.width;
            let pre_total: u16 = Paragraph::new(pre_text.clone())
                .wrap(Wrap { trim: false })
                .line_count(pre_wrap_width)
                .try_into()
                .unwrap_or(0);
            if cur_y < end_y {
                let pre_skip = skip_rows.min(pre_total);
                let pre_remaining = pre_total.saturating_sub(pre_skip);
                let pre_height = pre_remaining.min(end_y.saturating_sub(cur_y));
                if pre_height > 0 {
                    Paragraph::new(pre_text)
                        .block(Block::default().style(bg))
                        .wrap(Wrap { trim: false })
                        .scroll((pre_skip, 0))
                        .style(bg)
                        .render(
                            Rect {
                                x: area.x,
                                y: cur_y,
                                width: area.width,
                                height: pre_height,
                            },
                            buf,
                        );
                    cur_y = cur_y.saturating_add(pre_height);
                }
                skip_rows = skip_rows.saturating_sub(pre_skip);
            }

            // Render each segment's output only
            let out_wrap_width = area.width.saturating_sub(2);
            for (_pre_raw, out_raw) in self.segments.iter() {
                if cur_y >= end_y {
                    break;
                }
                let out = trim_empty_lines(out_raw.clone());
                let out_text = Text::from(out.clone());
                let out_total: u16 = Paragraph::new(out_text.clone())
                    .wrap(Wrap { trim: false })
                    .line_count(out_wrap_width)
                    .try_into()
                    .unwrap_or(0);
                let out_skip = skip_rows.min(out_total);
                let out_remaining = out_total.saturating_sub(out_skip);
                let out_height = out_remaining.min(end_y.saturating_sub(cur_y));
                if out_height > 0 {
                    let out_area = Rect {
                        x: area.x,
                        y: cur_y,
                        width: area.width,
                        height: out_height,
                    };
                    let block = Block::default()
                        .borders(Borders::LEFT)
                        .border_style(
                            Style::default()
                                .fg(crate::colors::border_dim())
                                .bg(crate::colors::background()),
                        )
                        .style(Style::default().bg(crate::colors::background()))
                        .padding(Padding {
                            left: 1,
                            right: 0,
                            top: 0,
                            bottom: 0,
                        });
                    Paragraph::new(out_text)
                        .block(block)
                        .wrap(Wrap { trim: false })
                        .scroll((out_skip, 0))
                        .style(
                            Style::default()
                                .bg(crate::colors::background())
                                .fg(crate::colors::text_dim()),
                        )
                        .render(out_area, buf);
                    cur_y = cur_y.saturating_add(out_height);
                }
                skip_rows = skip_rows.saturating_sub(out_skip);
            }
            return;
        }

        for (pre_raw, out_raw) in self.segments.iter() {
            if cur_y >= end_y {
                break;
            }
            // Drop the per-segment header line (first element)
            let mut pre = trim_empty_lines(pre_raw.clone());
            if self.kind != ExecKind::Run && !pre.is_empty() {
                pre.remove(0);
            }
            // Normalize command prefix for generic execs (only on the first segment)
            ensure_prefix(&mut pre);

            let out = trim_empty_lines(out_raw.clone());

            // Measure with same widths as ExecCell
            let pre_text = Text::from(pre.clone());
            let out_text = Text::from(out.clone());
            let pre_wrap_width = area.width;
            let out_wrap_width = area.width.saturating_sub(2);
            let pre_total: u16 = Paragraph::new(pre_text.clone())
                .wrap(Wrap { trim: false })
                .line_count(pre_wrap_width)
                .try_into()
                .unwrap_or(0);
            let out_total: u16 = Paragraph::new(out_text.clone())
                .wrap(Wrap { trim: false })
                .line_count(out_wrap_width)
                .try_into()
                .unwrap_or(0);

            // Apply skip to pre, then out
            let pre_skip = skip_rows.min(pre_total);
            let out_skip = skip_rows.saturating_sub(pre_total).min(out_total);

            // Render pre
            let pre_remaining = pre_total.saturating_sub(pre_skip);
            let pre_height = pre_remaining.min(end_y.saturating_sub(cur_y));
            if pre_height > 0 {
                Paragraph::new(pre_text)
                    .block(Block::default().style(bg))
                    .wrap(Wrap { trim: false })
                    .scroll((pre_skip, 0))
                    .style(bg)
                    .render(
                        Rect {
                            x: area.x,
                            y: cur_y,
                            width: area.width,
                            height: pre_height,
                        },
                        buf,
                    );
                cur_y = cur_y.saturating_add(pre_height);
            }

            if cur_y >= end_y {
                break;
            }
            // Render out as bordered, dim block
            let out_remaining = out_total.saturating_sub(out_skip);
            let out_height = out_remaining.min(end_y.saturating_sub(cur_y));
            if out_height > 0 {
                let out_area = Rect {
                    x: area.x,
                    y: cur_y,
                    width: area.width,
                    height: out_height,
                };
                let block = Block::default()
                    .borders(Borders::LEFT)
                    .border_style(
                        Style::default()
                            .fg(crate::colors::border_dim())
                            .bg(crate::colors::background()),
                    )
                    .style(Style::default().bg(crate::colors::background()))
                    .padding(Padding {
                        left: 1,
                        right: 0,
                        top: 0,
                        bottom: 0,
                    });
                Paragraph::new(out_text)
                    .block(block)
                    .wrap(Wrap { trim: false })
                    .scroll((out_skip, 0))
                    .style(
                        Style::default()
                            .bg(crate::colors::background())
                            .fg(crate::colors::text_dim()),
                    )
                    .render(out_area, buf);
                cur_y = cur_y.saturating_add(out_height);
            }

            // Consume skip rows used in this segment
            let consumed = pre_total + out_total;
            skip_rows = skip_rows.saturating_sub(consumed);
        }
    }
}

fn exec_render_parts_generic(
    command: &[String],
    output: Option<&CommandOutput>,
    stream_preview: Option<&CommandOutput>,
    start_time: Option<Instant>,
) -> (
    Vec<Line<'static>>,
    Vec<Line<'static>>,
    Option<Line<'static>>,
) {
    let mut pre: Vec<Line<'static>> = Vec::new();
    let command_escaped = strip_bash_lc_and_escape(command);
    let formatted = format_inline_script_for_display(&command_escaped);
    let normalized = normalize_shell_command_display(&formatted);
    let command_display = insert_line_breaks_after_double_ampersand(&normalized);
    // Highlight the full command as a bash snippet; we will append
    // the running duration (when applicable) to the first visual line.
    let mut highlighted_cmd: Vec<Line<'static>> =
        crate::syntax_highlight::highlight_code_block(&command_display, Some("bash"));

    for (idx, line) in highlighted_cmd.iter_mut().enumerate() {
        emphasize_shell_command_name(line);
        if idx > 0 {
            line.spans.insert(
                0,
                Span::styled("  ", Style::default().fg(crate::colors::text())),
            );
        }
    }

    let render_running_header = output.is_none();
    let display_output = output.or(stream_preview);
    let mut running_status = None;

    // Compute output first so we know whether to draw a downward corner on the command.
    let mut out = output_lines(display_output, false, false);
    let has_output = !trim_empty_lines(out.clone()).is_empty();

    if render_running_header {
        let mut message = "Running...".to_string();
        if let Some(start) = start_time {
            let elapsed = start.elapsed();
            message = format!("{message} ({})", format_duration(elapsed));
        }
        running_status = Some(running_status_line(message));
    }

    if render_running_header && has_output {
        if let Some(last) = highlighted_cmd.last_mut() {
            last.spans.insert(
                0,
                Span::styled("┌ ", Style::default().fg(crate::colors::text_dim())),
            );
        }
    }
    pre.extend(highlighted_cmd);

    if running_status.is_some() {
        if let Some(last) = out.last() {
            let is_blank = last
                .spans
                .iter()
                .all(|sp| sp.content.as_ref().trim().is_empty());
            if is_blank {
                out.pop();
            }
        }
    }
    (pre, out, running_status)
}

fn exec_render_parts_parsed(
    parsed_commands: &[ParsedCommand],
    output: Option<&CommandOutput>,
    stream_preview: Option<&CommandOutput>,
    start_time: Option<Instant>,
) -> (
    Vec<Line<'static>>,
    Vec<Line<'static>>,
    Option<Line<'static>>,
) {
    let action = action_enum_from_parsed(&parsed_commands.to_vec());
    let ctx_path = first_context_path(parsed_commands);
    let suppress_run_header = matches!(action, ExecAction::Run) && output.is_some();
    let mut pre: Vec<Line<'static>> = Vec::new();
    let mut running_status: Option<Line<'static>> = None;
    if !suppress_run_header {
        match output {
            None => match action {
                ExecAction::Read => pre.push(Line::styled(
                    "Read",
                    Style::default().fg(crate::colors::text()),
                )),
                ExecAction::Search => pre.push(Line::styled(
                    "Search",
                    Style::default().fg(crate::colors::text_dim()),
                )),
                ExecAction::List => pre.push(Line::styled(
                    "List",
                    Style::default().fg(crate::colors::text()),
                )),
                ExecAction::Run => {
                    let mut message = match &ctx_path {
                        Some(p) => format!("Running... in {p}"),
                        None => "Running...".to_string(),
                    };
                    if let Some(start) = start_time {
                        let elapsed = start.elapsed();
                        message = format!("{message} ({})", format_duration(elapsed));
                    }
                    running_status = Some(running_status_line(message));
                }
            },
            Some(o) if o.exit_code == 0 => {
                let done = match action {
                    ExecAction::Read => "Read".to_string(),
                    ExecAction::Search => "Search".to_string(),
                    ExecAction::List => "List".to_string(),
                    ExecAction::Run => match &ctx_path {
                        Some(p) => format!("Ran in {}", p),
                        None => "Ran".to_string(),
                    },
                };
                if matches!(
                    action,
                    ExecAction::Read | ExecAction::Search | ExecAction::List
                ) {
                    pre.push(Line::styled(
                        done,
                        Style::default().fg(crate::colors::text_dim()),
                    ));
                } else {
                    pre.push(Line::styled(
                        done,
                        Style::default()
                            .fg(crate::colors::text_bright())
                            .add_modifier(Modifier::BOLD),
                    ));
                }
            }
            Some(_) => {
                let done = match action {
                    ExecAction::Read => "Read".to_string(),
                    ExecAction::Search => "Search".to_string(),
                    ExecAction::List => "List".to_string(),
                    ExecAction::Run => match &ctx_path {
                        Some(p) => format!("Ran in {}", p),
                        None => "Ran".to_string(),
                    },
                };
                if matches!(
                    action,
                    ExecAction::Read | ExecAction::Search | ExecAction::List
                ) {
                    pre.push(Line::styled(
                        done,
                        Style::default().fg(crate::colors::text_dim()),
                    ));
                } else {
                    pre.push(Line::styled(
                        done,
                        Style::default()
                            .fg(crate::colors::text_bright())
                            .add_modifier(Modifier::BOLD),
                    ));
                }
            }
        }
    }

    // Reuse the same parsed-content rendering as new_parsed_command
    let mut search_paths: std::collections::HashSet<String> = std::collections::HashSet::new();
    for pc in parsed_commands.iter() {
        if let ParsedCommand::Search { path: Some(p), .. } = pc {
            search_paths.insert(p.to_string());
        }
    }
    // Compute output preview first to know whether to draw the downward corner.
    let show_stdout = matches!(action, ExecAction::Run);
    let display_output = output.or(stream_preview);
    let mut out = output_lines(display_output, !show_stdout, false);
    let mut any_content_emitted = false;
    // Determine allowed label(s) for this cell's primary action
    let expected_label: Option<&'static str> = match action {
        ExecAction::Read => Some("Read"),
        ExecAction::Search => Some("Search"),
        ExecAction::List => Some("List"),
        ExecAction::Run => None, // run: allow a set of labels
    };
    let use_content_connectors = !(matches!(action, ExecAction::Run) && output.is_none());

    for parsed in parsed_commands.iter() {
        let (label, content) = match parsed {
            ParsedCommand::Read { name, cmd, .. } => {
                let mut c = name.clone();
                if let Some(ann) = parse_read_line_annotation(cmd) {
                    c = format!("{} {}", c, ann);
                }
                ("Read".to_string(), c)
            }
            ParsedCommand::ListFiles { cmd: _, path } => match path {
                Some(p) => {
                    if search_paths.contains(p) {
                        (String::new(), String::new())
                    } else {
                        let display_p = if p.ends_with('/') {
                            p.to_string()
                        } else {
                            format!("{}/", p)
                        };
                        ("List".to_string(), format!("{}", display_p))
                    }
                }
                None => ("List".to_string(), "./".to_string()),
            },
            ParsedCommand::Search { query, path, cmd } => {
                // Make search terms human-readable:
                // - Unescape any backslash-escaped character (e.g., "\?" -> "?")
                // - Close unbalanced pairs for '(' and '{' to avoid dangling text in UI
                let prettify_term = |s: &str| -> String {
                    // General unescape: remove backslashes that escape the next char
                    let mut out = String::with_capacity(s.len());
                    let mut iter = s.chars();
                    while let Some(ch) = iter.next() {
                        if ch == '\\' {
                            if let Some(next) = iter.next() {
                                out.push(next);
                            } else {
                                out.push('\\');
                            }
                        } else {
                            out.push(ch);
                        }
                    }

                    // Balance parentheses
                    let opens_paren = out.matches("(").count();
                    let closes_paren = out.matches(")").count();
                    for _ in 0..opens_paren.saturating_sub(closes_paren) {
                        out.push(')');
                    }

                    // Balance curly braces
                    let opens_curly = out.matches("{").count();
                    let closes_curly = out.matches("}").count();
                    for _ in 0..opens_curly.saturating_sub(closes_curly) {
                        out.push('}');
                    }

                    out
                };
                let fmt_query = |q: &str| -> String {
                    let mut parts: Vec<String> = q
                        .split('|')
                        .map(|s| s.trim())
                        .filter(|s| !s.is_empty())
                        .map(prettify_term)
                        .collect();
                    match parts.len() {
                        0 => String::new(),
                        1 => parts.remove(0),
                        2 => format!("{} and {}", parts[0], parts[1]),
                        _ => {
                            let last = parts.last().cloned().unwrap_or_default();
                            let head = &parts[..parts.len() - 1];
                            format!("{} and {}", head.join(", "), last)
                        }
                    }
                };
                match (query, path) {
                    (Some(q), Some(p)) => {
                        let display_p = if p.ends_with('/') {
                            p.to_string()
                        } else {
                            format!("{}/", p)
                        };
                        (
                            "Search".to_string(),
                            format!("{} in {}", fmt_query(q), display_p),
                        )
                    }
                    (Some(q), None) => ("Search".to_string(), format!("{}", fmt_query(q))),
                    (None, Some(p)) => {
                        let display_p = if p.ends_with('/') {
                            p.to_string()
                        } else {
                            format!("{}/", p)
                        };
                        ("Search".to_string(), format!(" in {}", display_p))
                    }
                    (None, None) => ("Search".to_string(), cmd.clone()),
                }
            }
            ParsedCommand::ReadCommand { cmd } => ("Run".to_string(), cmd.clone()),
            // Upstream variants not present in our core parser are ignored or treated as generic runs
            ParsedCommand::Unknown { cmd } => {
                // Suppress separator helpers like `echo ---` which are used
                // internally to delimit chunks when reading files.
                let t = cmd.trim();
                let lower = t.to_lowercase();
                if lower.starts_with("echo") && lower.contains("---") {
                    (String::new(), String::new()) // drop from preamble
                } else {
                    ("Run".to_string(), format_inline_script_for_display(cmd))
                }
            } // Noop variant not present in our core parser
              // ParsedCommand::Noop { .. } => continue,
        };
        // Enforce per-action grouping: only keep entries matching this cell's action.
        if let Some(exp) = expected_label {
            if label != exp {
                continue;
            }
        } else if !(label == "Run" || label == "Search") {
            // For generic "run" header, keep common run-like labels only.
            continue;
        }
        if label.is_empty() && content.is_empty() {
            continue;
        }
        for line_text in content.lines() {
            if line_text.is_empty() {
                continue;
            }
            let prefix = if !any_content_emitted {
                if suppress_run_header || !use_content_connectors {
                    ""
                } else {
                    "└ "
                }
            } else if suppress_run_header || !use_content_connectors {
                ""
            } else {
                "  "
            };
            let mut spans: Vec<Span<'static>> = Vec::new();
            if !prefix.is_empty() {
                spans.push(Span::styled(
                    prefix,
                    Style::default().add_modifier(Modifier::DIM),
                ));
            }
            match label.as_str() {
                "Search" => {
                    let remaining = line_text.to_string();
                    let (terms_part, path_part) = if let Some(idx) = remaining.rfind(" (in ") {
                        (
                            remaining[..idx].to_string(),
                            Some(remaining[idx..].to_string()),
                        )
                    } else if let Some(idx) = remaining.rfind(" in ") {
                        let suffix = &remaining[idx + 1..];
                        if suffix.trim_end().ends_with('/') {
                            (
                                remaining[..idx].to_string(),
                                Some(remaining[idx..].to_string()),
                            )
                        } else {
                            (remaining.clone(), None)
                        }
                    } else {
                        (remaining.clone(), None)
                    };
                    let tmp = terms_part.clone();
                    let chunks: Vec<String> = if tmp.contains(", ") {
                        tmp.split(", ").map(|s| s.to_string()).collect()
                    } else {
                        vec![tmp.clone()]
                    };
                    for (i, chunk) in chunks.iter().enumerate() {
                        if i > 0 {
                            spans.push(Span::styled(
                                ", ",
                                Style::default().fg(crate::colors::text_dim()),
                            ));
                        }
                        if let Some((left, right)) = chunk.rsplit_once(" and ") {
                            if !left.is_empty() {
                                spans.push(Span::styled(
                                    left.to_string(),
                                    Style::default().fg(crate::colors::text()),
                                ));
                                spans.push(Span::styled(
                                    " and ",
                                    Style::default().fg(crate::colors::text_dim()),
                                ));
                                spans.push(Span::styled(
                                    right.to_string(),
                                    Style::default().fg(crate::colors::text()),
                                ));
                            } else {
                                spans.push(Span::styled(
                                    chunk.to_string(),
                                    Style::default().fg(crate::colors::text()),
                                ));
                            }
                        } else {
                            spans.push(Span::styled(
                                chunk.to_string(),
                                Style::default().fg(crate::colors::text()),
                            ));
                        }
                    }
                    if let Some(p) = path_part {
                        spans.push(Span::styled(
                            p,
                            Style::default().fg(crate::colors::text_dim()),
                        ));
                    }
                }
                "Read" => {
                    if let Some(idx) = line_text.find(" (") {
                        let (fname, rest) = line_text.split_at(idx);
                        spans.push(Span::styled(
                            fname.to_string(),
                            Style::default().fg(crate::colors::text()),
                        ));
                        spans.push(Span::styled(
                            rest.to_string(),
                            Style::default().fg(crate::colors::text_dim()),
                        ));
                    } else {
                        spans.push(Span::styled(
                            line_text.to_string(),
                            Style::default().fg(crate::colors::text()),
                        ));
                    }
                }
                "List" => {
                    spans.push(Span::styled(
                        line_text.to_string(),
                        Style::default().fg(crate::colors::text()),
                    ));
                }
                _ => {
                    // Apply shell syntax highlighting to executed command lines.
                    // We highlight the single logical line as bash and append its spans inline.
                    let normalized = normalize_shell_command_display(line_text);
                    let display_line = insert_line_breaks_after_double_ampersand(&normalized);
                    let mut hl =
                        crate::syntax_highlight::highlight_code_block(&display_line, Some("bash"));
                    if let Some(mut first_line) = hl.pop() {
                        emphasize_shell_command_name(&mut first_line);
                        spans.extend(first_line.spans.into_iter());
                    } else {
                        spans.push(Span::styled(
                            display_line,
                            Style::default().fg(crate::colors::text()),
                        ));
                    }
                }
            }
            pre.push(Line::from(spans));
            any_content_emitted = true;
        }
    }

    // If this is a List cell and nothing emitted (e.g., suppressed due to matching Search path),
    // still show a single contextual line so users can see where we listed.
    if matches!(action, ExecAction::List) && !any_content_emitted {
        let display_p = match &ctx_path {
            Some(p) if !p.is_empty() => {
                if p.ends_with('/') {
                    p.to_string()
                } else {
                    format!("{p}/")
                }
            }
            _ => "./".to_string(),
        };
        pre.push(Line::from(vec![
            Span::styled("└ ", Style::default().add_modifier(Modifier::DIM)),
            Span::styled(
                format!("{display_p}"),
                Style::default().fg(crate::colors::text()),
            ),
        ]));
    }

    // Collapse adjacent Read ranges for the same file inside a single exec's preamble
    coalesce_read_ranges_in_lines_local(&mut pre);

    // Output: show stdout only for real run commands; errors always included
    // Collapse adjacent Read ranges for the same file inside a single exec's preamble
    coalesce_read_ranges_in_lines_local(&mut pre);

    if running_status.is_some() {
        if let Some(last) = out.last() {
            let is_blank = last
                .spans
                .iter()
                .all(|sp| sp.content.as_ref().trim().is_empty());
            if is_blank {
                out.pop();
            }
        }
    }

    (pre, out, running_status)
}

// Local helper: coalesce "<file> (lines A to B)" entries when contiguous.
fn coalesce_read_ranges_in_lines_local(lines: &mut Vec<Line<'static>>) {
    use ratatui::style::Modifier;
    use ratatui::style::Style;
    use ratatui::text::Span;
    // Nothing to do for empty/single line vectors
    if lines.len() <= 1 {
        return;
    }

    // Parse a content line of the form
    //   "└ <file> (lines A to B)" or "  <file> (lines A to B)"
    // into (filename, start, end, prefix, original_index).
    fn parse_read_line_with_index(
        idx: usize,
        line: &Line<'_>,
    ) -> Option<(String, u32, u32, String, usize)> {
        if line.spans.is_empty() {
            return None;
        }
        let prefix = line.spans[0].content.to_string();
        if !(prefix == "└ " || prefix == "  ") {
            return None;
        }
        let rest: String = line
            .spans
            .iter()
            .skip(1)
            .map(|s| s.content.as_ref())
            .collect();
        if let Some(i) = rest.rfind(" (lines ") {
            let fname = rest[..i].to_string();
            let tail = &rest[i + 1..];
            if tail.starts_with("(lines ") && tail.ends_with(")") {
                let inner = &tail[7..tail.len() - 1];
                if let Some((s1, s2)) = inner.split_once(" to ") {
                    if let (Ok(a), Ok(b)) = (s1.trim().parse::<u32>(), s2.trim().parse::<u32>()) {
                        return Some((fname, a, b, prefix, idx));
                    }
                }
            }
        }
        None
    }

    // Collect read ranges grouped by filename, preserving first-seen order.
    // Also track the earliest prefix to reuse when emitting a single line per file.
    #[derive(Default)]
    struct FileRanges {
        prefix: String,
        first_index: usize,
        ranges: Vec<(u32, u32)>,
    }

    let mut files: Vec<(String, FileRanges)> = Vec::new();
    let mut non_read_lines: Vec<Line<'static>> = Vec::new();

    for (idx, line) in lines.iter().enumerate() {
        if let Some((fname, a, b, prefix, orig_idx)) = parse_read_line_with_index(idx, line) {
            // Insert or update entry for this file, preserving encounter order
            if let Some((_name, fr)) = files.iter_mut().find(|(n, _)| n == &fname) {
                fr.ranges.push((a.min(b), a.max(b)));
                // Keep earliest index as stable ordering anchor
                if orig_idx < fr.first_index {
                    fr.first_index = orig_idx;
                }
            } else {
                files.push((
                    fname,
                    FileRanges {
                        prefix,
                        first_index: orig_idx,
                        ranges: vec![(a.min(b), a.max(b))],
                    },
                ));
            }
        } else {
            non_read_lines.push(line.clone());
        }
    }

    if files.is_empty() {
        return;
    }

    // For each file: merge overlapping/touching ranges; then sort ascending and emit one line.
    fn merge_and_sort(mut v: Vec<(u32, u32)>) -> Vec<(u32, u32)> {
        if v.len() <= 1 {
            return v;
        }
        v.sort_by_key(|(s, _)| *s);
        let mut out: Vec<(u32, u32)> = Vec::with_capacity(v.len());
        let mut cur = v[0];
        for &(s, e) in v.iter().skip(1) {
            if s <= cur.1.saturating_add(1) {
                // touching or overlap
                cur.1 = cur.1.max(e);
            } else {
                out.push(cur);
                cur = (s, e);
            }
        }
        out.push(cur);
        out
    }

    // Rebuild the lines vector: keep header (if present) and any non-read lines,
    // then append one consolidated line per file in first-seen order by index.
    let mut rebuilt: Vec<Line<'static>> = Vec::with_capacity(lines.len());

    // Heuristic: preserve an initial header line that does not start with a connector.
    if !lines.is_empty() {
        if lines[0]
            .spans
            .first()
            .map(|s| s.content.as_ref() != "└ " && s.content.as_ref() != "  ")
            .unwrap_or(false)
        {
            rebuilt.push(lines[0].clone());
        }
    }

    // Sort files by their first appearance index to keep stable ordering with other files.
    files.sort_by_key(|(_n, fr)| fr.first_index);

    for (name, mut fr) in files.into_iter() {
        fr.ranges = merge_and_sort(fr.ranges);
        // Build range annotation: " (lines S1 to E1, S2 to E2, ...)"
        let mut ann = String::new();
        ann.push_str(" (");
        ann.push_str("lines ");
        for (i, (s, e)) in fr.ranges.iter().enumerate() {
            if i > 0 {
                ann.push_str(", ");
            }
            ann.push_str(&format!("{} to {}", s, e));
        }
        ann.push(')');

        let spans: Vec<Span<'static>> = vec![
            Span::styled(fr.prefix, Style::default().add_modifier(Modifier::DIM)),
            Span::styled(name, Style::default().fg(crate::colors::text())),
            Span::styled(ann, Style::default().fg(crate::colors::text_dim())),
        ];
        rebuilt.push(Line::from(spans));
    }

    // Append any other non-read lines (rare for Read sections, but safe)
    // Note: keep their original order after consolidated entries
    rebuilt.extend(non_read_lines.into_iter());

    *lines = rebuilt;
}

impl WidgetRef for &ExecCell {
    fn render_ref(&self, area: Rect, buf: &mut Buffer) {
        Paragraph::new(Text::from(self.display_lines_trimmed()))
            .wrap(Wrap { trim: false })
            .style(Style::default().bg(crate::colors::background()))
            .render(area, buf);
    }
}

// ==================== AnimatedWelcomeCell ====================

pub(crate) struct AnimatedWelcomeCell {
    pub(crate) start_time: Instant,
    pub(crate) completed: std::cell::Cell<bool>,
    pub(crate) fade_start: std::cell::Cell<Option<Instant>>,
    pub(crate) faded_out: std::cell::Cell<bool>,
    // Lock the measured height on first layout so it doesn't resize later
    pub(crate) locked_height: std::cell::Cell<Option<u16>>,
    // When true, render nothing but keep reserved height (for stable layout)
    pub(crate) hidden: std::cell::Cell<bool>,
}

impl HistoryCell for AnimatedWelcomeCell {
    fn as_any(&self) -> &dyn std::any::Any {
        self
    }
    fn as_any_mut(&mut self) -> &mut dyn std::any::Any {
        self
    }
    fn kind(&self) -> HistoryCellType {
        HistoryCellType::AnimatedWelcome
    }
    fn display_lines(&self) -> Vec<Line<'static>> {
        // For plain lines, just show a simple welcome message
        vec![
            Line::from(""),
            Line::from("Welcome to Code"),
            Line::from(crate::greeting::greeting_placeholder()),
            Line::from(""),
        ]
    }

    fn desired_height(&self, width: u16) -> u16 {
        // On first use, choose a height based on width; then lock it to avoid
        // resizing as the user scrolls or resizes slightly.
        if let Some(h) = self.locked_height.get() {
            return h.saturating_add(3);
        }

        // Word "CODE" uses 4 letters of 5 cols each with 3 gaps: 4*5 + 3 = 23 cols.
        let cols: u16 = 23;
        let base_rows: u16 = 7;
        let max_scale: u16 = 3;
        let scale = if width >= cols {
            (width / cols).min(max_scale).max(1)
        } else {
            1
        };
        let h = base_rows.saturating_mul(scale);
        self.locked_height.set(Some(h));
        // Add a little padding below to give extra spacing
        h.saturating_add(3)
    }

    fn has_custom_render(&self) -> bool {
        true // AnimatedWelcomeCell uses custom rendering for the glitch animation
    }

    fn custom_render(&self, area: Rect, buf: &mut Buffer) {
        // If hidden, draw nothing (area will retain background) to preserve layout height.
        if self.hidden.get() {
            return;
        }
        let _elapsed = self.start_time.elapsed();
        // Top-align within the provided area so scrolling simply crops the top.
        // Limit to our locked height if present to avoid growth/shrink.
        let locked_h = self.locked_height.get().unwrap_or(21);
        let height = locked_h.min(area.height);
        let positioned_area = Rect {
            x: area.x,
            y: area.y,
            width: area.width,
            height,
        };

        let fade_duration = std::time::Duration::from_millis(800);

        // Check if we're in fade-out phase
        if let Some(fade_time) = self.fade_start.get() {
            let fade_elapsed = fade_time.elapsed();
            if fade_elapsed < fade_duration && !self.faded_out.get() {
                // Fade-out animation
                let fade_progress = fade_elapsed.as_secs_f32() / fade_duration.as_secs_f32();
                let alpha = 1.0 - fade_progress; // From 1.0 to 0.0

                crate::glitch_animation::render_intro_animation_with_alpha(
                    positioned_area,
                    buf,
                    1.0, // Full animation progress (static state)
                    alpha,
                );
            } else {
                // Fade-out complete - mark as faded out
                self.faded_out.set(true);
                // Don't render anything (invisible)
                // not rendering
            }
        } else {
            // Normal animation phase
            let elapsed = self.start_time.elapsed();
            let animation_duration = std::time::Duration::from_secs(2);

            if elapsed < animation_duration && !self.completed.get() {
                // Calculate animation progress
                let progress = elapsed.as_secs_f32() / animation_duration.as_secs_f32();

                // Render the animation
                crate::glitch_animation::render_intro_animation(positioned_area, buf, progress);
            } else {
                // Animation complete - mark it and render final static state
                self.completed.set(true);

                // Render the final static state
                crate::glitch_animation::render_intro_animation(positioned_area, buf, 1.0);
            }
        }
    }

    fn is_animating(&self) -> bool {
        // Check for initial animation
        if !self.completed.get() {
            let elapsed = self.start_time.elapsed();
            let animation_duration = std::time::Duration::from_secs(2);
            if elapsed < animation_duration {
                return true;
            }
            // Mark as completed if animation time has passed
            self.completed.set(true);
        }

        // Check for fade-out animation
        if let Some(fade_time) = self.fade_start.get() {
            if !self.faded_out.get() {
                let fade_elapsed = fade_time.elapsed();
                let fade_duration = std::time::Duration::from_millis(800);
                if fade_elapsed < fade_duration {
                    return true;
                }
                // Mark as faded out if fade time has passed
                self.faded_out.set(true);
            }
        }

        false
    }

    fn trigger_fade(&self) {
        // Only trigger fade if not already fading or faded
        if self.fade_start.get().is_none() {
            self.fade_start.set(Some(Instant::now()));
        }
    }

    fn should_remove(&self) -> bool {
        // Remove only after fade-out is complete
        self.faded_out.get()
    }
}

// ==================== LoadingCell ====================

#[allow(dead_code)]
pub(crate) struct LoadingCell {
    #[allow(dead_code)] // May be used for displaying status alongside animation
    pub(crate) message: String,
}

impl HistoryCell for LoadingCell {
    fn as_any_mut(&mut self) -> &mut dyn std::any::Any {
        self
    }
    fn kind(&self) -> HistoryCellType {
        HistoryCellType::Loading
    }
    fn display_lines(&self) -> Vec<Line<'static>> {
        vec![
            Line::from(""),
            Line::from(vec![
                Span::styled("⟳ ", Style::default().fg(crate::colors::info())),
                Span::from("Loading..."),
            ]),
            Line::from(""),
        ]
    }

    fn desired_height(&self, _width: u16) -> u16 {
        3 // Just 3 lines for the loading message
    }

    fn has_custom_render(&self) -> bool {
        false // No custom rendering needed, just use display_lines
    }

    fn is_animating(&self) -> bool {
        false // Not animating - no need for constant redraws
    }

    fn is_loading_cell(&self) -> bool {
        true // This is a loading cell
    }
}
/// Return the emoji followed by a hair space (U+200A) and a normal space.
/// This creates a reasonable gap across different terminals,
/// in particular Terminal.app and iTerm, which render too tightly with just a single normal space.
///
/// Improvements here could be to condition this behavior on terminal,
/// or possibly on emoji.
// Removed unused helpers padded_emoji and padded_emoji_with.

// ==================== ImageOutputCell ====================

pub(crate) struct ImageOutputCell {
    #[allow(dead_code)] // Will be used for terminal image protocol support
    pub(crate) image: DynamicImage,
}

impl HistoryCell for ImageOutputCell {
    fn as_any_mut(&mut self) -> &mut dyn std::any::Any {
        self
    }
    fn kind(&self) -> HistoryCellType {
        HistoryCellType::Image
    }
    fn display_lines(&self) -> Vec<Line<'static>> {
        vec![
            Line::from("tool result (image output omitted)"),
            Line::from(""),
        ]
    }
}

// ==================== ToolCallCell ====================

pub(crate) enum ToolState {
    #[allow(dead_code)]
    Running,
    Success,
    Failed,
}

pub(crate) struct ToolCallCell {
    lines: Vec<Line<'static>>,
    state: ToolState,
}

impl HistoryCell for ToolCallCell {
    fn as_any_mut(&mut self) -> &mut dyn std::any::Any {
        self
    }
    fn as_any(&self) -> &dyn std::any::Any {
        self
    }
    fn kind(&self) -> HistoryCellType {
        HistoryCellType::Tool {
            status: match self.state {
                ToolState::Running => ToolStatus::Running,
                ToolState::Success => ToolStatus::Success,
                ToolState::Failed => ToolStatus::Failed,
            },
        }
    }
    fn display_lines(&self) -> Vec<Line<'static>> {
        // Show all lines; header visibility aligns with exec-style sections
        self.lines.clone()
    }
}

impl ToolCallCell {
    pub(crate) fn retint(&mut self, old: &crate::theme::Theme, new: &crate::theme::Theme) {
        retint_lines_in_place(&mut self.lines, old, new);
    }
}

// ==================== RunningToolCallCell (animated) ====================

pub(crate) struct RunningToolCallCell {
    title: String,
    start_time: Instant,
    arg_lines: Vec<Line<'static>>,
    wait_has_target: bool,
    wait_has_call_id: bool,
    wait_cap_ms: Option<u64>,
}

impl HistoryCell for RunningToolCallCell {
    fn as_any(&self) -> &dyn std::any::Any {
        self
    }
    fn as_any_mut(&mut self) -> &mut dyn std::any::Any {
        self
    }
    fn kind(&self) -> HistoryCellType {
        HistoryCellType::Tool {
            status: ToolStatus::Running,
        }
    }
    fn gutter_symbol(&self) -> Option<&'static str> {
        if self.title == "Waiting" {
            if self.wait_has_call_id {
                None
            } else {
                Some(self.spinner_frame())
            }
        } else {
            Some("⚙")
        }
    }
    fn is_animating(&self) -> bool {
        true
    }
    fn display_lines(&self) -> Vec<Line<'static>> {
        let elapsed = self.start_time.elapsed();
        let mut lines: Vec<Line<'static>> = Vec::new();
        if self.title == "Waiting" {
            let show_elapsed = !self.wait_has_target;
            let mut spans = Vec::new();
            spans.push(
                Span::styled(
                    "Waiting...",
                    Style::default()
                        .fg(crate::colors::text())
                        .add_modifier(Modifier::BOLD),
                ),
            );
            let cap_ms = self.wait_cap_ms.unwrap_or(600_000);
            let cap_str = Self::strip_zero_seconds_suffix(
                format_duration(Duration::from_millis(cap_ms)),
            );
            let suffix = if show_elapsed {
                let elapsed_str = Self::strip_zero_seconds_suffix(format_duration(elapsed));
                format!(" ({} / up to {})", elapsed_str, cap_str)
            } else {
                format!(" (up to {})", cap_str)
            };
            spans.push(Span::styled(
                suffix,
                Style::default().fg(crate::colors::text_dim()),
            ));
            lines.push(Line::from(spans));
        } else {
            lines.push(Line::styled(
                format!("{} ({})", self.title, format_duration(elapsed)),
                Style::default()
                    .fg(crate::colors::info())
                    .add_modifier(Modifier::BOLD),
            ));
        }
        lines.extend(self.arg_lines.clone());
        lines.push(Line::from(""));
        lines
    }
}

impl RunningToolCallCell {
    fn strip_zero_seconds_suffix(mut duration: String) -> String {
        if duration.ends_with(" 00s") {
            duration.truncate(duration.len() - 4);
        }
        duration
    }
    fn spinner_frame(&self) -> &'static str {
        const FRAMES: [&str; 4] = ["◐", "◓", "◑", "◒"];
        let idx = ((self.start_time.elapsed().as_millis() / 100) as usize) % FRAMES.len();
        FRAMES[idx]
    }
    pub(crate) fn has_title(&self, title: &str) -> bool {
        self.title == title
    }
    /// Finalize a running web search cell into a completed ToolCallCell.
    pub(crate) fn finalize_web_search(&self, success: bool, query: Option<String>) -> ToolCallCell {
        let duration = self.start_time.elapsed();
        let title = if success {
            "Web Search"
        } else {
            "Web Search (failed)"
        };
        let duration = format_duration(duration);

        let title_line = if success {
            Line::from(vec![
                Span::styled(
                    title,
                    Style::default()
                        .fg(crate::colors::success())
                        .add_modifier(Modifier::BOLD),
                ),
                format!(", duration: {duration}").dim(),
            ])
        } else {
            Line::from(vec![
                Span::styled(
                    title,
                    Style::default()
                        .fg(crate::colors::error())
                        .add_modifier(Modifier::BOLD),
                ),
                format!(", duration: {duration}").dim(),
            ])
        };

        let mut lines: Vec<Line<'static>> = Vec::new();
        lines.push(title_line);
        if let Some(q) = query {
            lines.push(Line::from(vec![
                Span::styled("└ query: ", Style::default().fg(crate::colors::text_dim())),
                Span::styled(q, Style::default().fg(crate::colors::text())),
            ]));
        }
        lines.push(Line::from(""));

        ToolCallCell {
            lines,
            state: if success {
                ToolState::Success
            } else {
                ToolState::Failed
            },
        }
    }
}

// ==================== CollapsibleReasoningCell ====================
// For reasoning content that can be collapsed to show only summary

pub(crate) struct CollapsibleReasoningCell {
    pub(crate) lines: Vec<Line<'static>>,
    pub(crate) collapsed: std::cell::Cell<bool>,
    pub(crate) in_progress: std::cell::Cell<bool>,
    // Optional stream id to anchor routing of deltas/finals
    pub(crate) id: Option<String>,
    hide_when_collapsed: std::cell::Cell<bool>,
}

impl CollapsibleReasoningCell {
    pub fn new_with_id(lines: Vec<Line<'static>>, id: Option<String>) -> Self {
        Self {
            lines,
            collapsed: std::cell::Cell::new(true), // Default to collapsed
            in_progress: std::cell::Cell::new(false),
            id,
            hide_when_collapsed: std::cell::Cell::new(false),
        }
    }

    /// Append lines with conservative de-duplication:
    /// - Drops exact adjacent duplicates (same plain text as last line).
    /// - Drops any leading prefix of `new_lines` that exactly matches the
    ///   existing tail (overlap), ignoring ephemeral debug marker lines like
    ///   "[sN ...]" on both sides so markers don't break matching.
    pub fn append_lines_dedup(&mut self, mut new_lines: Vec<Line<'static>>) {
        if new_lines.is_empty() {
            return;
        }

        let to_plain = |l: &Line<'_>| -> String {
            l.spans
                .iter()
                .map(|s| s.content.as_ref())
                .collect::<String>()
        };
        let is_marker = |l: &Line<'_>| -> bool {
            let t = to_plain(l).trim().to_string();
            t.starts_with('[') && t.ends_with(']')
        };

        // Compute overlap (suffix/prefix match) while skipping marker lines.
        let mut existing_plain: Vec<String> = self
            .lines
            .iter()
            .rev()
            .filter(|l| !is_marker(l))
            .take(64)
            .map(|l| to_plain(l))
            .collect();
        existing_plain.reverse();

        let incoming_plain: Vec<String> = new_lines
            .iter()
            .filter(|l| !is_marker(l))
            .map(|l| to_plain(l))
            .collect();

        let max_overlap = existing_plain.len().min(incoming_plain.len());
        let mut overlap = 0usize;
        for k in (1..=max_overlap).rev() {
            if existing_plain.len() >= k && incoming_plain.len() >= k {
                if existing_plain[existing_plain.len() - k..] == incoming_plain[..k] {
                    overlap = k;
                    break;
                }
            }
        }
        if overlap > 0 {
            // Drop the first `overlap` non-marker lines from `new_lines`, preserving markers.
            let mut to_drop = overlap;
            let mut trimmed: Vec<Line<'static>> = Vec::with_capacity(new_lines.len());
            for l in new_lines.into_iter() {
                if to_drop > 0 && !is_marker(&l) {
                    to_drop -= 1;
                    continue;
                }
                trimmed.push(l);
            }
            new_lines = trimmed;
        }

        // Append, dropping immediate exact duplicates (plain text) to reduce noise.
        for nl in new_lines.drain(..) {
            let dup = self
                .lines
                .last()
                .map(|last| to_plain(last) == to_plain(&nl))
                .unwrap_or(false);
            if !dup {
                self.lines.push(nl);
            }
        }
    }

    /// Build a compact debug summary of detected section titles and line metrics
    /// for on-screen overlays. Only used when the TUI `--order` overlay is active.
    pub(crate) fn debug_title_overlay(&self) -> String {
        use unicode_width::UnicodeWidthStr as _;
        let lines = self.normalized_lines();
        let mut title_idxs: Vec<usize> = Vec::new();
        let mut title_previews: Vec<String> = Vec::new();
        for (i, l) in lines.iter().enumerate() {
            // Same rule as extract_section_titles: line is a heading if all spans are bold
            // (ignoring spans that are purely whitespace when trimmed).
            let is_title = !l.spans.is_empty()
                && l.spans.iter().all(|s| {
                    s.style.add_modifier.contains(Modifier::BOLD) || s.content.trim().is_empty()
                });
            if is_title {
                title_idxs.push(i);
                let mut text: String = l.spans.iter().map(|s| s.content.as_ref()).collect();
                // Truncate preview by display width to avoid slicing inside a UTF-8 codepoint.
                // Reserve 1 col for the ellipsis when truncation occurs.
                let maxw = 60usize;
                if text.width() > maxw {
                    let (prefix, _suffix, _w) =
                        crate::live_wrap::take_prefix_by_width(&text, maxw.saturating_sub(1));
                    text = format!("{}…", prefix);
                }
                title_previews.push(text);
            }
        }
        let total = lines.len();
        let titles = title_previews.len();
        // Also record final line width to catch cut-offs
        let lastw = lines
            .last()
            .map(|l| {
                l.spans
                    .iter()
                    .map(|s| s.content.as_ref())
                    .collect::<String>()
                    .width()
            })
            .unwrap_or(0);
        format!(
            "rtitles={} idx={:?} total_lines={} lastw={} prevs={:?}",
            titles, title_idxs, total, lastw, title_previews
        )
    }

    pub fn toggle_collapsed(&self) {
        self.collapsed.set(!self.collapsed.get());
    }

    pub fn set_collapsed(&self, collapsed: bool) {
        self.collapsed.set(collapsed);
    }

    #[allow(dead_code)]
    pub fn is_collapsed(&self) -> bool {
        self.collapsed.get()
    }

    pub fn set_in_progress(&self, in_progress: bool) {
        self.in_progress.set(in_progress);
    }

    pub fn set_hide_when_collapsed(&self, hide: bool) {
        self.hide_when_collapsed.set(hide);
    }

    /// Normalize reasoning content lines by splitting any line that begins
    /// with a bold "section title" followed immediately by regular text.
    /// This produces a separate title line and keeps following text on a new line,
    /// improving section detection and spacing.
    fn normalized_lines(&self) -> Vec<Line<'static>> {
        let mut out: Vec<Line<'static>> = Vec::new();
        for line in &self.lines {
            // Skip unchanged if empty or single span
            if line.spans.len() <= 1 {
                out.push(line.clone());
                continue;
            }

            // Determine length of the leading bold run
            let mut idx = 0usize;
            while idx < line.spans.len() {
                let s = &line.spans[idx];
                // Treat heading-style titles (often bold) as bold too
                let is_bold = s.style.add_modifier.contains(Modifier::BOLD);
                if idx == 0 && s.content.trim().is_empty() {
                    // allow leading spaces in the bold run
                    idx += 1;
                    continue;
                }
                if is_bold {
                    idx += 1;
                    continue;
                }
                break;
            }

            // If no leading bold run or the entire line is bold, keep as-is
            if idx == 0 || idx >= line.spans.len() {
                out.push(line.clone());
                continue;
            }

            // Create a separate title line from the leading bold spans
            let mut title_spans = Vec::new();
            let mut rest_spans = Vec::new();
            for (i, s) in line.spans.iter().enumerate() {
                if i < idx {
                    title_spans.push(s.clone());
                } else {
                    rest_spans.push(s.clone());
                }
            }

            // Push title line
            out.push(Line::from(title_spans));
            // Insert a spacer if the rest is non-empty and not already a blank line
            let rest_is_blank = rest_spans.iter().all(|s| s.content.trim().is_empty());
            if !rest_is_blank {
                out.push(Line::from(rest_spans));
            }
        }
        out
    }

    /// Extracts section titles for collapsed display: any line that appears to
    /// be a heading (entire line styled bold). While streaming (`in_progress`),
    /// we intentionally suppress the fallback that would otherwise return the
    /// first non-empty non-header line — this prevents verbose paragraph
    /// content from flashing before the model emits proper section titles.
    ///
    /// After streaming completes, we keep the gentle fallback so providers
    /// that never emit bold headings still have a concise summary line.
    fn extract_section_titles(&self) -> Vec<Line<'static>> {
        let lines = self.normalized_lines();
        let mut titles: Vec<Line<'static>> = Vec::new();
        for (_idx, l) in lines.iter().enumerate() {
            // Skip blank lines
            let text: String = l.spans.iter().map(|s| s.content.as_ref()).collect();
            let trimmed = text.trim();
            if trimmed.is_empty() {
                continue;
            }

            // Heading rule (per product): entire line bold only.
            let all_bold = !l.spans.is_empty()
                && l.spans.iter().all(|s| {
                    s.style.add_modifier.contains(Modifier::BOLD) || s.content.trim().is_empty()
                });
            if all_bold {
                titles.push(l.clone());
            }
        }

        // If we're still streaming, do NOT fallback to the first non-empty line;
        // show an ellipsis in `display_lines` until a real title arrives. This
        // avoids flashing full reasoning paragraphs in collapsed mode.
        if titles.is_empty() && !self.in_progress.get() {
            // Fallback (finalized only): first non-empty line as summary
            for l in lines.iter() {
                let text: String = l.spans.iter().map(|s| s.content.as_ref()).collect();
                let trimmed = text.trim();
                if trimmed.is_empty() {
                    continue;
                }
                titles.push(l.clone());
                break;
            }
        }

        // Style collapsed titles consistently dim to match reasoning theme
        let color = crate::colors::text_dim();
        titles
            .into_iter()
            .map(|line| {
                let spans: Vec<Span<'static>> = line
                    .spans
                    .into_iter()
                    .map(|s| s.style(Style::default().fg(color)))
                    .collect();
                Line::from(spans)
            })
            .collect()
    }
}

impl HistoryCell for CollapsibleReasoningCell {
    fn as_any_mut(&mut self) -> &mut dyn std::any::Any {
        self
    }
    fn as_any(&self) -> &dyn std::any::Any {
        self
    }
    fn kind(&self) -> HistoryCellType {
        HistoryCellType::Reasoning
    }

    fn display_lines(&self) -> Vec<Line<'static>> {
        // Touch id for sanity/read to avoid dead-code warning; used for routing in ChatWidget
        let _ = &self.id;
        if self.lines.is_empty() {
            return Vec::new();
        }

        // Normalize to improve section splitting and spacing
        let normalized = self.normalized_lines();

        // There is no explicit 'thinking' header; show all lines
        let start_idx = 0;

        if self.collapsed.get() {
            if self.hide_when_collapsed.get() {
                return Vec::new();
            }
            // When collapsed, show extracted section titles (or at least one summary)
            let mut titles = self.extract_section_titles();
            let collapsed_line = if self.in_progress.get() {
                if let Some(last) = titles.pop() {
                    let mut spans = last.spans;
                    spans.push(Span::styled(
                        "…",
                        Style::default().fg(crate::colors::text_dim()),
                    ));
                    Some(Line::from(spans))
                } else {
                    Some(Line::from("…".dim()))
                }
            } else {
                titles.pop()
            };

            collapsed_line.into_iter().collect()
        } else {
            // When expanded, show all lines; append an ellipsis if in progress
            let mut out = normalized[start_idx..].to_vec();
            if self.in_progress.get() {
                out.push(Line::from("…".dim()));
            }
            out
        }
    }

    fn gutter_symbol(&self) -> Option<&'static str> {
        // No gutter icon for reasoning/thinking
        None
    }

    fn has_custom_render(&self) -> bool {
        true
    }

    fn custom_render_with_skip(&self, area: Rect, buf: &mut Buffer, skip_rows: u16) {
        // Collapsed path: simple paragraph (titles only), already dimmed by extract_section_titles
        if self.collapsed.get() {
            if self.hide_when_collapsed.get() {
                return;
            }
            // Clear background
            let bg_style = Style::default()
                .bg(crate::colors::background())
                .fg(crate::colors::text());
            for y in area.y..area.y.saturating_add(area.height) {
                for x in area.x..area.x.saturating_add(area.width) {
                    buf[(x, y)].set_char(' ').set_style(bg_style);
                }
            }
            let lines = self.display_lines_trimmed();
            Paragraph::new(Text::from(lines))
                .block(Block::default().style(Style::default().bg(crate::colors::background())))
                .wrap(Wrap { trim: false })
                .scroll((skip_rows, 0))
                .style(Style::default().bg(crate::colors::background()))
                .render(area, buf);
            return;
        }

        // Expanded path: render full content with a subtle LEFT border and force dim color.
        let dim = crate::colors::text_dim();
        // Normalize and recolor all spans to dim so headings remain bold but not bright.
        let mut lines = self.normalized_lines();
        for line in &mut lines {
            line.spans = line
                .spans
                .iter()
                .map(|s| s.clone().style(Style::default().fg(dim)))
                .collect();
            // Also patch any line-level style fg so empty-span lines are dim
            line.style = line.style.patch(Style::default().fg(dim));
        }
        let text = Text::from(trim_empty_lines(lines));

        // Clear area
        let bg = crate::colors::background();
        let bg_style = Style::default().bg(bg).fg(dim);
        for y in area.y..area.y.saturating_add(area.height) {
            for x in area.x..area.x.saturating_add(area.width) {
                buf[(x, y)].set_char(' ').set_style(bg_style);
            }
        }

        // Left border like exec output: 1px border + 1px left padding
        let block = Block::default()
            .borders(Borders::LEFT)
            .border_style(Style::default().fg(crate::colors::border_dim()).bg(bg))
            .style(Style::default().bg(bg))
            .padding(Padding {
                left: 1,
                right: 0,
                top: 0,
                bottom: 0,
            });

        // Scroll across wrapped content considering reduced inner width (area.width - 2)
        Paragraph::new(text)
            .block(block)
            .wrap(Wrap { trim: false })
            .scroll((skip_rows, 0))
            .style(Style::default().bg(bg).fg(dim))
            .render(area, buf);
    }
}

// ==================== StreamingContentCell ====================
// For live streaming content that's being actively rendered

pub(crate) struct StreamingContentCell {
    pub(crate) id: Option<String>,
    lines: Vec<Line<'static>>,
    // Show an ellipsis on a new line while streaming is in progress
    pub(crate) show_ellipsis: bool,
    // Cached per-width wrap plan to avoid re-segmentation; invalidated on extend
    cached_layout: std::cell::RefCell<Option<AssistantLayoutCache>>, // reuse same struct
}

impl HistoryCell for StreamingContentCell {
    // IMPORTANT: We must support immutable downcasting here. The TUI replaces
    // an in‑progress StreamingContentCell with a finalized AssistantMarkdownCell
    // by searching history via `c.as_any().downcast_ref::<StreamingContentCell>()`
    // and matching on the stream `id`. If this returns a dummy type (default impl)
    // instead of `self`, the lookup fails and the final cannot find the streaming
    // cell — leading to duplicates (final gets appended instead of replaced).
    // See: chatwidget.rs::insert_final_answer_with_id and related logs
    // ("final-answer: append new AssistantMarkdownCell (no prior cell)").
    fn as_any(&self) -> &dyn std::any::Any {
        self
    }
    fn as_any_mut(&mut self) -> &mut dyn std::any::Any {
        self
    }
    fn kind(&self) -> HistoryCellType {
        HistoryCellType::Assistant
    }
    fn has_custom_render(&self) -> bool {
        true
    }
    fn desired_height(&self, width: u16) -> u16 {
        let plan = self.ensure_stream_layout(width);
        let mut total = plan.total_rows_with_padding;
        if self.show_ellipsis {
            total = total.saturating_add(1);
        }
        total
    }
    fn custom_render_with_skip(&self, area: Rect, buf: &mut Buffer, skip_rows: u16) {
        // Render with a 1-row top and bottom padding, all using the assistant bg tint.
        let cell_bg = crate::colors::assistant_bg();
        let bg_style = Style::default().bg(cell_bg);

        // Hard clear area with assistant background
        for y in area.y..area.y.saturating_add(area.height) {
            for x in area.x..area.x.saturating_add(area.width) {
                buf[(x, y)].set_char(' ').set_style(bg_style);
            }
        }

        // Build or reuse cached segments for this width
        let plan = self.ensure_stream_layout(area.width);
        let text_wrap_width = area.width;
        let mut segs = plan.segs.clone();
        let mut seg_rows = plan.seg_rows.clone();
        if self.show_ellipsis {
            // Animated three-dot indicator with a rotating middle dot (·):
            // frames: "...", "·..", ".·.", "..·", "...".
            // Keep it subtle and only show during streaming like the old ellipsis.
            const FRAMES: [&str; 5] = ["...", "·..", ".·.", "..·", "..."];
            let frame_idx = (SystemTime::now()
                .duration_since(UNIX_EPOCH)
                .unwrap_or_default()
                .as_millis()
                / 200) as usize
                % FRAMES.len();
            let frame = FRAMES[frame_idx];

            segs.push(AssistantSeg::Text(vec![Line::styled(
                frame.to_string(),
                Style::default().fg(crate::colors::text_dim()),
            )]));
            seg_rows.push(
                Paragraph::new(Text::from(vec![Line::from(frame)]))
                    .wrap(Wrap { trim: false })
                    .line_count(text_wrap_width)
                    .try_into()
                    .unwrap_or(1),
            );
        }

        // Streaming-style top padding row
        let mut remaining_skip = skip_rows;
        let mut cur_y = area.y;
        let end_y = area.y.saturating_add(area.height);
        if remaining_skip == 0 && cur_y < end_y {
            cur_y = cur_y.saturating_add(1);
        }
        remaining_skip = remaining_skip.saturating_sub(1);

        // Helpers
        #[derive(Debug, Clone)]
        enum Seg {
            Text(Vec<Line<'static>>),
            Bullet(Vec<Line<'static>>),
            Code(Vec<Line<'static>>),
        }
        use unicode_width::UnicodeWidthStr as UW;
        let measure_line =
            |l: &Line<'_>| -> usize { l.spans.iter().map(|s| UW::width(s.content.as_ref())).sum() };
        let mut draw_segment = |seg: &Seg, y: &mut u16, skip: &mut u16| {
            if *y >= end_y {
                return;
            }
            match seg {
                Seg::Text(lines) => {
                    let txt = Text::from(lines.clone());
                    let total: u16 = Paragraph::new(txt.clone())
                        .wrap(Wrap { trim: false })
                        .line_count(text_wrap_width)
                        .try_into()
                        .unwrap_or(0);
                    if *skip >= total {
                        *skip -= total;
                        return;
                    }
                    let avail = end_y.saturating_sub(*y);
                    let draw_h = (total.saturating_sub(*skip)).min(avail);
                    if draw_h == 0 {
                        return;
                    }
                    let rect = Rect {
                        x: area.x,
                        y: *y,
                        width: area.width,
                        height: draw_h,
                    };
                    Paragraph::new(txt)
                        .block(Block::default().style(bg_style))
                        .wrap(Wrap { trim: false })
                        .scroll((*skip, 0))
                        .style(bg_style)
                        .render(rect, buf);
                    *y = y.saturating_add(draw_h);
                    *skip = 0;
                }
                Seg::Bullet(lines) => {
                    let total = lines.len() as u16;
                    if *skip >= total {
                        *skip -= total;
                        return;
                    }
                    let avail = end_y.saturating_sub(*y);
                    let draw_h = (total.saturating_sub(*skip)).min(avail);
                    if draw_h == 0 {
                        return;
                    }
                    let rect = Rect {
                        x: area.x,
                        y: *y,
                        width: area.width,
                        height: draw_h,
                    };
                    let txt = Text::from(lines.clone());
                    Paragraph::new(txt)
                        .block(Block::default().style(bg_style))
                        .scroll((*skip, 0))
                        .style(bg_style)
                        .render(rect, buf);
                    *y = y.saturating_add(draw_h);
                    *skip = 0;
                }
                Seg::Code(lines_in) => {
                    if lines_in.is_empty() {
                        return;
                    }
                    // Extract optional language sentinel and drop it from the content lines
                    let mut lang_label: Option<String> = None;
                    let mut lines = lines_in.clone();
                    if let Some(first) = lines.first() {
                        let flat: String = first.spans.iter().map(|s| s.content.as_ref()).collect();
                        if let Some(s) = flat.strip_prefix("⟦LANG:") {
                            if let Some(end) = s.find('⟧') {
                                lang_label = Some(s[..end].to_string());
                                lines.remove(0);
                            }
                        }
                    }
                    if lines.is_empty() {
                        return;
                    }
                    // Determine target width of the code card (respect content width)
                    let max_w = lines.iter().map(|l| measure_line(l)).max().unwrap_or(0) as u16;
                    let inner_w = max_w.max(1);
                    // Borders (2) + inner left/right padding (4 total for two spaces each)
                    let card_w = inner_w.saturating_add(6).min(area.width.max(6));
                    // Include top/bottom border only (2); no inner vertical padding
                    let total = lines.len() as u16 + 2;
                    if *skip >= total {
                        *skip -= total;
                        return;
                    }
                    let avail = end_y.saturating_sub(*y);
                    if avail == 0 {
                        return;
                    }
                    // Compute visible slice of the card (accounting for inner padding rows)
                    let mut local_skip = *skip;
                    let mut top_border = 1u16;
                    if local_skip > 0 {
                        let drop = local_skip.min(top_border);
                        top_border -= drop;
                        local_skip -= drop;
                    }
                    let code_skip = local_skip.min(lines.len() as u16);
                    local_skip -= code_skip;
                    let mut bottom_border = 1u16;
                    if local_skip > 0 {
                        let drop = local_skip.min(bottom_border);
                        bottom_border -= drop;
                    }
                    let visible = top_border + (lines.len() as u16 - code_skip) + bottom_border;
                    let draw_h = visible.min(avail);
                    if draw_h == 0 {
                        return;
                    }
                    // Align card to content area (no outer left/right stripes)
                    let content_x = area.x;
                    let rect_x = content_x;
                    // Draw bordered block for the visible rows
                    let rect = Rect {
                        x: rect_x,
                        y: *y,
                        width: card_w,
                        height: draw_h,
                    };
                    let code_bg = crate::colors::code_block_bg();
                    let mut blk = Block::default()
                        .borders(Borders::ALL)
                        .border_style(Style::default().fg(crate::colors::border()))
                        .style(Style::default().bg(code_bg))
                        .padding(Padding {
                            left: 2,
                            right: 2,
                            top: 0,
                            bottom: 0,
                        });
                    if let Some(lang) = &lang_label {
                        blk = blk.title(Span::styled(
                            format!(" {} ", lang),
                            Style::default().fg(crate::colors::text_dim()),
                        ));
                    }
                    let blk_for_inner = blk.clone();
                    blk.render(rect, buf);
                    // Inner paragraph area (exclude borders)
                    let inner_rect = blk_for_inner.inner(rect);
                    let inner_h = inner_rect.height.min(rect.height);
                    if inner_h > 0 {
                        let slice_start = code_skip as usize;
                        let txt = Text::from(lines[slice_start..].to_vec());
                        Paragraph::new(txt)
                            .style(Style::default().bg(code_bg))
                            .block(Block::default().style(Style::default().bg(code_bg)))
                            .render(inner_rect, buf);
                    }
                    // No outside padding stripes.
                    *y = y.saturating_add(draw_h);
                    *skip = 0;
                }
            }
        };

        for (i, seg) in segs.iter().enumerate() {
            if cur_y >= end_y {
                break;
            }
            // Fast-skip full segments using precomputed rows
            let rows = seg_rows.get(i).copied().unwrap_or(0);
            if remaining_skip >= rows {
                remaining_skip -= rows;
                continue;
            }
            let seg_draw = match seg {
                AssistantSeg::Text(lines) => Seg::Text(lines.clone()),
                AssistantSeg::Bullet(lines) => Seg::Bullet(lines.clone()),
                AssistantSeg::Code(lines) => Seg::Code(lines.clone()),
            };
            draw_segment(&seg_draw, &mut cur_y, &mut remaining_skip);
        }
        // Bottom padding row (blank): area already cleared
        if remaining_skip == 0 && cur_y < end_y {
            cur_y = cur_y.saturating_add(1);
        } else {
            remaining_skip = remaining_skip.saturating_sub(1);
        }
        // Mark as used to satisfy unused_assignments lint
        let _ = (cur_y, remaining_skip);
    }
    fn display_lines(&self) -> Vec<Line<'static>> {
        // Hide a leading title header line (e.g., "codex") if present.
        // This mirrors AssistantMarkdownCell behavior so streaming and final
        // cells render identically with the header suppressed.
        let has_leading_header = self
            .lines
            .first()
            .map(|l| {
                l.spans
                    .iter()
                    .map(|s| s.content.as_ref())
                    .collect::<String>()
                    .trim()
                    .eq_ignore_ascii_case("codex")
            })
            .unwrap_or(false);

        if has_leading_header {
            if self.lines.len() == 1 {
                Vec::new()
            } else {
                self.lines[1..].to_vec()
            }
        } else {
            self.lines.clone()
        }
    }
}

impl StreamingContentCell {
    pub(crate) fn extend_lines(&mut self, mut new_lines: Vec<Line<'static>>) {
        if new_lines.is_empty() {
            return;
        }
        self.lines.append(&mut new_lines);
        // Invalidate cached plan so next render recomputes incrementally for current width
        *self.cached_layout.borrow_mut() = None;
    }

    pub(crate) fn retint(&mut self, old: &crate::theme::Theme, new: &crate::theme::Theme) {
        retint_lines_in_place(&mut self.lines, old, new);
        *self.cached_layout.borrow_mut() = None;
    }

    fn ensure_stream_layout(&self, width: u16) -> AssistantLayoutCache {
        if let Some(cache) = self.cached_layout.borrow().as_ref() {
            if cache.width == width {
                return cache.clone();
            }
        }
        // Reuse the same segmentation logic as Assistant, operating on current
        // lines. IMPORTANT: AssistantMarkdownCell::display_lines() hides the
        // first line as a synthetic header (e.g., "codex"). When we borrow its
        // layout engine, we must ensure a header line is present so the real
        // first content line is not dropped. Previously we removed the header
        // and passed only body lines, which caused the first content line to be
        // cut off during streaming and only appear once finalized.
        let mut body_lines = self.lines.clone();
        let mut had_header = false;
        if let Some(first) = body_lines.first() {
            let flat: String = first.spans.iter().map(|s| s.content.as_ref()).collect();
            if flat.trim().eq_ignore_ascii_case("codex") {
                had_header = true;
            }
        }
        // Prepend a hidden header if missing so Assistant layout doesn't drop
        // the first real content line. The header itself is suppressed by both
        // streaming and finalized render paths, so it never visibly appears.
        if !had_header {
            body_lines.insert(0, ratatui::text::Line::from("codex"));
        }
        let tmp = AssistantMarkdownCell {
            raw: String::new(),
            id: None,
            // We do not prepend a header; segmentation should be based on body only.
            lines: body_lines,
            cached_layout: std::cell::RefCell::new(None),
        };
        let cache = tmp.ensure_layout(width);
        *self.cached_layout.borrow_mut() = Some(cache.clone());
        cache
    }
}

// Detect lines that start with a markdown bullet produced by our renderer and return (indent, bullet)
fn detect_bullet_prefix(line: &ratatui::text::Line<'_>) -> Option<(usize, String)> {
    // Treat these as unordered bullets, plus checkbox glyphs for task lists.
    let bullets = ["-", "•", "◦", "·", "∘", "⋅", "☐", "✔"];
    let spans = &line.spans;
    if spans.is_empty() {
        return None;
    }
    // First span may be leading spaces
    let mut idx = 0;
    let mut indent = 0usize;
    if let Some(s) = spans.get(0) {
        let t = s.content.as_ref();
        if !t.is_empty() && t.chars().all(|c| c == ' ') {
            indent = t.chars().count();
            idx = 1;
        }
    }
    // Next must be a bullet-like prefix with an accompanying space. Accept either
    // a separate single-space span after the marker OR a trailing space baked
    // into the bullet span (e.g., checkboxes like "☐ ").
    let bullet_span = spans.get(idx)?;
    let mut bullet_text = bullet_span.content.as_ref().to_string();
    let has_following_space_span = spans
        .get(idx + 1)
        .map(|s| s.content.as_ref() == " ")
        .unwrap_or(false);
    let has_trailing_space_in_bullet = bullet_text.ends_with(' ');
    if !(has_following_space_span || has_trailing_space_in_bullet) {
        return None;
    }
    if has_trailing_space_in_bullet {
        bullet_text.pop();
    }
    if bullets.contains(&bullet_text.as_str()) {
        return Some((indent, bullet_text));
    }
    // Ordered list: e.g., "1.", "12.", etc.
    if bullet_text.len() >= 2
        && bullet_text.ends_with('.')
        && bullet_text[..bullet_text.len() - 1]
            .chars()
            .all(|c| c.is_ascii_digit())
    {
        return Some((indent, bullet_text));
    }
    // Fallback: derive from flattened text if span structure is unexpected.
    // This guards against upstream changes that merge or split the bullet/space spans.
    let flat: String = line.spans.iter().map(|s| s.content.as_ref()).collect();
    let mut chars = flat.chars().peekable();
    let mut indent_count = 0usize;
    while matches!(chars.peek(), Some(' ')) {
        chars.next();
        indent_count += 1;
    }
    // Capture token up to first whitespace
    let mut token = String::new();
    while let Some(&ch) = chars.peek() {
        if ch.is_whitespace() {
            break;
        }
        token.push(ch);
        chars.next();
        // Limit token length to avoid scanning entire lines on odd inputs
        if token.len() > 8 {
            break;
        }
    }
    // Require at least one whitespace after the token
    let has_space = matches!(chars.peek(), Some(c) if c.is_whitespace());
    if has_space {
        let bullets = ["-", "•", "◦", "·", "∘", "⋅", "☐", "✔"]; // same set
        if bullets.contains(&token.as_str())
            || (token.len() >= 2
                && token.ends_with('.')
                && token[..token.len() - 1].chars().all(|c| c.is_ascii_digit()))
        {
            return Some((indent_count, token));
        }
    }
    None
}

// Wrap a bullet line with a hanging indent so wrapped lines align under the content start.
fn wrap_bullet_line(
    mut line: ratatui::text::Line<'static>,
    indent_spaces: usize,
    bullet: &str,
    width: u16,
) -> Vec<ratatui::text::Line<'static>> {
    use ratatui::style::Style;
    use ratatui::text::Span;
    use unicode_width::UnicodeWidthStr as UWStr;

    // Apply a 1-col safety margin to reduce secondary wraps from Paragraph,
    // which can occur due to terminal-specific width differences (e.g.,
    // ambiguous-width glyphs, grapheme clusters). This keeps our prewrapped
    // bullet lines comfortably within the final render width.
    let width = width.saturating_sub(1) as usize;
    let mut spans = std::mem::take(&mut line.spans);
    // If the line contains OSC 8 hyperlinks (ESC ]8), avoid character-level
    // rewrapping to prevent breaking escape sequences. Fall back to default
    // Paragraph wrapping for this line by returning it unchanged.
    if spans.iter().any(|s| s.content.as_ref().contains('\u{1b}')) {
        line.spans = spans;
        return vec![line];
    }
    let mut i = 0usize;
    // Consume leading spaces span
    if i < spans.len() {
        let t = spans[i].content.as_ref();
        if t.chars().all(|c| c == ' ') {
            i += 1;
        }
    }
    // Consume bullet span and optional following single-space span. Support
    // cases where the bullet span already contains a trailing space (e.g., "☐ ").
    let bullet_style = if i < spans.len() {
        spans[i].style
    } else {
        Style::default()
    };
    if i < spans.len() {
        let bullet_span_text = spans[i].content.as_ref().to_string();
        i += 1; // consume bullet span
        if !bullet_span_text.ends_with(' ') && i < spans.len() && spans[i].content.as_ref() == " " {
            i += 1; // consume separate following space span
        }
    }

    // Remaining spans comprise the content; build grapheme clusters with style
    use unicode_segmentation::UnicodeSegmentation;
    let rest_spans = spans.drain(i..).collect::<Vec<_>>();
    let mut clusters: Vec<(String, Style)> = Vec::new();
    for sp in &rest_spans {
        let st = sp.style;
        for g in sp.content.as_ref().graphemes(true) {
            clusters.push((g.to_string(), st));
        }
    }

    // Some renderers may leave extra literal spaces between the bullet and the
    // first non-space glyph as part of the content (instead of a distinct
    // single-space span). Detect and incorporate those spaces into the hanging
    // indent, then drop them from the visible content so continuation lines
    // align perfectly under the start of the sentence.
    let mut leading_content_spaces: usize = 0;
    while leading_content_spaces < clusters.len()
        && (clusters[leading_content_spaces].0 == " "
            || clusters[leading_content_spaces].0 == "\u{3000}")
    {
        leading_content_spaces += 1;
    }

    // Prefix widths (display columns)
    let bullet_cols = UWStr::width(bullet);
    // Use a single space after the bullet so nested lists do not
    // render with an extra space ("·  item" -> "· item"). Keep the
    // hanging indent consistent so wrapped lines align under the
    // start of the bullet content.
    let gap_after_bullet = 1usize;
    let extra_gap = leading_content_spaces; // absorb any extra content-leading spaces
    let first_prefix = indent_spaces + bullet_cols + gap_after_bullet + extra_gap;
    let cont_prefix = indent_spaces + bullet_cols + gap_after_bullet + extra_gap; // keep continuation aligned

    let mut out: Vec<ratatui::text::Line<'static>> = Vec::new();
    let mut pos = leading_content_spaces;
    let mut first = true;
    while pos < clusters.len() {
        let avail_cols = if first {
            width.saturating_sub(first_prefix)
        } else {
            width.saturating_sub(cont_prefix)
        } as usize;
        let avail_cols = avail_cols.max(1);

        // Greedy take up to avail_cols, preferring to break at a preceding space cluster.
        let mut taken = 0usize; // number of clusters consumed
        let mut cols = 0usize; // display columns consumed
        let mut last_space_idx: Option<usize> = None; // index into clusters
        while pos + taken < clusters.len() {
            let (ref g, _) = clusters[pos + taken];
            let w = UWStr::width(g.as_str());
            if cols.saturating_add(w) > avail_cols {
                break;
            }
            cols += w;
            if g == " " || g == "\u{3000}" {
                last_space_idx = Some(pos + taken);
            }
            taken += 1;
            if cols == avail_cols {
                break;
            }
        }

        // Choose cut position:
        // - If the entire remaining content fits into this visual line, do NOT
        //   split at the last space — keep the final word on this line.
        // - Otherwise, prefer breaking at the last space within range; fall back
        //   to a hard break when no space is present (e.g., a long token).
        let (cut_end, next_start) = if pos + taken >= clusters.len() {
            (pos + taken, pos + taken)
        } else if let Some(space_idx) = last_space_idx {
            // Trim any spaces following the break point for next line start
            let mut next = space_idx;
            // cut_end excludes the space
            let mut cut = space_idx;
            // Also trim any trailing spaces before the break in this segment
            while cut > pos && clusters[cut - 1].0 == " " {
                cut -= 1;
            }
            // Advance next past contiguous spaces
            while next < clusters.len() && clusters[next].0 == " " {
                next += 1;
            }
            (cut, next)
        } else {
            // No space seen in range – hard break (very long word or first token longer than width)
            (pos + taken, pos + taken)
        };

        // If cut_end did not advance (e.g., segment starts with spaces), skip spaces and continue
        if cut_end <= pos {
            let mut p = pos;
            while p < clusters.len() && clusters[p].0 == " " {
                p += 1;
            }
            if p == pos {
                // safety: ensure forward progress
                p = pos + 1;
            }
            pos = p;
            continue;
        }

        let slice = &clusters[pos..cut_end];
        let mut seg_spans: Vec<Span<'static>> = Vec::new();
        // Build prefix spans
        if first {
            if indent_spaces > 0 {
                seg_spans.push(Span::raw(" ".repeat(indent_spaces)));
            }
            seg_spans.push(Span::styled(bullet.to_string(), bullet_style));
            // Two-space gap after bullet for readability and hanging indent
            seg_spans.push(Span::raw("  "));
        } else {
            seg_spans.push(Span::raw(" ".repeat(cont_prefix)));
        }
        // Build content spans coalescing same-style runs
        let mut cur_style = None::<Style>;
        let mut buf = String::new();
        for (g, st) in slice.iter() {
            if cur_style.map(|cs| cs == *st).unwrap_or(false) {
                buf.push_str(g);
            } else {
                if !buf.is_empty() {
                    seg_spans.push(Span::styled(std::mem::take(&mut buf), cur_style.unwrap()));
                }
                cur_style = Some(*st);
                buf.push_str(g);
            }
        }
        if !buf.is_empty() {
            seg_spans.push(Span::styled(buf, cur_style.unwrap()));
        }
        out.push(ratatui::text::Line::from(seg_spans));
        pos = next_start;
        first = false;
    }

    if out.is_empty() {
        // Ensure at least prefix-only line (edge case empty content)
        let mut seg_spans: Vec<Span<'static>> = Vec::new();
        if indent_spaces > 0 {
            seg_spans.push(Span::raw(" ".repeat(indent_spaces)));
        }
        seg_spans.push(Span::styled(bullet.to_string(), bullet_style));
        out.push(ratatui::text::Line::from(seg_spans));
    }

    out
}

// Wrap a line with a hanging indent of `indent_spaces + hang_cols` columns, without
// rendering a bullet glyph. This is used for the special case where we suppress the
// initial "-" bullet on the first assistant line, but still want continuation lines
// to align under where the content would begin (i.e., as if there were a bullet +
// two-space gap).

fn is_horizontal_rule_line(line: &ratatui::text::Line<'_>) -> bool {
    let text: String = line.spans.iter().map(|s| s.content.as_ref()).collect();
    let t = text.trim();
    if t.is_empty() {
        return false;
    }
    let chars: Vec<char> = t.chars().collect();
    // Allow optional spaces between characters
    let only = |ch: char| chars.iter().all(|c| *c == ch || c.is_whitespace());
    (only('-') && chars.iter().filter(|c| **c == '-').count() >= 3)
        || (only('*') && chars.iter().filter(|c| **c == '*').count() >= 3)
        || (only('_') && chars.iter().filter(|c| **c == '_').count() >= 3)
}

// Bold the first sentence (up to the first '.', '!' or '?' in the first non-empty line),
// or the entire first non-empty line if no terminator is present. Newlines already split lines.
// removed bold_first_sentence; renderer handles first sentence styling
/*
fn bold_first_sentence(mut lines: Vec<Line<'static>>) -> Vec<Line<'static>> {
    use ratatui::text::Span;
    use ratatui::style::Modifier;

    // Find the first non-empty line index
    let first_idx = match lines.iter().position(|l| {
        let s: String = l.spans.iter().map(|sp| sp.content.as_ref()).collect();
        !s.trim().is_empty()
    }) {
        Some(i) => i,
        None => return lines,
    };

    // Build the plain text of that line
    let line_text: String = lines[first_idx]
        .spans
        .iter()
        .map(|sp| sp.content.as_ref())
        .collect();

    // If the first non-space character is a bullet (•), do not bold.
    if line_text.chars().skip_while(|c| c.is_whitespace()).next() == Some('•') {
        return lines;
    }

    // Heuristic: pick first sentence terminator that is not part of a filename or common
    // abbreviation (e.g., "e.g.", "i.e."). Treat '.', '!' or '?' as terminators when
    // followed by whitespace/end or a closing quote then whitespace/end. Skip when the
    // next character is a letter/number (e.g., within filenames like example.sh).
    let mut boundary: Option<usize> = None; // char index inclusive
    let chars: Vec<char> = line_text.chars().collect();
    let len_chars = chars.len();
    for i in 0..len_chars {
        let ch = chars[i];
        if ch == '.' || ch == '!' || ch == '?' || ch == ':' {
            let next = chars.get(i + 1).copied();
            // Skip if next is alphanumeric (likely filename/identifier like example.sh)
            if matches!(next, Some(c) if c.is_ascii_alphanumeric()) { continue; }
            // Skip common abbreviation endings like "e.g." or "i.e." (match last 4 chars)
            if i >= 3 {
                let tail: String = chars[i - 3..=i].iter().collect::<String>().to_lowercase();
                if tail == "e.g." || tail == "i.e." { continue; }
            }
            // Accept if end of line,
            // or next is whitespace,
            // or next is quote then whitespace/end
            let ok = match next {
                None => true,
                Some(c) if c.is_whitespace() => true,
                Some('"') | Some('\'') => {
                    let n2 = chars.get(i + 2).copied();
                    n2.is_none() || n2.map(|c| c.is_whitespace()).unwrap_or(false)
                }
                _ => false,
            };
            if ok { boundary = Some(i); break; }
        }
    }

    // Bold up to and including the terminator.
    let bold_upto = boundary.map(|i| i + 1);

    // If there's no terminator or there's no additional content after it in the message,
    // do not bold (single-sentence message).
    if let Some(limit) = bold_upto {
        let mut has_more_in_line = false;
        // allow trailing quote right after terminator
        let mut idx = limit;
        if let Some('"') | Some('\'') = chars.get(idx) { idx += 1; }
        if idx < len_chars {
            has_more_in_line = chars[idx..].iter().any(|c| !c.is_whitespace());
        }
        let has_more_below = if !has_more_in_line {
            lines.iter().skip(first_idx + 1).any(|l| {
                let s: String = l.spans.iter().map(|sp| sp.content.as_ref()).collect();
                !s.trim().is_empty()
            })
        } else { true };
        if !has_more_below {
            return lines; // single-sentence message: leave as-is
        }
    } else {
        // No terminator at all → treat as single sentence; leave as-is
        return lines;
    }

    // Rebuild spans for the line with bold applied up to bold_upto (in chars)
    let mut new_spans: Vec<Span<'static>> = Vec::new();
    let mut consumed_chars: usize = 0;
    for sp in lines[first_idx].spans.drain(..) {
        let content = sp.content.into_owned();
        let len = content.chars().count();
        if bold_upto.is_none() {
            // Entire line bold
            let mut st = sp.style;
            st.add_modifier.insert(Modifier::BOLD);
            st.fg = Some(crate::colors::text_bright());
            new_spans.push(Span::styled(content, st));
            consumed_chars += len;
            continue;
        }
        let limit = bold_upto.unwrap();
        if consumed_chars >= limit {
            // After bold range, preserve original styling (do not strip bold)
            new_spans.push(Span::styled(content, sp.style));
            consumed_chars += len;
        } else if consumed_chars + len <= limit {
            // Entire span within bold range
            let mut st = sp.style;
            st.add_modifier.insert(Modifier::BOLD);
            st.fg = Some(crate::colors::text_bright());
            new_spans.push(Span::styled(content, st));
            consumed_chars += len;
        } else {
            // Split this span at the boundary
            let split_at = limit - consumed_chars; // chars into this span
            let mut iter = content.chars();
            let bold_part: String = iter.by_ref().take(split_at).collect();
            let rest_part: String = iter.collect();
            let mut bold_style = sp.style;
            bold_style.add_modifier.insert(Modifier::BOLD);
            bold_style.fg = Some(crate::colors::text_bright());
            if !bold_part.is_empty() { new_spans.push(Span::styled(bold_part, bold_style)); }
            if !rest_part.is_empty() { new_spans.push(Span::styled(rest_part, sp.style)); }
            consumed_chars += len;
        }
    }
    lines[first_idx].spans = new_spans;

    // Recolor markdown bullet glyphs inside assistant content to text_dim.
    // Applies to common unordered bullets produced by our renderer: •, ◦, ·, ∘, ⋅
    let bullet_set: [&str; 5] = ["•", "◦", "·", "∘", "⋅"];
    for line in lines.iter_mut() {
        let mut updated: Vec<Span<'static>> = Vec::with_capacity(line.spans.len());
        for sp in line.spans.drain(..) {
            let content_ref = sp.content.as_ref();
            if bullet_set.contains(&content_ref) {
                let mut st = sp.style;
                st.fg = Some(crate::colors::text_dim());
                updated.push(Span::styled(sp.content, st));
            } else {
                updated.push(sp);
            }
        }
        line.spans = updated;
    }

    lines
}
*/

// ==================== Helper Functions ====================

// Unified preview format: show first 2 and last 5 non-empty lines with an ellipsis between.
const PREVIEW_HEAD_LINES: usize = 2;
const PREVIEW_TAIL_LINES: usize = 5;
const STREAMING_EXIT_CODE: i32 = i32::MIN;

/// Normalize common TTY overwrite sequences within a text block so that
/// progress lines using carriage returns, backspaces, or ESC[K erase behave as
/// expected when rendered in a pure-buffered UI (no cursor movement).
pub(crate) fn normalize_overwrite_sequences(input: &str) -> String {
    // Process per line, but keep CR/BS/CSI semantics within logical lines.
    // Treat "\n" as committing a line and resetting the cursor.
    let mut out = String::with_capacity(input.len());
    let mut line: Vec<char> = Vec::new(); // visible chars only
    let mut cursor: usize = 0; // column in visible chars

    // Helper to flush current line to out
    let flush_line = |line: &mut Vec<char>, cursor: &mut usize, out: &mut String| {
        if !line.is_empty() {
            out.push_str(&line.iter().collect::<String>());
        }
        out.push('\n');
        line.clear();
        *cursor = 0;
    };

    let chars: Vec<char> = input.chars().collect();
    let mut i = 0;
    while i < chars.len() {
        let ch = chars[i];
        match ch {
            '\n' => {
                flush_line(&mut line, &mut cursor, &mut out);
                i += 1;
            }
            '\r' => {
                // Carriage return: move cursor to column 0
                cursor = 0;
                i += 1;
            }
            '\u{0008}' => {
                // Backspace: move left one column if possible
                if cursor > 0 {
                    cursor -= 1;
                }
                i += 1;
            }
            '\u{001B}' => {
                // CSI: ESC [ ... <cmd>
                if i + 1 < chars.len() && chars[i + 1] == '[' {
                    // Find final byte (alphabetic)
                    let mut j = i + 2;
                    while j < chars.len() && !chars[j].is_alphabetic() {
                        j += 1;
                    }
                    if j < chars.len() {
                        let cmd = chars[j];
                        // Extract numeric prefix (first parameter only)
                        let num: usize = chars[i + 2..j]
                            .iter()
                            .take_while(|c| c.is_ascii_digit())
                            .collect::<String>()
                            .parse()
                            .unwrap_or(0);

                        match cmd {
                            // Erase in Line: 0/None = cursor..end, 1 = start..cursor, 2 = entire line
                            'K' => {
                                let n = num; // default 0 when absent
                                match n {
                                    0 => {
                                        if cursor < line.len() {
                                            line.truncate(cursor);
                                        }
                                    }
                                    1 => {
                                        // Replace from start to cursor with spaces to keep remaining columns stable
                                        let end = cursor.min(line.len());
                                        for k in 0..end {
                                            line[k] = ' ';
                                        }
                                        // Trim leading spaces if the whole line became spaces
                                        while line.last().map_or(false, |c| *c == ' ') {
                                            line.pop();
                                        }
                                    }
                                    2 => {
                                        line.clear();
                                        cursor = 0;
                                    }
                                    _ => {}
                                }
                                i = j + 1;
                                continue;
                            }
                            // Cursor horizontal absolute (1-based)
                            'G' => {
                                let pos = num.saturating_sub(1);
                                cursor = pos.min(line.len());
                                i = j + 1;
                                continue;
                            }
                            // Cursor forward/backward
                            'C' => {
                                cursor = cursor.saturating_add(num);
                                i = j + 1;
                                continue;
                            }
                            'D' => {
                                cursor = cursor.saturating_sub(num);
                                i = j + 1;
                                continue;
                            }
                            _ => {
                                // Unknown/unsupported CSI (incl. SGR 'm'): keep styling intact by
                                // copying the entire sequence verbatim into the output so ANSI
                                // parsing can apply later, but do not affect cursor position.
                                // First, splice current visible buffer into out to preserve order
                                if !line.is_empty() {
                                    out.push_str(&line.iter().collect::<String>());
                                    line.clear();
                                    cursor = 0;
                                }
                                for k in i..=j {
                                    out.push(chars[k]);
                                }
                                i = j + 1;
                                continue;
                            }
                        }
                    } else {
                        // Malformed CSI: drop it entirely by exiting the loop
                        break;
                    }
                } else {
                    // Other ESC sequences (e.g., OSC): pass through verbatim without affecting cursor
                    // Copy ESC and advance one; do not attempt to parse full OSC payload here.
                    if !line.is_empty() {
                        out.push_str(&line.iter().collect::<String>());
                        line.clear();
                        cursor = 0;
                    }
                    out.push(ch);
                    i += 1;
                }
            }
            _ => {
                // Put visible char at cursor, expanding with spaces if needed
                if cursor < line.len() {
                    line[cursor] = ch;
                } else {
                    while line.len() < cursor {
                        line.push(' ');
                    }
                    line.push(ch);
                }
                cursor += 1;
                i += 1;
            }
        }
    }
    // Flush any remaining visible text
    if !line.is_empty() {
        out.push_str(&line.iter().collect::<String>());
    }
    out
}

fn build_preview_lines(text: &str, _include_left_pipe: bool) -> Vec<Line<'static>> {
    // Prefer UI‑themed JSON highlighting when the (ANSI‑stripped) text parses as JSON.
    let stripped_plain = sanitize_for_tui(
        text,
        SanitizeMode::Plain,
        SanitizeOptions {
            expand_tabs: true,
            tabstop: 4,
            debug_markers: false,
        },
    );
    if let Ok(json_val) = serde_json::from_str::<serde_json::Value>(&stripped_plain) {
        let pretty =
            serde_json::to_string_pretty(&json_val).unwrap_or_else(|_| json_val.to_string());
        let highlighted = crate::syntax_highlight::highlight_code_block(&pretty, Some("json"));
        return select_preview_from_lines(&highlighted, PREVIEW_HEAD_LINES, PREVIEW_TAIL_LINES);
    }

    // Otherwise, compact valid JSON (without ANSI) to improve wrap, or pass original through.
    let processed = format_json_compact(text).unwrap_or_else(|| text.to_string());
    let processed = normalize_overwrite_sequences(&processed);
    let processed = sanitize_for_tui(
        &processed,
        SanitizeMode::AnsiPreserving,
        SanitizeOptions {
            expand_tabs: true,
            tabstop: 4,
            debug_markers: false,
        },
    );
    let non_empty: Vec<&str> = processed.lines().filter(|line| !line.is_empty()).collect();

    enum Seg<'a> {
        Line(&'a str),
        Ellipsis,
    }
    let segments: Vec<Seg> = if non_empty.len() <= PREVIEW_HEAD_LINES + PREVIEW_TAIL_LINES {
        non_empty.iter().map(|s| Seg::Line(s)).collect()
    } else {
        let mut v: Vec<Seg> = Vec::with_capacity(PREVIEW_HEAD_LINES + PREVIEW_TAIL_LINES + 1);
        // Head
        for i in 0..PREVIEW_HEAD_LINES {
            v.push(Seg::Line(non_empty[i]));
        }
        v.push(Seg::Ellipsis);
        // Tail
        let start = non_empty.len().saturating_sub(PREVIEW_TAIL_LINES);
        for s in &non_empty[start..] {
            v.push(Seg::Line(s));
        }
        v
    };

    fn ansi_line_with_theme_bg(s: &str) -> Line<'static> {
        let mut ln = ansi_escape_line(s);
        for sp in ln.spans.iter_mut() {
            sp.style.bg = None;
        }
        ln
    }

    let mut out: Vec<Line<'static>> = Vec::new();
    for seg in segments {
        match seg {
            Seg::Line(line) => out.push(ansi_line_with_theme_bg(line)),
            Seg::Ellipsis => out.push(Line::from("⋮".dim())),
        }
    }
    out
}

fn output_lines(
    output: Option<&CommandOutput>,
    only_err: bool,
    include_angle_pipe: bool,
) -> Vec<Line<'static>> {
    let CommandOutput {
        exit_code,
        stdout,
        stderr,
    } = match output {
        Some(o) => o,
        None => return Vec::new(),
    };

    let mut lines: Vec<Line<'static>> = Vec::new();
    let is_streaming_preview = *exit_code == STREAMING_EXIT_CODE;

    if !only_err && !stdout.is_empty() {
        lines.extend(build_preview_lines(stdout, include_angle_pipe));
    }

    if !stderr.is_empty() && (is_streaming_preview || *exit_code != 0) {
        if !lines.is_empty() {
            lines.push(Line::from(""));
        }
        if !is_streaming_preview {
            lines.push(Line::styled(
                format!("Error (exit code {})", exit_code),
                Style::default().fg(crate::colors::error()),
            ));
        }
        let stderr_norm = sanitize_for_tui(
            &normalize_overwrite_sequences(stderr),
            SanitizeMode::AnsiPreserving,
            SanitizeOptions {
                expand_tabs: true,
                tabstop: 4,
                debug_markers: false,
            },
        );
        for line in stderr_norm.lines().filter(|line| !line.is_empty()) {
            lines.push(ansi_escape_line(line).style(Style::default().fg(crate::colors::error())));
        }
    }

    if !lines.is_empty() {
        lines.push(Line::from(""));
    }

    lines
}

fn format_mcp_invocation(invocation: McpInvocation) -> Line<'static> {
    let provider_name = pretty_provider_name(&invocation.server);
    let invocation_str = if let Some(args) = invocation.arguments {
        format!("{}.{}({})", provider_name, invocation.tool, args)
    } else {
        format!("{}.{}()", provider_name, invocation.tool)
    };

    Line::styled(
        invocation_str,
        Style::default()
            .fg(crate::colors::text_dim())
            .add_modifier(Modifier::ITALIC),
    )
}

fn pretty_provider_name(id: &str) -> String {
    // Special case common providers with human-friendly names
    match id {
        "brave-search" => "brave",
        "screenshot-website-fast" => "screenshot",
        "read-website-fast" => "readweb",
        "sequential-thinking" => "think",
        "discord-bot" => "discord",
        _ => id,
    }
    .to_string()
}

// ==================== Factory Functions ====================

pub(crate) fn new_background_event(message: String) -> PlainHistoryCell {
    let mut lines: Vec<Line<'static>> = Vec::new();
    lines.push(Line::from("event".dim()));
    let msg_norm = normalize_overwrite_sequences(&message);
    lines.extend(msg_norm.lines().map(|line| ansi_escape_line(line).dim()));
    // No empty line at end - trimming and spacing handled by renderer
    PlainHistoryCell {
        lines,
        kind: HistoryCellType::BackgroundEvent,
    }
}

pub(crate) fn new_session_info(
    config: &Config,
    event: SessionConfiguredEvent,
    is_first_event: bool,
) -> PlainHistoryCell {
    let SessionConfiguredEvent {
        model,
        session_id: _,
        history_log_id: _,
        history_entry_count: _,
        ..
    } = event;

    if is_first_event {
        let mut lines: Vec<Line<'static>> = Vec::new();
        lines.push(Line::from("notice".dim()));
        lines.extend(popular_commands_lines());
        PlainHistoryCell {
            lines,
            kind: HistoryCellType::Notice,
        }
    } else if config.model == model {
        PlainHistoryCell {
            lines: Vec::new(),
            kind: HistoryCellType::Notice,
        }
    } else {
        let lines = vec![
            Line::from("model changed:")
                .fg(crate::colors::keyword())
                .bold(),
            Line::from(format!("requested: {}", config.model)),
            Line::from(format!("used: {model}")),
            // No empty line at end - trimming and spacing handled by renderer
        ];
        PlainHistoryCell {
            lines,
            kind: HistoryCellType::Notice,
        }
    }
}

/// Build the common lines for the "Popular commands" section (without the leading
/// "notice" marker). Shared between the initial session info and the startup prelude.
fn popular_commands_lines() -> Vec<Line<'static>> {
    let mut lines: Vec<Line<'static>> = Vec::new();
    lines.push(Line::styled(
        "Popular commands:",
        Style::default().fg(crate::colors::text_bright()),
    ));
    lines.push(Line::from(vec![
        Span::styled("/agents", Style::default().fg(crate::colors::primary())),
        Span::from(" - "),
        Span::from(SlashCommand::Agents.description())
            .style(Style::default().add_modifier(Modifier::DIM)),
        Span::styled(" NEW", Style::default().fg(crate::colors::primary())),
    ]));
    lines.push(Line::from(vec![
        Span::styled("/model", Style::default().fg(crate::colors::primary())),
        Span::from(" - "),
        Span::from(SlashCommand::Model.description())
            .style(Style::default().add_modifier(Modifier::DIM)),
        Span::styled(
            " NEW with GPT-5-Codex!",
            Style::default().fg(crate::colors::primary()),
        ),
    ]));
    lines.push(Line::from(vec![
        Span::styled("/chrome", Style::default().fg(crate::colors::primary())),
        Span::from(" - "),
        Span::from(SlashCommand::Chrome.description())
            .style(Style::default().add_modifier(Modifier::DIM)),
    ]));
    lines.push(Line::from(vec![
        Span::styled("/plan", Style::default().fg(crate::colors::primary())),
        Span::from(" - "),
        Span::from(SlashCommand::Plan.description())
            .style(Style::default().add_modifier(Modifier::DIM)),
    ]));
    lines.push(Line::from(vec![
        Span::styled("/solve", Style::default().fg(crate::colors::primary())),
        Span::from(" - "),
        Span::from(SlashCommand::Solve.description())
            .style(Style::default().add_modifier(Modifier::DIM)),
    ]));
    lines.push(Line::from(vec![
        Span::styled("/code", Style::default().fg(crate::colors::primary())),
        Span::from(" - "),
        Span::from(SlashCommand::Code.description())
            .style(Style::default().add_modifier(Modifier::DIM)),
    ]));
    lines.push(Line::from(vec![
        Span::styled("/branch", Style::default().fg(crate::colors::primary())),
        Span::from(" - "),
        Span::from(SlashCommand::Branch.description())
            .style(Style::default().add_modifier(Modifier::DIM)),
        Span::styled(" NEW", Style::default().fg(crate::colors::primary())),
    ]));
    lines.push(Line::from(vec![
        Span::styled("/resume", Style::default().fg(crate::colors::primary())),
        Span::from(" - "),
        Span::from(SlashCommand::Resume.description())
            .style(Style::default().add_modifier(Modifier::DIM)),
    ]));
    lines
}

/// Create a notice cell that shows the "Popular commands" immediately.
/// If `connecting_mcp` is true, include a dim status line to inform users
/// that external MCP servers are being connected in the background.
pub(crate) fn new_popular_commands_notice(_connecting_mcp: bool) -> PlainHistoryCell {
    let mut lines: Vec<Line<'static>> = Vec::new();
    lines.push(Line::from("notice".dim()));
    lines.extend(popular_commands_lines());
    // Connecting status is now rendered as a separate BackgroundEvent cell
    // with its own gutter icon and spacing. Keep this notice focused.
    PlainHistoryCell {
        lines,
        kind: HistoryCellType::Notice,
    }
}

/// Background status cell shown during startup while external MCP servers
/// are being connected. Uses the standard background-event gutter (»)
/// and inserts a blank line above the message for visual separation from
/// the Popular commands block.
pub(crate) fn new_connecting_mcp_status() -> PlainHistoryCell {
    let mut lines: Vec<Line<'static>> = Vec::new();
    lines.push(Line::from("event".dim()));
    // Explicit blank line above the status message
    lines.push(Line::from(String::new()));
    lines.push(Line::from(Span::styled(
        "Connecting MCP servers…",
        Style::default().fg(crate::colors::text_dim()),
    )));
    PlainHistoryCell {
        lines,
        kind: HistoryCellType::BackgroundEvent,
    }
}

pub(crate) fn new_user_prompt(message: String) -> PlainHistoryCell {
    let mut lines: Vec<Line<'static>> = Vec::new();
    lines.push(Line::from("user"));
    // Sanitize user-provided text for terminal safety and stable layout:
    // - Normalize common TTY overwrite sequences (\r, \x08, ESC[K)
    // - Expand tabs to spaces with a fixed tab stop so wrapping is deterministic
    // - Parse ANSI sequences into spans so we never emit raw control bytes
    let normalized = normalize_overwrite_sequences(&message);
    let sanitized = sanitize_for_tui(
        &normalized,
        SanitizeMode::AnsiPreserving,
        SanitizeOptions {
            expand_tabs: true,
            tabstop: 4,
            debug_markers: false,
        },
    );
    // Build content lines with ANSI converted to styled spans
    let content: Vec<Line<'static>> = sanitized.lines().map(|l| ansi_escape_line(l)).collect();
    let content = trim_empty_lines(content);
    lines.extend(content);
    // No empty line at end - trimming and spacing handled by renderer
    PlainHistoryCell {
        lines,
        kind: HistoryCellType::User,
    }
}

/// Render a queued user message that will be sent in the next turn.
/// Visually identical to a normal user cell, but the header shows a
/// small "(queued)" suffix so it’s clear it hasn’t been executed yet.
pub(crate) fn new_queued_user_prompt(message: String) -> PlainHistoryCell {
    use ratatui::style::Style;
    use ratatui::text::Span;
    let mut lines: Vec<Line<'static>> = Vec::new();
    // Header: "user (queued)"
    lines.push(Line::from(vec![
        Span::from("user "),
        Span::from("(queued)").style(Style::default().fg(crate::colors::text_dim())),
    ]));
    // Normalize and render body like normal user messages
    let normalized = normalize_overwrite_sequences(&message);
    let sanitized = sanitize_for_tui(
        &normalized,
        SanitizeMode::AnsiPreserving,
        SanitizeOptions {
            expand_tabs: true,
            tabstop: 4,
            debug_markers: false,
        },
    );
    let content: Vec<Line<'static>> = sanitized.lines().map(|l| ansi_escape_line(l)).collect();
    let content = trim_empty_lines(content);
    lines.extend(content);
    PlainHistoryCell {
        lines,
        kind: HistoryCellType::User,
    }
}

/// Expand horizontal tabs to spaces using a fixed tab stop.
/// This prevents terminals from applying their own tab expansion after
/// ratatui has computed layout, which can otherwise cause glyphs to appear
/// to "hang" or smear until overwritten.
// Tab expansion and control stripping are centralized in crate::sanitize

#[allow(dead_code)]
pub(crate) fn new_text_line(line: Line<'static>) -> PlainHistoryCell {
    PlainHistoryCell {
        lines: vec![line],
        kind: HistoryCellType::Notice,
    }
}

pub(crate) fn new_streaming_content(lines: Vec<Line<'static>>) -> StreamingContentCell {
    StreamingContentCell {
        id: None,
        lines,
        show_ellipsis: true,
        cached_layout: std::cell::RefCell::new(None),
    }
}

pub(crate) fn new_streaming_content_with_id(
    id: Option<String>,
    lines: Vec<Line<'static>>,
) -> StreamingContentCell {
    StreamingContentCell {
        id,
        lines,
        show_ellipsis: true,
        cached_layout: std::cell::RefCell::new(None),
    }
}

pub(crate) fn new_animated_welcome() -> AnimatedWelcomeCell {
    AnimatedWelcomeCell {
        start_time: Instant::now(),
        completed: std::cell::Cell::new(false),
        fade_start: std::cell::Cell::new(None),
        faded_out: std::cell::Cell::new(false),
        locked_height: std::cell::Cell::new(None),
        hidden: std::cell::Cell::new(false),
    }
}

#[allow(dead_code)]
pub(crate) fn new_loading_cell(message: String) -> LoadingCell {
    LoadingCell { message }
}

pub(crate) fn new_active_exec_command(
    command: Vec<String>,
    parsed: Vec<ParsedCommand>,
) -> ExecCell {
    new_exec_cell(command, parsed, None)
}

pub(crate) fn new_completed_exec_command(
    command: Vec<String>,
    parsed: Vec<ParsedCommand>,
    output: CommandOutput,
) -> ExecCell {
    new_exec_cell(command, parsed, Some(output))
}

fn command_has_bold_token(command: &[String]) -> bool {
    let command_escaped = strip_bash_lc_and_escape(command);
    let normalized = normalize_shell_command_display(&command_escaped);
    let trimmed = normalized.trim_start();
    if trimmed.is_empty() {
        return false;
    }
    trimmed.chars().take_while(|ch| !ch.is_whitespace()).count() > 4
}

fn new_exec_cell(
    command: Vec<String>,
    parsed: Vec<ParsedCommand>,
    output: Option<CommandOutput>,
) -> ExecCell {
    let start_time = if output.is_none() {
        Some(Instant::now())
    } else {
        None
    };
    let has_bold_command = command_has_bold_token(&command);
    ExecCell {
        command,
        parsed,
        output,
        start_time,
        stream_preview: None,
        stream_status_line: std::cell::RefCell::new(None),
        cached_display_lines: std::cell::RefCell::new(None),
        cached_pre_lines: std::cell::RefCell::new(None),
        cached_out_lines: std::cell::RefCell::new(None),
        cached_wrap: std::cell::RefCell::new(None),
        has_bold_command,
    }
}

fn exec_command_lines(
    command: &[String],
    parsed: &[ParsedCommand],
    output: Option<&CommandOutput>,
    stream_preview: Option<&CommandOutput>,
    start_time: Option<Instant>,
) -> Vec<Line<'static>> {
    match parsed.is_empty() {
        true => new_exec_command_generic(command, output, stream_preview, start_time),
        false => new_parsed_command(parsed, output, stream_preview, start_time),
    }
}

// Legacy helper removed in favor of ExecAction (action_enum_from_parsed)

fn first_context_path(parsed_commands: &[ParsedCommand]) -> Option<String> {
    for parsed in parsed_commands.iter() {
        match parsed {
            ParsedCommand::ListFiles { path, .. } => {
                if let Some(p) = path {
                    return Some(p.clone());
                }
            }
            ParsedCommand::Search { path, .. } => {
                if let Some(p) = path {
                    return Some(p.clone());
                }
            }
            _ => {}
        }
    }
    None
}

fn parse_read_line_annotation_with_range(cmd: &str) -> (Option<String>, Option<(u32, u32)>) {
    let lower = cmd.to_lowercase();
    // Try sed -n '<start>,<end>p'
    if lower.contains("sed") && lower.contains("-n") {
        // Look for a token like 123,456p possibly quoted
        for raw in cmd.split(|c: char| c.is_whitespace() || c == '"' || c == '\'') {
            let token = raw.trim();
            if token.ends_with('p') {
                let core = &token[..token.len().saturating_sub(1)];
                if let Some((a, b)) = core.split_once(',') {
                    if let (Ok(start), Ok(end)) = (a.trim().parse::<u32>(), b.trim().parse::<u32>())
                    {
                        return (
                            Some(format!("(lines {} to {})", start, end)),
                            Some((start, end)),
                        );
                    }
                }
            }
        }
    }
    // head -n N => lines 1..N
    if lower.contains("head") && lower.contains("-n") {
        let parts: Vec<&str> = cmd.split_whitespace().collect();
        for i in 0..parts.len() {
            if parts[i] == "-n" && i + 1 < parts.len() {
                if let Ok(n) = parts[i + 1]
                    .trim_matches('"')
                    .trim_matches('\'')
                    .parse::<u32>()
                {
                    return (Some(format!("(lines 1 to {})", n)), Some((1, n)));
                }
            }
        }
    }
    // bare `head` => default 10 lines
    if lower.contains("head") && !lower.contains("-n") {
        let parts: Vec<&str> = cmd.split_whitespace().collect();
        if parts.iter().any(|p| *p == "head") {
            return (Some("(lines 1 to 10)".to_string()), Some((1, 10)));
        }
    }
    // tail -n +K => from K to end; tail -n N => last N lines
    if lower.contains("tail") && lower.contains("-n") {
        let parts: Vec<&str> = cmd.split_whitespace().collect();
        for i in 0..parts.len() {
            if parts[i] == "-n" && i + 1 < parts.len() {
                let val = parts[i + 1].trim_matches('"').trim_matches('\'');
                if let Some(rest) = val.strip_prefix('+') {
                    if let Ok(k) = rest.parse::<u32>() {
                        return (Some(format!("(from {} to end)", k)), Some((k, u32::MAX)));
                    }
                } else if let Ok(n) = val.parse::<u32>() {
                    return (Some(format!("(last {} lines)", n)), None);
                }
            }
        }
    }
    // bare `tail` => default 10 lines
    if lower.contains("tail") && !lower.contains("-n") {
        let parts: Vec<&str> = cmd.split_whitespace().collect();
        if parts.iter().any(|p| *p == "tail") {
            return (Some("(last 10 lines)".to_string()), None);
        }
    }
    (None, None)
}

fn parse_read_line_annotation(cmd: &str) -> Option<String> {
    parse_read_line_annotation_with_range(cmd).0
}

fn normalize_shell_command_display(cmd: &str) -> String {
    let first_non_ws = cmd
        .char_indices()
        .find(|(_, ch)| !ch.is_whitespace())
        .map(|(idx, _)| idx);
    let Some(start) = first_non_ws else {
        return cmd.to_string();
    };
    if cmd[start..].starts_with("./") {
        let mut normalized = String::with_capacity(cmd.len().saturating_sub(2));
        normalized.push_str(&cmd[..start]);
        normalized.push_str(&cmd[start + 2..]);
        normalized
    } else {
        cmd.to_string()
    }
}

fn insert_line_breaks_after_double_ampersand(cmd: &str) -> String {
    if !cmd.contains("&&") {
        return cmd.to_string();
    }

    let mut result = String::with_capacity(cmd.len() + 8);
    let mut i = 0;
    let mut in_single = false;
    let mut in_double = false;

    while i < cmd.len() {
        let ch = cmd[i..].chars().next().expect("valid char boundary");
        let ch_len = ch.len_utf8();

        match ch {
            '\'' if !in_double => {
                in_single = !in_single;
                result.push(ch);
                i += ch_len;
                continue;
            }
            '"' if !in_single => {
                in_double = !in_double;
                result.push(ch);
                i += ch_len;
                continue;
            }
            '&' if !in_single && !in_double => {
                let next_idx = i + ch_len;
                if next_idx < cmd.len() {
                    if let Some(next_ch) = cmd[next_idx..].chars().next() {
                        if next_ch == '&' {
                            result.push('&');
                            result.push('&');
                            i = next_idx + next_ch.len_utf8();
                            while i < cmd.len() {
                                let ahead = cmd[i..].chars().next().expect("valid char boundary");
                                if ahead.is_whitespace() {
                                    i += ahead.len_utf8();
                                    continue;
                                }
                                break;
                            }
                            if i < cmd.len() {
                                result.push('\n');
                            }
                            continue;
                        }
                    }
                }
            }
            _ => {}
        }

        result.push(ch);
        i += ch_len;
    }

    result
}

fn emphasize_shell_command_name(line: &mut Line<'static>) {
    let mut emphasized = false;
    let mut rebuilt: Vec<Span<'static>> = Vec::with_capacity(line.spans.len());

    for span in line.spans.drain(..) {
        if emphasized {
            rebuilt.push(span);
            continue;
        }

        let style = span.style;
        let content_owned = span.content.into_owned();

        if content_owned.trim().is_empty() {
            rebuilt.push(Span::styled(content_owned, style));
            continue;
        }

        let mut token_start: Option<usize> = None;
        for (idx, ch) in content_owned.char_indices() {
            if !ch.is_whitespace() {
                token_start = Some(idx);
                break;
            }
        }

        let Some(start) = token_start else {
            rebuilt.push(Span::styled(content_owned, style));
            continue;
        };

        let mut end = content_owned.len();
        for (offset, ch) in content_owned[start..].char_indices() {
            if ch.is_whitespace() {
                end = start + offset;
                break;
            }
        }

        let before = &content_owned[..start];
        let token = &content_owned[start..end];
        let after = &content_owned[end..];

        if !before.is_empty() {
            rebuilt.push(Span::styled(before.to_string(), style));
        }

        if token.chars().count() <= 4 {
            rebuilt.push(Span::styled(token.to_string(), style));
        } else {
            let bright_style = style
                .fg(crate::colors::text_bright())
                .add_modifier(Modifier::BOLD);
            rebuilt.push(Span::styled(token.to_string(), bright_style));
        }

        if !after.is_empty() {
            rebuilt.push(Span::styled(after.to_string(), style));
        }

        emphasized = true;
    }

    if emphasized {
        line.spans = rebuilt;
    } else if !rebuilt.is_empty() {
        line.spans = rebuilt;
    }
}

#[cfg_attr(not(test), allow(dead_code))]
fn format_inline_python_for_display(command_escaped: &str) -> String {
    try_format_inline_python(command_escaped).unwrap_or_else(|| command_escaped.to_string())
}

fn format_inline_script_for_display(command_escaped: &str) -> String {
    if let Some(formatted) = try_format_inline_python(command_escaped) {
        return formatted;
    }
    if let Some(formatted) = format_inline_node_for_display(command_escaped) {
        return formatted;
    }
    if let Some(formatted) = format_inline_shell_for_display(command_escaped) {
        return formatted;
    }
    command_escaped.to_string()
}

fn try_format_inline_python(command_escaped: &str) -> Option<String> {
    if let Some(formatted) = format_python_dash_c(command_escaped) {
        return Some(formatted);
    }
    if let Some(formatted) = format_python_heredoc(command_escaped) {
        return Some(formatted);
    }
    None
}

fn format_python_dash_c(command_escaped: &str) -> Option<String> {
    let tokens: Vec<String> = Shlex::new(command_escaped).collect();
    if tokens.len() < 3 {
        return None;
    }

    let python_idx = tokens
        .iter()
        .position(|token| is_python_invocation_token(token))?;

    let c_idx = tokens
        .iter()
        .enumerate()
        .skip(python_idx + 1)
        .find_map(|(idx, token)| if token == "-c" { Some(idx) } else { None })?;

    let script_idx = c_idx + 1;
    if script_idx >= tokens.len() {
        return None;
    }

    let script_raw = tokens[script_idx].as_str();
    if script_raw.is_empty() {
        return None;
    }

    let script_block = build_python_script_block(script_raw)?;

    let mut parts: Vec<String> = Vec::with_capacity(tokens.len());
    for (idx, token) in tokens.iter().enumerate() {
        if idx == script_idx {
            parts.push(script_block.clone());
        } else {
            parts.push(escape_token_for_display(token));
        }
    }

    Some(parts.join(" "))
}

fn build_python_script_block(script: &str) -> Option<String> {
    let normalized = script.replace("\r\n", "\n");
    let lines: Vec<String> = if normalized.contains('\n') {
        normalized
            .lines()
            .map(|line| line.trim_end().to_string())
            .collect()
    } else if script_has_semicolon_outside_quotes(&normalized) {
        split_semicolon_statements(&normalized)
    } else {
        return None;
    };

    let meaningful: Vec<String> = merge_from_import_lines(lines)
        .into_iter()
        .map(|line| line.trim_end().to_string())
        .filter(|line| !line.trim().is_empty())
        .collect();

    if meaningful.len() <= 1 {
        return None;
    }

    let indented = indent_python_lines(meaningful);

    let mut block = String::from("'\n");
    for line in indented {
        block.push_str("    ");
        let escaped = escape_single_quotes_for_shell(line.as_str());
        block.push_str(escaped.as_str());
        block.push('\n');
    }
    block.push('\'');
    Some(block)
}

fn format_python_heredoc(command_escaped: &str) -> Option<String> {
    let tokens: Vec<String> = Shlex::new(command_escaped).collect();
    if tokens.len() < 3 {
        return None;
    }

    let python_idx = tokens
        .iter()
        .position(|token| is_python_invocation_token(token))?;

    let heredoc_idx = tokens
        .iter()
        .enumerate()
        .skip(python_idx + 1)
        .find_map(|(idx, token)| heredoc_delimiter(token).map(|delim| (idx, delim)))?;

    let (marker_idx, terminator) = heredoc_idx;
    let closing_idx = tokens
        .iter()
        .enumerate()
        .skip(marker_idx + 1)
        .rev()
        .find_map(|(idx, token)| (token == &terminator).then_some(idx))?;

    if closing_idx <= marker_idx + 1 {
        return None;
    }

    let script_tokens = &tokens[marker_idx + 1..closing_idx];
    if script_tokens.is_empty() {
        return None;
    }

    let script_lines = split_heredoc_script_lines(script_tokens);
    if script_lines.is_empty() {
        return None;
    }

    let script_lines = indent_python_lines(merge_from_import_lines(script_lines));

    let header_tokens: Vec<String> = tokens[..=marker_idx]
        .iter()
        .map(|t| escape_token_for_display(t))
        .collect();

    let mut result = header_tokens.join(" ");
    if !result.ends_with('\n') {
        result.push('\n');
    }

    for line in script_lines {
        result.push_str("    ");
        let escaped = escape_single_quotes_for_shell(line.trim_end());
        result.push_str(escaped.as_str());
        result.push('\n');
    }

    result.push_str(&escape_token_for_display(&tokens[closing_idx]));

    if closing_idx + 1 < tokens.len() {
        let tail: Vec<String> = tokens[closing_idx + 1..]
            .iter()
            .map(|t| escape_token_for_display(t))
            .collect();
        if !tail.is_empty() {
            result.push(' ');
            result.push_str(&tail.join(" "));
        }
    }

    Some(result)
}

fn heredoc_delimiter(token: &str) -> Option<String> {
    if !token.starts_with("<<") {
        return None;
    }
    let mut delim = token.trim_start_matches("<<").to_string();
    if delim.is_empty() {
        return None;
    }
    if delim.starts_with('"') && delim.ends_with('"') && delim.len() >= 2 {
        delim = delim[1..delim.len() - 1].to_string();
    } else if delim.starts_with('\'') && delim.ends_with('\'') && delim.len() >= 2 {
        delim = delim[1..delim.len() - 1].to_string();
    }
    if delim.is_empty() {
        None
    } else {
        Some(delim)
    }
}

fn split_heredoc_script_lines(script_tokens: &[String]) -> Vec<String> {
    let mut lines: Vec<String> = Vec::new();
    let mut current: Vec<String> = Vec::new();
    let mut paren_depth = 0i32;
    let mut bracket_depth = 0i32;
    let mut brace_depth = 0i32;
    let mut current_has_assignment = false;

    for (idx, token) in script_tokens.iter().enumerate() {
        if !current.is_empty()
            && paren_depth == 0
            && bracket_depth == 0
            && brace_depth == 0
        {
            let token_lower = token.to_ascii_lowercase();
            let current_first = current.first().map(|s| s.to_ascii_lowercase());
            let should_flush_before = is_statement_boundary_token(token)
                && !(token_lower == "import"
                    && current_first.as_deref() == Some("from"));
            if should_flush_before {
                let line = current.join(" ");
                lines.push(line.trim().to_string());
                current.clear();
                current_has_assignment = false;
            }
        }

        current.push(token.clone());
        adjust_bracket_depth(token, &mut paren_depth, &mut bracket_depth, &mut brace_depth);

        if is_assignment_operator(token) {
            current_has_assignment = true;
        }

        let next = script_tokens.get(idx + 1);
        let mut should_break = false;
        let mut break_here = false;

        if paren_depth == 0 && bracket_depth == 0 && brace_depth == 0 {
            if next.is_none() {
                should_break = true;
            } else {
                let next_token = next.unwrap();
                if is_statement_boundary_token(next_token) {
                    should_break = true;
                } else if current
                    .first()
                    .map(|s| s.as_str() == "import" || s.as_str() == "from")
                    .unwrap_or(false)
                {
                    if current.len() > 1 && next_token != "as" && next_token != "," {
                        should_break = true;
                    }
                } else if current_has_assignment
                    && !is_assignment_operator(token)
                    && next_token
                        .chars()
                        .next()
                        .map(|ch| ch.is_ascii_alphanumeric() || ch == '_')
                        .unwrap_or(false)
                    && !next_token.contains('(')
                {
                    should_break = true;
                }

                let token_trimmed = token.trim_matches(|c| c == ')' || c == ']' || c == '}');
                if token_trimmed.ends_with(':') {
                    break_here = true;
                }

                let lowered = token.trim().to_ascii_lowercase();
                if matches!(lowered.as_str(), "return" | "break" | "continue" | "pass") {
                    break_here = true;
                }

                if let Some(next_token) = next {
                    let next_str = next_token.as_str();
                    if token.ends_with(')')
                        && (next_str.contains('.')
                            || next_str.contains('=')
                            || next_str.starts_with("print"))
                    {
                        break_here = true;
                    }
                }
            }
        }

        if break_here {
            let line = current.join(" ");
            lines.push(line.trim().to_string());
            current.clear();
            current_has_assignment = false;
            continue;
        }

        if should_break {
            let line = current.join(" ");
            lines.push(line.trim().to_string());
            current.clear();
            current_has_assignment = false;
        }
    }

    if !current.is_empty() {
        let line = current.join(" ");
        lines.push(line.trim().to_string());
    }

    lines.into_iter().filter(|line| !line.is_empty()).collect()
}

fn is_statement_boundary_token(token: &str) -> bool {
    matches!(
        token,
        "import"
            | "from"
            | "def"
            | "class"
            | "if"
            | "elif"
            | "else"
            | "for"
            | "while"
            | "try"
            | "except"
            | "with"
            | "return"
            | "raise"
            | "pass"
            | "continue"
            | "break"
    ) || token.starts_with("print")
}

fn indent_python_lines(lines: Vec<String>) -> Vec<String> {
    let mut indented: Vec<String> = Vec::with_capacity(lines.len());
    let mut indent_level: usize = 0;
    let mut pending_dedent_after_flow = false;

    for raw in lines {
        let trimmed = raw.trim();
        if trimmed.is_empty() {
            indented.push(String::new());
            continue;
        }

        let lowered_first = trimmed
            .split_whitespace()
            .next()
            .map(|s| s.to_ascii_lowercase())
            .unwrap_or_default();

        if pending_dedent_after_flow
            && !matches!(
                lowered_first.as_str(),
                "elif" | "else" | "except" | "finally"
            )
        {
            if indent_level > 0 {
                indent_level -= 1;
            }
        }
        pending_dedent_after_flow = false;

        if matches!(
            lowered_first.as_str(),
            "elif" | "else" | "except" | "finally"
        ) {
            if indent_level > 0 {
                indent_level -= 1;
            }
        }

        let mut line = String::with_capacity(trimmed.len() + indent_level * 4);
        for _ in 0..indent_level {
            line.push_str("    ");
        }
        line.push_str(trimmed);
        indented.push(line);

        if trimmed.ends_with(':')
            && !matches!(
                lowered_first.as_str(),
                "return" | "break" | "continue" | "pass" | "raise"
            )
        {
            indent_level += 1;
        } else if matches!(
            lowered_first.as_str(),
            "return" | "break" | "continue" | "pass" | "raise"
        ) {
            pending_dedent_after_flow = true;
        }
    }

    indented
}

fn merge_from_import_lines(lines: Vec<String>) -> Vec<String> {
    let mut merged: Vec<String> = Vec::with_capacity(lines.len());
    let mut idx = 0;
    while idx < lines.len() {
        let line = lines[idx].trim().to_string();
        if line.starts_with("from ")
            && idx + 1 < lines.len()
            && lines[idx + 1].trim_start().starts_with("import ")
        {
            let combined = format!(
                "{} {}",
                line.trim_end(),
                lines[idx + 1].trim_start()
            );
            merged.push(combined);
            idx += 2;
        } else {
            merged.push(line);
            idx += 1;
        }
    }
    merged
}

fn is_assignment_operator(token: &str) -> bool {
    matches!(
        token,
        "="
            | "+="
            | "-="
            | "*="
            | "/="
            | "//="
            | "%="
            | "^="
            | "|="
            | "&="
            | "**="
            | "<<="
            | ">>="
    )
}

fn is_shell_executable(token: &str) -> bool {
    let trimmed = token.trim_matches(|c| c == '\'' || c == '"');
    let lowered = Path::new(trimmed)
        .file_name()
        .and_then(|s| s.to_str())
        .unwrap_or(trimmed)
        .to_ascii_lowercase();
    matches!(
        lowered.as_str(),
        "bash"
            | "bash.exe"
            | "sh"
            | "sh.exe"
            | "dash"
            | "dash.exe"
            | "zsh"
            | "zsh.exe"
            | "ksh"
            | "ksh.exe"
            | "busybox"
    )
}

fn escape_single_quotes_for_shell(s: &str) -> String {
    if !s.contains('\'') {
        return s.to_string();
    }
    let mut out = String::with_capacity(s.len() + 8);
    let mut iter = s.split('\'');
    if let Some(first) = iter.next() {
        out.push_str(first);
    }
    for segment in iter {
        out.push_str("'\\''");
        out.push_str(segment);
    }
    out
}

fn is_node_invocation_token(token: &str) -> bool {
    let trimmed = token.trim_matches(|c| c == '\'' || c == '"');
    let base = Path::new(trimmed)
        .file_name()
        .and_then(|s| s.to_str())
        .unwrap_or(trimmed)
        .to_ascii_lowercase();
    matches!(base.as_str(), "node" | "node.exe" | "nodejs" | "nodejs.exe")
}

fn format_node_script(tokens: &[String], script_idx: usize, script: &str) -> Option<String> {
    let block = build_js_script_block(script)?;
    let mut parts: Vec<String> = Vec::with_capacity(tokens.len());
    for (idx, token) in tokens.iter().enumerate() {
        if idx == script_idx {
            parts.push(block.clone());
        } else {
            parts.push(escape_token_for_display(token));
        }
    }
    Some(parts.join(" "))
}

fn build_js_script_block(script: &str) -> Option<String> {
    let normalized = script.replace("\r\n", "\n");
    let lines: Vec<String> = if normalized.contains('\n') {
        normalized
            .lines()
            .map(|line| line.trim_end().to_string())
            .collect()
    } else {
        split_js_statements(&normalized)
    };

    let meaningful: Vec<String> = lines
        .into_iter()
        .map(|line| line.trim().to_string())
        .filter(|line| !line.is_empty())
        .collect();

    if meaningful.len() <= 1 {
        return None;
    }

    let indented = indent_js_lines(meaningful);
    let mut block = String::from("'\n");
    for line in indented {
        block.push_str("    ");
        let escaped = escape_single_quotes_for_shell(line.as_str());
        block.push_str(escaped.as_str());
        block.push('\n');
    }
    block.push('\'');
    Some(block)
}

fn split_js_statements(script: &str) -> Vec<String> {
    let mut segments: Vec<String> = Vec::new();
    let mut current = String::new();
    let mut in_single = false;
    let mut in_double = false;
    let mut in_backtick = false;
    let mut escape = false;
    let mut paren_depth = 0i32;
    let mut brace_depth = 0i32;
    let mut bracket_depth = 0i32;

    for ch in script.chars() {
        if escape {
            current.push(ch);
            escape = false;
            continue;
        }

        match ch {
            '\\' if in_single || in_double || in_backtick => {
                escape = true;
                current.push(ch);
                continue;
            }
            '\'' if !in_double && !in_backtick => {
                in_single = !in_single;
                current.push(ch);
                continue;
            }
            '"' if !in_single && !in_backtick => {
                in_double = !in_double;
                current.push(ch);
                continue;
            }
            '`' if !in_single && !in_double => {
                in_backtick = !in_backtick;
                current.push(ch);
                continue;
            }
            _ => {}
        }

        if !(in_single || in_double || in_backtick) {
            match ch {
                '{' => brace_depth += 1,
                '}' => {
                    if brace_depth > 0 {
                        brace_depth -= 1;
                    }
                }
                '(' => paren_depth += 1,
                ')' => {
                    if paren_depth > 0 {
                        paren_depth -= 1;
                    }
                }
                '[' => bracket_depth += 1,
                ']' => {
                    if bracket_depth > 0 {
                        bracket_depth -= 1;
                    }
                }
                ';' if brace_depth == 0 && paren_depth == 0 && bracket_depth == 0 => {
                    current.push(ch);
                    let seg = current.trim().to_string();
                    if !seg.is_empty() {
                        segments.push(seg);
                    }
                    current.clear();
                    continue;
                }
                '\n' if brace_depth == 0 && paren_depth == 0 && bracket_depth == 0 => {
                    let seg = current.trim().to_string();
                    if !seg.is_empty() {
                        segments.push(seg);
                    }
                    current.clear();
                    continue;
                }
                _ => {}
            }
        }

        current.push(ch);
    }

    let seg = current.trim().to_string();
    if !seg.is_empty() {
        segments.push(seg);
    }
    segments
}

fn indent_js_lines(lines: Vec<String>) -> Vec<String> {
    let mut indented: Vec<String> = Vec::with_capacity(lines.len());
    let mut indent_level: usize = 0;

    for raw in lines {
        let trimmed = raw.trim();
        if trimmed.is_empty() {
            indented.push(String::new());
            continue;
        }

        let mut leading_closers = 0usize;
        let mut cut = trimmed.len();
        for (idx, ch) in trimmed.char_indices() {
            match ch {
                '}' | ']' => {
                    leading_closers += 1;
                    cut = idx + ch.len_utf8();
                    continue;
                }
                _ => {
                    cut = idx;
                    break;
                }
            }
        }

        if leading_closers > 0 && cut >= trimmed.len() {
            cut = trimmed.len();
        }

        if leading_closers > 0 {
            indent_level = indent_level.saturating_sub(leading_closers);
        }

        let remainder = trimmed[cut..].trim_start();
        let mut line = String::with_capacity(remainder.len() + indent_level * 4);
        for _ in 0..indent_level {
            line.push_str("    ");
        }
        if remainder.is_empty() && cut < trimmed.len() {
            line.push_str(trimmed);
        } else {
            line.push_str(remainder);
        }
        indented.push(line);

        let (opens, closes) = js_brace_deltas(trimmed);
        indent_level = indent_level + opens;
        indent_level = indent_level.saturating_sub(closes);
    }

    indented
}

fn js_brace_deltas(line: &str) -> (usize, usize) {
    let mut opens = 0usize;
    let mut closes = 0usize;
    let mut in_single = false;
    let mut in_double = false;
    let mut in_backtick = false;
    let mut escape = false;

    for ch in line.chars() {
        if escape {
            escape = false;
            continue;
        }
        match ch {
            '\\' if in_single || in_double || in_backtick => {
                escape = true;
            }
            '\'' if !in_double && !in_backtick => in_single = !in_single,
            '"' if !in_single && !in_backtick => in_double = !in_double,
            '`' if !in_single && !in_double => in_backtick = !in_backtick,
            '{' if !(in_single || in_double || in_backtick) => opens += 1,
            '}' if !(in_single || in_double || in_backtick) => closes += 1,
            _ => {}
        }
    }

    (opens, closes)
}

fn is_shell_invocation_token(token: &str) -> bool {
    is_shell_executable(token)
}

fn format_shell_script(tokens: &[String], script_idx: usize, script: &str) -> Option<String> {
    let block = build_shell_script_block(script)?;
    let mut parts: Vec<String> = Vec::with_capacity(tokens.len());
    for (idx, token) in tokens.iter().enumerate() {
        if idx == script_idx {
            parts.push(block.clone());
        } else {
            parts.push(escape_token_for_display(token));
        }
    }
    Some(parts.join(" "))
}

fn build_shell_script_block(script: &str) -> Option<String> {
    let normalized = script.replace("\r\n", "\n");
    let segments = split_shell_statements(&normalized);
    let meaningful: Vec<String> = segments
        .into_iter()
        .map(|line| line.trim().to_string())
        .filter(|line| !line.is_empty())
        .collect();
    if meaningful.len() <= 1 {
        return None;
    }
    let indented = indent_shell_lines(meaningful);
    let mut block = String::from("'\n");
    for line in indented {
        block.push_str("    ");
        let escaped = escape_single_quotes_for_shell(line.as_str());
        block.push_str(escaped.as_str());
        block.push('\n');
    }
    block.push('\'');
    Some(block)
}

fn split_shell_statements(script: &str) -> Vec<String> {
    let mut segments: Vec<String> = Vec::new();
    let mut current = String::new();
    let mut in_single = false;
    let mut in_double = false;
    let mut escape = false;

    let chars: Vec<char> = script.chars().collect();
    let mut idx = 0;
    while idx < chars.len() {
        let ch = chars[idx];
        if escape {
            current.push(ch);
            escape = false;
            idx += 1;
            continue;
        }
        match ch {
            '\\' if in_single || in_double => {
                escape = true;
                current.push(ch);
                idx += 1;
                continue;
            }
            '\'' if !in_double => {
                in_single = !in_single;
                current.push(ch);
                idx += 1;
                continue;
            }
            '"' if !in_single => {
                in_double = !in_double;
                current.push(ch);
                idx += 1;
                continue;
            }
            ';' if !(in_single || in_double) => {
                current.push(ch);
                segments.push(current.trim().to_string());
                current.clear();
                idx += 1;
                continue;
            }
            '&' | '|' if !(in_single || in_double) => {
                let current_op = ch;
                if idx + 1 < chars.len() && chars[idx + 1] == current_op {
                    if !current.trim().is_empty() {
                        segments.push(current.trim().to_string());
                    }
                    segments.push(format!("{}{}", current_op, current_op));
                    current.clear();
                    idx += 2;
                    continue;
                }
            }
            '\n' if !(in_single || in_double) => {
                segments.push(current.trim().to_string());
                current.clear();
                idx += 1;
                continue;
            }
            _ => {}
        }
        current.push(ch);
        idx += 1;
    }

    if !current.trim().is_empty() {
        segments.push(current.trim().to_string());
    }

    segments
}

fn indent_shell_lines(lines: Vec<String>) -> Vec<String> {
    let mut indented: Vec<String> = Vec::with_capacity(lines.len());
    let mut indent_level: usize = 0;

    for raw in lines {
        if raw == "&&" || raw == "||" {
            let mut line = String::new();
            for _ in 0..indent_level {
                line.push_str("    ");
            }
            line.push_str(raw.as_str());
            indented.push(line);
            continue;
        }

        let trimmed = raw.trim();
        if trimmed.is_empty() {
            indented.push(String::new());
            continue;
        }

        if trimmed.starts_with("fi") || trimmed.starts_with("done") || trimmed.starts_with("esac") {
            indent_level = indent_level.saturating_sub(1);
        }

        let mut line = String::new();
        for _ in 0..indent_level {
            line.push_str("    ");
        }
        line.push_str(trimmed);
        indented.push(line);

        if trimmed.ends_with("do")
            || trimmed.ends_with("then")
            || trimmed.ends_with("{")
            || trimmed.starts_with("case ")
        {
            indent_level += 1;
        }
    }

    indented
}

fn adjust_bracket_depth(token: &str, paren: &mut i32, bracket: &mut i32, brace: &mut i32) {
    for ch in token.chars() {
        match ch {
            '(' => *paren += 1,
            ')' => *paren -= 1,
            '[' => *bracket += 1,
            ']' => *bracket -= 1,
            '{' => *brace += 1,
            '}' => *brace -= 1,
            _ => {}
        }
    }
    *paren = (*paren).max(0);
    *bracket = (*bracket).max(0);
    *brace = (*brace).max(0);
}

fn is_python_invocation_token(token: &str) -> bool {
    if token.is_empty() || token.contains('=') {
        return false;
    }

    let trimmed = token.trim_matches(|c| c == '\'' || c == '"');
    let base = Path::new(trimmed)
        .file_name()
        .and_then(|s| s.to_str())
        .unwrap_or(trimmed)
        .to_ascii_lowercase();

    if !base.starts_with("python") {
        return false;
    }

    let suffix = &base["python".len()..];
    suffix.is_empty()
        || suffix
            .chars()
            .all(|ch| ch.is_ascii_digit() || ch == '.' || ch == 'w')
}

fn escape_token_for_display(token: &str) -> String {
    if is_shell_word(token) {
        token.to_string()
    } else {
        let mut escaped = String::from("'");
        for ch in token.chars() {
            if ch == '\'' {
                escaped.push_str("'\\''");
            } else {
                escaped.push(ch);
            }
        }
        escaped.push('\'');
        escaped
    }
}

fn is_shell_word(token: &str) -> bool {
    token.chars().all(|ch| matches!(
        ch,
        'a'..='z'
            | 'A'..='Z'
            | '0'..='9'
            | '_'
            | '-'
            | '.'
            | '/'
            | ':'
            | ','
            | '@'
            | '%'
            | '+'
            | '='
            | '['
            | ']'
    ))
}

fn script_has_semicolon_outside_quotes(script: &str) -> bool {
    let mut in_single = false;
    let mut in_double = false;
    let mut escape = false;

    for ch in script.chars() {
        if escape {
            escape = false;
            continue;
        }
        match ch {
            '\\' if in_single || in_double => {
                escape = true;
            }
            '\'' if !in_double => {
                in_single = !in_single;
            }
            '"' if !in_single => {
                in_double = !in_double;
            }
            ';' if !in_single && !in_double => return true,
            _ => {}
        }
    }

    false
}

fn split_semicolon_statements(script: &str) -> Vec<String> {
    let mut segments: Vec<String> = Vec::new();
    let mut current = String::new();
    let mut in_single = false;
    let mut in_double = false;
    let mut escape = false;

    for ch in script.chars() {
        if escape {
            current.push(ch);
            escape = false;
            continue;
        }

        match ch {
            '\\' if in_single || in_double => {
                escape = true;
                current.push(ch);
            }
            '\'' if !in_double => {
                in_single = !in_single;
                current.push(ch);
            }
            '"' if !in_single => {
                in_double = !in_double;
                current.push(ch);
            }
            ';' if !in_single && !in_double => {
                let trimmed = current.trim();
                if !trimmed.is_empty() {
                    segments.push(trimmed.to_string());
                }
                current.clear();
            }
            _ => current.push(ch),
        }
    }

    let trimmed = current.trim();
    if !trimmed.is_empty() {
        segments.push(trimmed.to_string());
    }

    segments
}

fn running_status_line(message: String) -> Line<'static> {
    Line::from(vec![
        Span::styled("└ ", Style::default().fg(crate::colors::border_dim())),
        Span::styled(message, Style::default().fg(crate::colors::text_dim())),
    ])
}

fn new_parsed_command(
    parsed_commands: &[ParsedCommand],
    output: Option<&CommandOutput>,
    stream_preview: Option<&CommandOutput>,
    start_time: Option<Instant>,
) -> Vec<Line<'static>> {
    let action = action_enum_from_parsed(&parsed_commands.to_vec());
    let ctx_path = first_context_path(parsed_commands);
    let suppress_run_header = matches!(action, ExecAction::Run) && output.is_some();
    let mut lines: Vec<Line> = Vec::new();
    let mut running_status: Option<Line<'static>> = None;
    if !suppress_run_header {
        match output {
            None => {
                if matches!(action, ExecAction::Run) {
                    let mut message = match &ctx_path {
                        Some(p) => format!("Running... in {p}"),
                        None => "Running...".to_string(),
                    };
                    if let Some(start) = start_time {
                        let elapsed = start.elapsed();
                        message = format!("{message} ({})", format_duration(elapsed));
                    }
                    running_status = Some(running_status_line(message));
                } else {
                    let duration_suffix = if let Some(start) = start_time {
                        let elapsed = start.elapsed();
                        format!(" ({})", format_duration(elapsed))
                    } else {
                        String::new()
                    };
                    let header = match action {
                        ExecAction::Read => "Read",
                        ExecAction::Search => "Search",
                        ExecAction::List => "List",
                        ExecAction::Run => unreachable!(),
                    };
                    lines.push(Line::styled(
                        format!("{header}{duration_suffix}"),
                        Style::default().fg(crate::colors::text_dim()),
                    ));
                }
            }
            Some(o) if o.exit_code == 0 => {
                if matches!(
                    action,
                    ExecAction::Read | ExecAction::Search | ExecAction::List
                ) {
                    lines.push(Line::styled(
                        match action {
                            ExecAction::Read => "Read",
                            ExecAction::Search => "Search",
                            ExecAction::List => "List",
                            ExecAction::Run => unreachable!(),
                        },
                        Style::default().fg(crate::colors::text()),
                    ));
                } else {
                    let done = match &ctx_path {
                        Some(p) => format!("Ran in {p}"),
                        None => "Ran".to_string(),
                    };
                    lines.push(Line::styled(
                        done,
                        Style::default()
                            .fg(crate::colors::text_bright())
                            .add_modifier(Modifier::BOLD),
                    ));
                }
            }
            Some(_o) => {
                if matches!(
                    action,
                    ExecAction::Read | ExecAction::Search | ExecAction::List
                ) {
                    lines.push(Line::styled(
                        match action {
                            ExecAction::Read => "Read",
                            ExecAction::Search => "Search",
                            ExecAction::List => "List",
                            ExecAction::Run => unreachable!(),
                        },
                        Style::default().fg(crate::colors::text()),
                    ));
                } else {
                    let done = match &ctx_path {
                        Some(p) => format!("Ran in {p}"),
                        None => "Ran".to_string(),
                    };
                    lines.push(Line::styled(
                        done,
                        Style::default()
                            .fg(crate::colors::text_bright())
                            .add_modifier(Modifier::BOLD),
                    ));
                }
            }
        }
    }

    // Collect any paths referenced by search commands to suppress redundant directory lines
    let mut search_paths: std::collections::HashSet<String> = std::collections::HashSet::new();
    for pc in parsed_commands.iter() {
        if let ParsedCommand::Search { path: Some(p), .. } = pc {
            search_paths.insert(p.to_string());
        }
    }

    // We'll emit only content lines here; the header above already communicates the action.
    // Use a single leading "└ " for the very first content line, then indent subsequent ones,
    // except when we're showing an inline running status for ExecAction::Run.
    let mut any_content_emitted = false;
    let use_content_connectors = !(matches!(action, ExecAction::Run) && output.is_none());

    // Restrict displayed entries to the primary action for this cell.
    // For the generic "run" header, allow Run/Test/Lint/Format entries.
    let expected_label: Option<&'static str> = match action {
        ExecAction::Read => Some("Read"),
        ExecAction::Search => Some("Search"),
        ExecAction::List => Some("List"),
        ExecAction::Run => None,
    };

    for parsed in parsed_commands.iter() {
        // Produce a logical label and content string without icons
        let (label, content) = match parsed {
            ParsedCommand::Read { name, cmd, .. } => {
                let mut c = name.clone();
                if let Some(ann) = parse_read_line_annotation(cmd) {
                    c = format!("{c} {ann}");
                }
                ("Read".to_string(), c)
            }
            ParsedCommand::ListFiles { cmd: _, path } => match path {
                Some(p) => {
                    if search_paths.contains(p) {
                        (String::new(), String::new()) // suppressed
                    } else {
                        let display_p = if p.ends_with('/') {
                            p.to_string()
                        } else {
                            format!("{p}/")
                        };
                        ("List".to_string(), format!("{display_p}"))
                    }
                }
                None => ("List".to_string(), "./".to_string()),
            },
            ParsedCommand::Search { query, path, cmd } => {
                // Format query for display: unescape backslash-escapes and close common unbalanced delimiters
                let prettify_term = |s: &str| -> String {
                    // General unescape: turn "\X" into "X" for any X
                    let mut out = String::with_capacity(s.len());
                    let mut iter = s.chars();
                    while let Some(ch) = iter.next() {
                        if ch == '\\' {
                            if let Some(next) = iter.next() {
                                out.push(next);
                            } else {
                                out.push('\\');
                            }
                        } else {
                            out.push(ch);
                        }
                    }
                    // Balance parentheses
                    let opens_paren = out.matches("(").count();
                    let closes_paren = out.matches(")").count();
                    for _ in 0..opens_paren.saturating_sub(closes_paren) {
                        out.push(')');
                    }
                    // Balance curly braces
                    let opens_curly = out.matches("{").count();
                    let closes_curly = out.matches("}").count();
                    for _ in 0..opens_curly.saturating_sub(closes_curly) {
                        out.push('}');
                    }
                    out
                };
                let fmt_query = |q: &str| -> String {
                    let mut parts: Vec<String> = q
                        .split('|')
                        .map(|s| s.trim())
                        .filter(|s| !s.is_empty())
                        .map(prettify_term)
                        .collect();
                    match parts.len() {
                        0 => String::new(),
                        1 => parts.remove(0),
                        2 => format!("{} and {}", parts[0], parts[1]),
                        _ => {
                            let last = parts.last().cloned().unwrap_or_default();
                            let head = &parts[..parts.len() - 1];
                            format!("{} and {}", head.join(", "), last)
                        }
                    }
                };
                match (query, path) {
                    (Some(q), Some(p)) => {
                        let display_p = if p.ends_with('/') {
                            p.to_string()
                        } else {
                            format!("{p}/")
                        };
                        (
                            "Search".to_string(),
                            format!("{} in {}", fmt_query(q), display_p),
                        )
                    }
                    (Some(q), None) => ("Search".to_string(), format!("{}", fmt_query(q))),
                    (None, Some(p)) => {
                        let display_p = if p.ends_with('/') {
                            p.to_string()
                        } else {
                            format!("{p}/")
                        };
                        ("Search".to_string(), format!(" in {}", display_p))
                    }
                    (None, None) => ("Search".to_string(), cmd.clone()),
                }
            }
            ParsedCommand::ReadCommand { cmd } => ("Run".to_string(), cmd.clone()),
            // Upstream-only variants handled as generic runs in this fork
            ParsedCommand::Unknown { cmd } => {
                let t = cmd.trim();
                let lower = t.to_lowercase();
                if lower.starts_with("echo") && lower.contains("---") {
                    (String::new(), String::new())
                } else {
                    ("Run".to_string(), format_inline_script_for_display(cmd))
                }
            } // ParsedCommand::Noop { .. } => continue,
        };

        // Keep only entries that match the primary action grouping.
        if let Some(exp) = expected_label {
            if label != exp {
                continue;
            }
        } else if !(label == "Run" || label == "Search") {
            continue;
        }

        // Skip suppressed entries
        if label.is_empty() && content.is_empty() {
            continue;
        }

        // Split content into lines and push without repeating the action label
        for line_text in content.lines() {
            if line_text.is_empty() {
                continue;
            }
            let prefix = if !any_content_emitted {
                if suppress_run_header || !use_content_connectors {
                    ""
                } else {
                    "└ "
                }
            } else if suppress_run_header || !use_content_connectors {
                ""
            } else {
                "  "
            };
            let mut spans: Vec<Span<'static>> = Vec::new();
            if !prefix.is_empty() {
                spans.push(Span::styled(
                    prefix,
                    Style::default().add_modifier(Modifier::DIM),
                ));
            }

            match label.as_str() {
                // Highlight searched terms in normal text color; keep connectors/path dim
                "Search" => {
                    let remaining = line_text.to_string();
                    // Split off optional path suffix. Support both " (in ...)" and " in <dir>/" forms.
                    let (terms_part, path_part) = if let Some(idx) = remaining.rfind(" (in ") {
                        (
                            remaining[..idx].to_string(),
                            Some(remaining[idx..].to_string()),
                        )
                    } else if let Some(idx) = remaining.rfind(" in ") {
                        let suffix = &remaining[idx + 1..]; // keep leading space for styling
                        // Heuristic: treat as path if it ends with '/'
                        if suffix.trim_end().ends_with('/') {
                            (
                                remaining[..idx].to_string(),
                                Some(remaining[idx..].to_string()),
                            )
                        } else {
                            (remaining.clone(), None)
                        }
                    } else {
                        (remaining.clone(), None)
                    };
                    // Tokenize terms by ", " and " and " while preserving separators
                    let tmp = terms_part.clone();
                    // First, split by ", "
                    let chunks: Vec<String> = if tmp.contains(", ") {
                        tmp.split(", ").map(|s| s.to_string()).collect()
                    } else {
                        vec![tmp.clone()]
                    };
                    for (i, chunk) in chunks.iter().enumerate() {
                        if i > 0 {
                            // Add comma separator between items (dim)
                            spans.push(Span::styled(
                                ", ",
                                Style::default().fg(crate::colors::text_dim()),
                            ));
                        }
                        // Within each chunk, if it contains " and ", split into left and right with dimmed " and "
                        if let Some((left, right)) = chunk.rsplit_once(" and ") {
                            if !left.is_empty() {
                                spans.push(Span::styled(
                                    left.to_string(),
                                    Style::default().fg(crate::colors::text()),
                                ));
                                spans.push(Span::styled(
                                    " and ",
                                    Style::default().fg(crate::colors::text_dim()),
                                ));
                                spans.push(Span::styled(
                                    right.to_string(),
                                    Style::default().fg(crate::colors::text()),
                                ));
                            } else {
                                spans.push(Span::styled(
                                    chunk.to_string(),
                                    Style::default().fg(crate::colors::text()),
                                ));
                            }
                        } else {
                            spans.push(Span::styled(
                                chunk.to_string(),
                                Style::default().fg(crate::colors::text()),
                            ));
                        }
                    }
                    if let Some(p) = path_part {
                        // Dim the entire path portion including the " in " or " (in " prefix
                        spans.push(Span::styled(
                            p,
                            Style::default().fg(crate::colors::text_dim()),
                        ));
                    }
                }
                // Highlight filenames in Read; keep line ranges dim
                "Read" => {
                    if let Some(idx) = line_text.find(" (") {
                        let (fname, rest) = line_text.split_at(idx);
                        spans.push(Span::styled(
                            fname.to_string(),
                            Style::default().fg(crate::colors::text()),
                        ));
                        spans.push(Span::styled(
                            rest.to_string(),
                            Style::default().fg(crate::colors::text_dim()),
                        ));
                    } else {
                        spans.push(Span::styled(
                            line_text.to_string(),
                            Style::default().fg(crate::colors::text()),
                        ));
                    }
                }
                // List: highlight directory names
                "List" => {
                    spans.push(Span::styled(
                        line_text.to_string(),
                        Style::default().fg(crate::colors::text()),
                    ));
                }
                _ => {
                    // For executed commands (Run/Test/Lint/etc.), use shell syntax highlighting.
                    let normalized = normalize_shell_command_display(line_text);
                    let display_line = insert_line_breaks_after_double_ampersand(&normalized);
                    let mut hl =
                        crate::syntax_highlight::highlight_code_block(&display_line, Some("bash"));
                    if let Some(mut first_line) = hl.pop() {
                        emphasize_shell_command_name(&mut first_line);
                        spans.extend(first_line.spans.into_iter());
                    } else {
                        spans.push(Span::styled(
                            display_line,
                            Style::default().fg(crate::colors::text()),
                        ));
                    }
                }
            }

            lines.push(Line::from(spans));
            any_content_emitted = true;
        }
    }

    // If this is a List cell and the loop above produced no content (e.g.,
    // the list path was suppressed because a Search referenced the same path),
    // emit a single contextual line so the location is always visible.
    if matches!(action, ExecAction::List) && !any_content_emitted {
        let display_p = match &ctx_path {
            Some(p) if !p.is_empty() => {
                if p.ends_with('/') {
                    p.to_string()
                } else {
                    format!("{p}/")
                }
            }
            _ => "./".to_string(),
        };
        lines.push(Line::from(vec![
            Span::styled("└ ", Style::default().add_modifier(Modifier::DIM)),
            Span::styled(
                format!("{display_p}"),
                Style::default().fg(crate::colors::text()),
            ),
        ]));
        // no-op: avoid unused assignment warning; the variable's value is not consumed later
    }

    // Show stdout for real run commands; keep read/search/list concise unless error
    let show_stdout = matches!(action, ExecAction::Run);
    let use_angle_pipe = show_stdout; // add "> " prefix for run output
    let display_output = output.or(stream_preview);
    let mut preview_lines = output_lines(display_output, !show_stdout, use_angle_pipe);
    if let Some(status_line) = running_status {
        if let Some(last) = preview_lines.last() {
            let is_blank = last
                .spans
                .iter()
                .all(|sp| sp.content.as_ref().trim().is_empty());
            if is_blank {
                preview_lines.pop();
            }
        }
        preview_lines.push(status_line);
    }
    lines.extend(preview_lines);
    lines.push(Line::from(""));
    lines
}

fn new_exec_command_generic(
    command: &[String],
    output: Option<&CommandOutput>,
    stream_preview: Option<&CommandOutput>,
    start_time: Option<Instant>,
) -> Vec<Line<'static>> {
    let mut lines: Vec<Line<'static>> = Vec::new();
    let command_escaped = strip_bash_lc_and_escape(command);
    let normalized = normalize_shell_command_display(&command_escaped);
    let command_display = insert_line_breaks_after_double_ampersand(&normalized);
    // Highlight the command as bash and then append a dimmed duration to the
    // first visual line while running.
    let mut highlighted_cmd =
        crate::syntax_highlight::highlight_code_block(&command_display, Some("bash"));

    for (idx, line) in highlighted_cmd.iter_mut().enumerate() {
        emphasize_shell_command_name(line);
        if idx > 0 {
            line.spans.insert(
                0,
                Span::styled("  ", Style::default().fg(crate::colors::text())),
            );
        }
    }

    let render_running_header = output.is_none();
    let display_output = output.or(stream_preview);
    let mut running_status = None;
    if render_running_header {
        let mut message = "Running...".to_string();
        if let Some(start) = start_time {
            let elapsed = start.elapsed();
            message = format!("{message} ({})", format_duration(elapsed));
        }
        running_status = Some(running_status_line(message));
    }

    if output.is_some() {
        for line in highlighted_cmd.iter_mut() {
            for span in line.spans.iter_mut() {
                span.style = span.style.fg(crate::colors::text_bright());
            }
        }
    }

    lines.extend(highlighted_cmd);

    let mut preview_lines = output_lines(display_output, false, true);
    if let Some(status_line) = running_status {
        if let Some(last) = preview_lines.last() {
            let is_blank = last
                .spans
                .iter()
                .all(|sp| sp.content.as_ref().trim().is_empty());
            if is_blank {
                preview_lines.pop();
            }
        }
        preview_lines.push(status_line);
    }

    lines.extend(preview_lines);
    lines
}

#[allow(dead_code)]
pub(crate) fn new_active_mcp_tool_call(invocation: McpInvocation) -> ToolCallCell {
    let title_line = Line::styled("Working", Style::default().fg(crate::colors::info()));
    let lines: Vec<Line> = vec![
        title_line,
        format_mcp_invocation(invocation),
        Line::from(""),
    ];
    ToolCallCell {
        lines,
        state: ToolState::Running,
    }
}

#[allow(dead_code)]
pub(crate) fn new_active_custom_tool_call(tool_name: String, args: Option<String>) -> ToolCallCell {
    let title_line = Line::styled("Working", Style::default().fg(crate::colors::info()));
    let invocation_str = if let Some(args) = args {
        format!("{}({})", tool_name, args)
    } else {
        format!("{}()", tool_name)
    };

    let lines: Vec<Line> = vec![
        title_line,
        Line::styled(
            invocation_str,
            Style::default()
                .fg(crate::colors::text_dim())
                .add_modifier(Modifier::ITALIC),
        ),
        Line::from(""),
    ];
    ToolCallCell {
        lines,
        state: ToolState::Running,
    }
}

// Friendly present-participle titles for running browser tools
fn browser_running_title(tool_name: &str) -> &'static str {
    match tool_name {
        "browser_click" => "Clicking...",
        "browser_type" => "Typing...",
        "browser_key" => "Sending key...",
        "browser_javascript" => "Running JavaScript...",
        "browser_scroll" => "Scrolling...",
        "browser_open" => "Opening...",
        "browser_close" => "Closing...",
        "browser_status" => "Checking status...",
        "browser_history" => "Navigating...",
        "browser_inspect" => "Inspecting...",
        "browser_console" => "Reading console...",
        "browser_move" => "Moving...",
        _ => "Working...",
    }
}

pub(crate) fn new_running_browser_tool_call(
    tool_name: String,
    args: Option<String>,
) -> RunningToolCallCell {
    // Parse args JSON and use compact humanized form when possible
    let mut arg_lines: Vec<Line<'static>> = Vec::new();
    if let Some(args_str) = args {
        if let Ok(json) = serde_json::from_str::<serde_json::Value>(&args_str) {
            if let Some(lines) = format_browser_args_humanized(&tool_name, &json) {
                arg_lines.extend(lines);
            } else {
                arg_lines.extend(format_browser_args_line(&json));
            }
        }
    }
    RunningToolCallCell {
        title: browser_running_title(&tool_name).to_string(),
        start_time: Instant::now(),
        arg_lines,
        wait_has_target: false,
        wait_has_call_id: false,
        wait_cap_ms: None,
    }
}

fn custom_tool_running_title(tool_name: &str) -> String {
    if tool_name == "wait" {
        return "Waiting".to_string();
    }
    if tool_name.starts_with("agent_") {
        // Reuse agent title and append ellipsis
        format!("{}...", agent_tool_title(tool_name))
    } else if tool_name.starts_with("browser_") {
        browser_running_title(tool_name).to_string()
    } else {
        // TitleCase from snake_case and append ellipsis
        let pretty = tool_name
            .split('_')
            .filter(|s| !s.is_empty())
            .map(|s| {
                let mut chars = s.chars();
                match chars.next() {
                    Some(f) => format!("{}{}", f.to_uppercase(), chars.as_str()),
                    None => String::new(),
                }
            })
            .collect::<Vec<_>>()
            .join(" ");
        format!("{}...", pretty)
    }
}

pub(crate) fn new_running_custom_tool_call(
    tool_name: String,
    args: Option<String>,
) -> RunningToolCallCell {
    // Parse args JSON and format as key/value lines
    let mut arg_lines: Vec<Line<'static>> = Vec::new();
    let mut wait_has_target = false;
    let mut wait_has_call_id = false;
    let mut wait_cap_ms = None;
    if let Some(args_str) = args {
        if let Ok(json) = serde_json::from_str::<serde_json::Value>(&args_str) {
            if tool_name == "wait" {
                wait_cap_ms = json.get("timeout_ms").and_then(|v| v.as_u64());
                if let Some(for_what) = json.get("for").and_then(|v| v.as_str()) {
                    let cleaned = clean_wait_command(for_what);
                    let mut spans = vec![
                        Span::styled("└ for ", Style::default().fg(crate::colors::text_dim())),
                    ];
                    spans.push(Span::styled(
                        cleaned,
                        Style::default().fg(crate::colors::text_dim()),
                    ));
                    arg_lines.push(Line::from(spans));
                    wait_has_target = true;
                } else if let Some(cid) = json.get("call_id").and_then(|v| v.as_str()) {
                    arg_lines.push(Line::from(vec![
                        Span::styled("└ call_id: ", Style::default().fg(crate::colors::text_dim())),
                        Span::styled(cid.to_string(), Style::default().fg(crate::colors::text())),
                    ]));
                    wait_has_call_id = true;
                }
            } else {
                arg_lines.extend(format_browser_args_line(&json));
            }
        } else {
            arg_lines.push(Line::from(vec![
                Span::styled("└ args: ", Style::default().fg(crate::colors::text_dim())),
                Span::styled(args_str, Style::default().fg(crate::colors::text())),
            ]));
        }
    }
    RunningToolCallCell {
        title: custom_tool_running_title(&tool_name),
        start_time: Instant::now(),
        arg_lines,
        wait_has_target,
        wait_has_call_id,
        wait_cap_ms,
    }
}

/// Running web search call (native Responses web_search)
pub(crate) fn new_running_web_search(query: Option<String>) -> RunningToolCallCell {
    let mut arg_lines: Vec<Line<'static>> = Vec::new();
    if let Some(q) = query {
        arg_lines.push(Line::from(vec![
            Span::styled("└ query: ", Style::default().fg(crate::colors::text_dim())),
            Span::styled(q, Style::default().fg(crate::colors::text())),
        ]));
    }
    RunningToolCallCell {
        title: "Web Search...".to_string(),
        start_time: Instant::now(),
        arg_lines,
        wait_has_target: false,
        wait_has_call_id: false,
        wait_cap_ms: None,
    }
}

pub(crate) fn new_running_mcp_tool_call(invocation: McpInvocation) -> RunningToolCallCell {
    // Represent as provider.tool(...) on one dim line beneath a generic running header with timer
    let line = format_mcp_invocation(invocation);
    RunningToolCallCell {
        title: "Working...".to_string(),
        start_time: Instant::now(),
        arg_lines: vec![line],
        wait_has_target: false,
        wait_has_call_id: false,
        wait_cap_ms: None,
    }
}

pub(crate) fn new_completed_custom_tool_call(
    tool_name: String,
    args: Option<String>,
    duration: Duration,
    success: bool,
    result: String,
) -> ToolCallCell {
    // Special rendering for browser_* tools
    if tool_name.starts_with("browser_") {
        return new_completed_browser_tool_call(tool_name, args, duration, success, result);
    }
    // Special rendering for agent_* tools
    if tool_name.starts_with("agent_") {
        return new_completed_agent_tool_call(tool_name, args, duration, success, result);
    }
    let duration = format_duration(duration);
    let status_str = if success { "Complete" } else { "Error" };
    let title_line = if success {
        Line::from(vec![
            Span::styled(status_str, Style::default().fg(crate::colors::success())),
            format!(", duration: {duration}").dim(),
        ])
    } else {
        Line::from(vec![
            Span::styled(status_str, Style::default().fg(crate::colors::error())),
            format!(", duration: {duration}").dim(),
        ])
    };

    let invocation_str = if let Some(args) = args {
        format!("{}({})", tool_name, args)
    } else {
        format!("{}()", tool_name)
    };

    let mut lines: Vec<Line<'static>> = Vec::new();
    lines.push(title_line);
    lines.push(Line::styled(
        invocation_str,
        Style::default()
            .fg(crate::colors::text_dim())
            .add_modifier(Modifier::ITALIC),
    ));

    if !result.is_empty() {
        lines.push(Line::from(""));
        let mut preview = build_preview_lines(&result, true);
        preview = preview
            .into_iter()
            .map(|l| l.style(Style::default().fg(crate::colors::text_dim())))
            .collect();
        lines.extend(preview);
    }

    lines.push(Line::from(""));
    ToolCallCell {
        lines,
        state: if success {
            ToolState::Success
        } else {
            ToolState::Failed
        },
    }
}

/// Completed web_fetch tool call with markdown rendering of the `markdown` field.
// Web fetch preview sizing: show 10 lines at the start and 5 at the end.
const WEB_FETCH_HEAD_LINES: usize = 10;
const WEB_FETCH_TAIL_LINES: usize = 5;

pub(crate) fn new_completed_web_fetch_tool_call(
    cfg: &Config,
    args: Option<String>,
    duration: Duration,
    success: bool,
    result: String,
) -> WebFetchToolCell {
    let duration = format_duration(duration);
    let status_str = if success { "Complete" } else { "Error" };
    let title_line = if success {
        Line::from(vec![
            Span::styled(status_str, Style::default().fg(crate::colors::success())),
            format!(", duration: {duration}").dim(),
        ])
    } else {
        Line::from(vec![
            Span::styled(status_str, Style::default().fg(crate::colors::error())),
            format!(", duration: {duration}").dim(),
        ])
    };

    let invocation_str = if let Some(args) = args {
        format!("{}({})", "web_fetch", args)
    } else {
        format!("{}()", "web_fetch")
    };

    // Header/preamble (no border)
    let mut pre_lines: Vec<Line<'static>> = Vec::new();
    pre_lines.push(title_line);
    pre_lines.push(Line::styled(
        invocation_str,
        Style::default()
            .fg(crate::colors::text_dim())
            .add_modifier(Modifier::ITALIC),
    ));

    // Try to parse JSON and extract the markdown field
    let mut appended_markdown = false;
    let mut body_lines: Vec<Line<'static>> = Vec::new();
    if !result.is_empty() {
        if let Ok(value) = serde_json::from_str::<serde_json::Value>(&result) {
            if let Some(md) = value.get("markdown").and_then(|v| v.as_str()) {
                // Build a smarter sectioned preview from the raw markdown.
                let mut sect = build_web_fetch_sectioned_preview(md, cfg);
                dim_webfetch_emphasis_and_links(&mut sect);
                body_lines.extend(sect);
                appended_markdown = true;
            }
        }
    }

    // Fallback: compact preview if JSON parse failed or no markdown present
    if !appended_markdown && !result.is_empty() {
        // Fallback to plain text/JSON preview with ANSI preserved.
        let mut pv =
            select_preview_from_plain_text(&result, WEB_FETCH_HEAD_LINES, WEB_FETCH_TAIL_LINES);
        dim_webfetch_emphasis_and_links(&mut pv);
        body_lines.extend(pv);
    }

    // Spacer below header and below body to match exec styling
    pre_lines.push(Line::from(""));
    if !body_lines.is_empty() {
        body_lines.push(Line::from(""));
    }

    WebFetchToolCell {
        pre_lines,
        body_lines,
        state: if success {
            ToolState::Success
        } else {
            ToolState::Failed
        },
    }
}

// Helper: choose first `head` and last `tail` non-empty lines from a styled line list
fn select_preview_from_lines(
    lines: &[Line<'static>],
    head: usize,
    tail: usize,
) -> Vec<Line<'static>> {
    fn is_non_empty(l: &Line<'_>) -> bool {
        let s: String = l.spans.iter().map(|sp| sp.content.as_ref()).collect();
        !s.trim().is_empty()
    }
    let non_empty_idx: Vec<usize> = lines
        .iter()
        .enumerate()
        .filter_map(|(i, l)| if is_non_empty(l) { Some(i) } else { None })
        .collect();
    if non_empty_idx.len() <= head + tail {
        return lines.to_vec();
    }
    let mut out: Vec<Line<'static>> = Vec::new();
    for &i in non_empty_idx.iter().take(head) {
        out.push(lines[i].clone());
    }
    out.push(Line::from("⋮".dim()));
    for &i in non_empty_idx
        .iter()
        .rev()
        .take(tail)
        .collect::<Vec<_>>()
        .iter()
        .rev()
    {
        out.push(lines[*i].clone());
    }
    out
}

// Helper: like build_preview_lines but parameterized and preserving ANSI
fn select_preview_from_plain_text(text: &str, head: usize, tail: usize) -> Vec<Line<'static>> {
    let processed = format_json_compact(text).unwrap_or_else(|| text.to_string());
    let processed = normalize_overwrite_sequences(&processed);
    let processed = sanitize_for_tui(
        &processed,
        SanitizeMode::AnsiPreserving,
        SanitizeOptions {
            expand_tabs: true,
            tabstop: 4,
            debug_markers: false,
        },
    );
    let non_empty: Vec<&str> = processed.lines().filter(|line| !line.is_empty()).collect();
    fn ansi_line_with_theme_bg(s: &str) -> Line<'static> {
        let mut ln = ansi_escape_line(s);
        for sp in ln.spans.iter_mut() {
            sp.style.bg = None;
        }
        ln
    }
    let mut out: Vec<Line<'static>> = Vec::new();
    if non_empty.len() <= head + tail {
        for s in non_empty {
            out.push(ansi_line_with_theme_bg(s));
        }
        return out;
    }
    for s in non_empty.iter().take(head) {
        out.push(ansi_line_with_theme_bg(s));
    }
    out.push(Line::from("⋮".dim()));
    let start = non_empty.len().saturating_sub(tail);
    for s in &non_empty[start..] {
        out.push(ansi_line_with_theme_bg(s));
    }
    out
}

// ==================== WebFetchToolCell ====================

pub(crate) struct WebFetchToolCell {
    pre_lines: Vec<Line<'static>>,  // header/invocation
    body_lines: Vec<Line<'static>>, // bordered, dim preview
    state: ToolState,
}

impl HistoryCell for WebFetchToolCell {
    fn as_any(&self) -> &dyn std::any::Any {
        self
    }
    fn as_any_mut(&mut self) -> &mut dyn std::any::Any {
        self
    }
    fn kind(&self) -> HistoryCellType {
        HistoryCellType::Tool {
            status: match self.state {
                ToolState::Running => ToolStatus::Running,
                ToolState::Success => ToolStatus::Success,
                ToolState::Failed => ToolStatus::Failed,
            },
        }
    }
    fn display_lines(&self) -> Vec<Line<'static>> {
        // Fallback textual representation used only for measurement outside custom render
        let mut v = Vec::new();
        v.extend(self.pre_lines.clone());
        v.extend(self.body_lines.clone());
        v
    }
    fn has_custom_render(&self) -> bool {
        true
    }
    fn desired_height(&self, width: u16) -> u16 {
        let pre_text = Text::from(trim_empty_lines(self.pre_lines.clone()));
        let body_text = Text::from(trim_empty_lines(self.body_lines.clone()));
        let pre_total: u16 = Paragraph::new(pre_text)
            .wrap(Wrap { trim: false })
            .line_count(width)
            .try_into()
            .unwrap_or(0);
        let body_total: u16 = Paragraph::new(body_text)
            .wrap(Wrap { trim: false })
            .line_count(width.saturating_sub(2))
            .try_into()
            .unwrap_or(0);
        pre_total.saturating_add(body_total)
    }
    fn custom_render_with_skip(&self, area: Rect, buf: &mut Buffer, skip_rows: u16) {
        // Measure with the same widths we will render with.
        let pre_text = Text::from(trim_empty_lines(self.pre_lines.clone()));
        let body_text = Text::from(trim_empty_lines(self.body_lines.clone()));
        let pre_wrap_width = area.width;
        let body_wrap_width = area.width.saturating_sub(2);
        let pre_total: u16 = Paragraph::new(pre_text.clone())
            .wrap(Wrap { trim: false })
            .line_count(pre_wrap_width)
            .try_into()
            .unwrap_or(0);
        let body_total: u16 = Paragraph::new(body_text.clone())
            .wrap(Wrap { trim: false })
            .line_count(body_wrap_width)
            .try_into()
            .unwrap_or(0);

        let pre_skip = skip_rows.min(pre_total);
        let body_skip = skip_rows.saturating_sub(pre_total).min(body_total);

        let pre_remaining = pre_total.saturating_sub(pre_skip);
        let pre_height = pre_remaining.min(area.height);
        let body_available = area.height.saturating_sub(pre_height);
        let body_remaining = body_total.saturating_sub(body_skip);
        let body_height = body_available.min(body_remaining);

        // Render preamble
        if pre_height > 0 {
            let pre_area = Rect {
                x: area.x,
                y: area.y,
                width: area.width,
                height: pre_height,
            };
            let bg_style = Style::default()
                .bg(crate::colors::background())
                .fg(crate::colors::text());
            for y in pre_area.y..pre_area.y.saturating_add(pre_area.height) {
                for x in pre_area.x..pre_area.x.saturating_add(pre_area.width) {
                    buf[(x, y)].set_char(' ').set_style(bg_style);
                }
            }
            let pre_block =
                Block::default().style(Style::default().bg(crate::colors::background()));
            Paragraph::new(pre_text)
                .block(pre_block)
                .wrap(Wrap { trim: false })
                .scroll((pre_skip, 0))
                .style(Style::default().bg(crate::colors::background()))
                .render(pre_area, buf);
        }

        // Render body with left border + dim text
        if body_height > 0 {
            let body_area = Rect {
                x: area.x,
                y: area.y.saturating_add(pre_height),
                width: area.width,
                height: body_height,
            };
            let bg_style = Style::default()
                .bg(crate::colors::background())
                .fg(crate::colors::text_dim());
            for y in body_area.y..body_area.y.saturating_add(body_area.height) {
                for x in body_area.x..body_area.x.saturating_add(body_area.width) {
                    buf[(x, y)].set_char(' ').set_style(bg_style);
                }
            }
            let block = Block::default()
                .borders(Borders::LEFT)
                .border_style(
                    Style::default()
                        .fg(crate::colors::border_dim())
                        .bg(crate::colors::background()),
                )
                .style(Style::default().bg(crate::colors::background()))
                .padding(Padding {
                    left: 1,
                    right: 0,
                    top: 0,
                    bottom: 0,
                });
            Paragraph::new(body_text)
                .block(block)
                .wrap(Wrap { trim: false })
                .scroll((body_skip, 0))
                .style(
                    Style::default()
                        .bg(crate::colors::background())
                        .fg(crate::colors::text_dim()),
                )
                .render(body_area, buf);
        }
    }
}

// Build sectioned preview for web_fetch markdown:
// - First 2 non-empty lines
// - Up to 5 sections: a heading line (starts with #) plus the next 4 lines
// - Last 2 non-empty lines
// Ellipses (⋮) are inserted between groups. All content is rendered as markdown.
fn build_web_fetch_sectioned_preview(md: &str, cfg: &Config) -> Vec<Line<'static>> {
    let lines: Vec<&str> = md.lines().collect();

    // Collect first 1 and last 1 non-empty lines (by raw markdown lines)
    let first_non_empty: Vec<usize> = lines
        .iter()
        .enumerate()
        .filter_map(|(i, l)| if l.trim().is_empty() { None } else { Some(i) })
        .take(1)
        .collect();
    let last_non_empty_rev: Vec<usize> = lines
        .iter()
        .enumerate()
        .rev()
        .filter_map(|(i, l)| if l.trim().is_empty() { None } else { Some(i) })
        .take(1)
        .collect();
    let mut last_non_empty = last_non_empty_rev.clone();
    last_non_empty.reverse();

    // Find up to 5 heading indices outside code fences
    let mut in_code = false;
    let mut section_heads: Vec<usize> = Vec::new();
    let mut i = 0;
    while i < lines.len() && section_heads.len() < 5 {
        let l = lines[i];
        let trimmed = l.trim_start();
        // Toggle code fence state
        if trimmed.starts_with("```") || trimmed.starts_with("~~~") {
            in_code = !in_code;
            i += 1;
            continue;
        }
        if !in_code {
            // Heading: 1-6 leading # followed by a space
            let mut level = 0usize;
            for ch in trimmed.chars() {
                if ch == '#' {
                    level += 1;
                } else {
                    break;
                }
            }
            if level >= 1 && level <= 6 {
                if trimmed.chars().nth(level).map_or(false, |c| c == ' ') {
                    section_heads.push(i);
                }
            }
        }
        i += 1;
    }

    // Helper to render a slice of raw markdown lines
    let render_slice = |start: usize, end_excl: usize, out: &mut Vec<Line<'static>>| {
        if start >= end_excl || start >= lines.len() {
            return;
        }
        let end = end_excl.min(lines.len());
        let segment = lines[start..end].join("\n");
        let mut seg_lines: Vec<Line<'static>> = Vec::new();
        crate::markdown::append_markdown(&segment, &mut seg_lines, cfg);
        // Trim leading/trailing empties per segment to keep things tight
        out.extend(trim_empty_lines(seg_lines));
    };

    let mut out: Vec<Line<'static>> = Vec::new();

    // First 2 lines
    if !first_non_empty.is_empty() {
        let start = first_non_empty[0];
        let end = first_non_empty
            .last()
            .copied()
            .unwrap_or(start)
            .saturating_add(1);
        render_slice(start, end, &mut out);
    }

    // Sections
    if !section_heads.is_empty() {
        if !out.is_empty() {
            out.push(Line::from("⋮".dim()));
        }
        for (idx, &h) in section_heads.iter().enumerate() {
            // heading + next 4 lines (total up to 5)
            let end = (h + 5).min(lines.len());
            render_slice(h, end, &mut out);
            if idx + 1 < section_heads.len() {
                out.push(Line::from("⋮".dim()));
            }
        }
    }

    // Last 2 lines
    if !last_non_empty.is_empty() {
        // Avoid duplicating lines if they overlap with earlier content
        let last_start = *last_non_empty.first().unwrap_or(&0);
        if !out.is_empty() {
            out.push(Line::from("⋮".dim()));
        }
        let last_end = last_non_empty
            .last()
            .copied()
            .unwrap_or(last_start)
            .saturating_add(1);
        render_slice(last_start, last_end, &mut out);
    }

    if out.is_empty() {
        // Fallback: if nothing matched, show head/tail preview
        let mut all_md_lines: Vec<Line<'static>> = Vec::new();
        crate::markdown::append_markdown(md, &mut all_md_lines, cfg);
        return select_preview_from_lines(
            &all_md_lines,
            WEB_FETCH_HEAD_LINES,
            WEB_FETCH_TAIL_LINES,
        );
    }

    out
}

// Post-process rendered markdown lines to dim emphasis, lists, and links for web_fetch only.
fn dim_webfetch_emphasis_and_links(lines: &mut Vec<Line<'static>>) {
    use ratatui::style::Modifier;
    let text_dim = crate::colors::text_dim();
    let code_bg = crate::colors::code_block_bg();
    // Recompute the link color logic used by the markdown renderer to detect link spans
    let link_fg = crate::colors::mix_toward(crate::colors::text(), crate::colors::primary(), 0.35);
    for line in lines.iter_mut() {
        // Heuristic list detection on the plain text form
        let s: String = line.spans.iter().map(|sp| sp.content.as_ref()).collect();
        let t = s.trim_start();
        let is_list = t.starts_with('-')
            || t.starts_with('*')
            || t.starts_with('+')
            || t.starts_with('•')
            || t.starts_with('·')
            || t.starts_with('⋅')
            || t.chars().take_while(|c| c.is_ascii_digit()).count() > 0
                && (t.chars().skip_while(|c| c.is_ascii_digit()).next() == Some('.')
                    || t.chars().skip_while(|c| c.is_ascii_digit()).next() == Some(')'));

        for sp in line.spans.iter_mut() {
            // Skip code block spans (have a solid code background)
            if sp.style.bg == Some(code_bg) {
                continue;
            }
            let style = &mut sp.style;
            let is_bold = style.add_modifier.contains(Modifier::BOLD);
            let is_under = style.add_modifier.contains(Modifier::UNDERLINED);
            let is_link_colored = style.fg == Some(link_fg);
            if is_list || is_bold || is_under || is_link_colored {
                style.fg = Some(text_dim);
            }
        }
    }
}

// Map `browser_*` tool names to friendly titles
fn browser_tool_title(tool_name: &str) -> &'static str {
    match tool_name {
        "browser_click" => "Browser Click",
        "browser_type" => "Browser Type",
        "browser_key" => "Browser Key",
        "browser_javascript" => "Browser JavaScript",
        "browser_scroll" => "Browser Scroll",
        "browser_open" => "Browser Open",
        "browser_close" => "Browser Close",
        "browser_status" => "Browser Status",
        "browser_history" => "Browser History",
        "browser_inspect" => "Browser Inspect",
        "browser_console" => "Browser Console",
        "browser_cdp" => "Browser CDP",
        "browser_move" => "Browser Move",
        _ => "Browser Tool",
    }
}

fn format_browser_args_line(args: &serde_json::Value) -> Vec<Line<'static>> {
    use serde_json::Value;
    let mut lines: Vec<Line<'static>> = Vec::new();

    let dim = |s: &str| {
        Span::styled(
            s.to_string(),
            Style::default().fg(crate::colors::text_dim()),
        )
    };
    let text = |s: String| Span::styled(s, Style::default().fg(crate::colors::text()));

    // Helper to one-line, truncated representation for values
    fn short(v: &serde_json::Value, key: &str) -> String {
        match v {
            serde_json::Value::String(s) => {
                let one = s.replace('\n', " ");
                let max = if key == "code" { 80 } else { 80 };
                if one.chars().count() > max {
                    let truncated: String = one.chars().take(max).collect();
                    format!("{}…", truncated)
                } else {
                    one
                }
            }
            serde_json::Value::Number(n) => n.to_string(),
            serde_json::Value::Bool(b) => b.to_string(),
            serde_json::Value::Array(a) => format!("[{} items]", a.len()),
            serde_json::Value::Object(o) => format!("{{{} keys}}", o.len()),
            serde_json::Value::Null => "null".to_string(),
        }
    }

    match args {
        Value::Object(map) => {
            // Preserve insertion order (serde_json in this crate preserves order via feature)
            for (k, v) in map {
                let val = short(v, k);
                lines.push(Line::from(vec![
                    dim("└ "),
                    dim(&format!("{}: ", k)),
                    text(val),
                ]));
            }
        }
        Value::Null => {}
        other => {
            lines.push(Line::from(vec![dim("└ args: "), text(other.to_string())]));
        }
>>>>>>> 2822aa52
    }
    lines
}

<<<<<<< HEAD
// Cached layout for AssistantMarkdownCell (per width)
#[derive(Clone)]
struct AssistantLayoutCache {
    width: u16,
    segs: Vec<AssistantSeg>,
    seg_rows: Vec<u16>,
    total_rows_with_padding: u16,
}

#[derive(Clone, Debug)]
enum AssistantSeg {
    Text(Vec<Line<'static>>),
    Bullet(Vec<Line<'static>>),
    Code(Vec<Line<'static>>),
}

impl AssistantMarkdownCell {
    fn ensure_layout(&self, width: u16) -> AssistantLayoutCache {
        if let Some(cache) = self.cached_layout.borrow().as_ref() {
            if cache.width == width {
                return cache.clone();
            }
        }
        let text_wrap_width = width;
        let mut segs: Vec<AssistantSeg> = Vec::new();
        let mut text_buf: Vec<Line<'static>> = Vec::new();
        let mut iter = self.display_lines_trimmed().into_iter().peekable();
        while let Some(line) = iter.next() {
            if crate::render::line_utils::is_code_block_painted(&line) {
                if !text_buf.is_empty() {
                    segs.push(AssistantSeg::Text(std::mem::take(&mut text_buf)));
                }
                let mut chunk = vec![line];
                while let Some(n) = iter.peek() {
                    if crate::render::line_utils::is_code_block_painted(n) {
                        chunk.push(iter.next().unwrap());
                    } else {
                        break;
                    }
                }
                // Remove language sentinel and trim blank padding rows (as in render)
                if let Some(first) = chunk.first() {
                    let flat: String = first.spans.iter().map(|s| s.content.as_ref()).collect();
                    if flat.contains("⟦LANG:") {
                        let _ = chunk.remove(0);
                    }
                }
                while chunk
                    .first()
                    .is_some_and(|l| crate::render::line_utils::is_blank_line_spaces_only(l))
                {
                    let _ = chunk.remove(0);
                }
                while chunk
                    .last()
                    .is_some_and(|l| crate::render::line_utils::is_blank_line_spaces_only(l))
                {
                    let _ = chunk.pop();
                }
                segs.push(AssistantSeg::Code(chunk));
                continue;
            }
            if text_wrap_width > 4 && is_horizontal_rule_line(&line) {
                if !text_buf.is_empty() {
                    segs.push(AssistantSeg::Text(std::mem::take(&mut text_buf)));
                }
                let hr = Line::from(Span::styled(
                    std::iter::repeat('─')
                        .take(text_wrap_width as usize)
                        .collect::<String>(),
                    Style::default().fg(crate::colors::assistant_hr()),
                ));
                segs.push(AssistantSeg::Bullet(vec![hr]));
                continue;
            }
            if text_wrap_width > 4 {
                if let Some((indent_spaces, bullet_char)) = detect_bullet_prefix(&line) {
                    if !text_buf.is_empty() {
                        segs.push(AssistantSeg::Text(std::mem::take(&mut text_buf)));
                    }
                    segs.push(AssistantSeg::Bullet(wrap_bullet_line(
                        line,
                        indent_spaces,
                        &bullet_char,
                        text_wrap_width,
                    )));
                    continue;
                }
            }
            text_buf.push(line);
        }
        if !text_buf.is_empty() {
            segs.push(AssistantSeg::Text(std::mem::take(&mut text_buf)));
        }

        // Precompute rows per segment and total with top/bottom padding
        let mut seg_rows: Vec<u16> = Vec::with_capacity(segs.len());
        let mut total: u16 = 0;
        for seg in &segs {
            let rows = match seg {
                AssistantSeg::Bullet(lines) => lines.len() as u16,
                AssistantSeg::Text(lines) => Paragraph::new(Text::from(lines.clone()))
                    .wrap(Wrap { trim: false })
                    .line_count(text_wrap_width)
                    .try_into()
                    .unwrap_or(0),
                AssistantSeg::Code(lines) => lines.len() as u16 + 2,
            };
            seg_rows.push(rows);
            total = total.saturating_add(rows);
        }
        total = total.saturating_add(2); // top+bottom padding
        let cache = AssistantLayoutCache {
            width,
            segs,
            seg_rows,
            total_rows_with_padding: total,
        };
        *self.cached_layout.borrow_mut() = Some(cache.clone());
        cache
    }
}

impl HistoryCell for AssistantMarkdownCell {
    fn as_any(&self) -> &dyn std::any::Any {
        self
    }
    fn as_any_mut(&mut self) -> &mut dyn std::any::Any {
        self
    }
    fn kind(&self) -> HistoryCellType {
        HistoryCellType::Assistant
    }
    fn display_lines(&self) -> Vec<Line<'static>> {
        // Hide the header line, mirroring PlainHistoryCell behavior for Assistant
        if self.lines.len() > 1 {
            self.lines[1..].to_vec()
        } else {
            Vec::new()
        }
    }
    fn has_custom_render(&self) -> bool {
        true
    }
    fn desired_height(&self, width: u16) -> u16 {
        self.ensure_layout(width).total_rows_with_padding
    }
    fn custom_render_with_skip(&self, area: Rect, buf: &mut Buffer, skip_rows: u16) {
        // Mirror StreamingContentCell rendering so finalized assistant cells look
        // identical to streaming ones (gutter alignment, padding, bg tint).
        let cell_bg = crate::colors::assistant_bg();
        let bg_style = Style::default().bg(cell_bg);

        // Clear full area with assistant background
        for y in area.y..area.y.saturating_add(area.height) {
            for x in area.x..area.x.saturating_add(area.width) {
                buf[(x, y)].set_char(' ').set_style(bg_style);
            }
        }

        // Build or reuse cached segments for this width
        let plan = self.ensure_layout(area.width);
        let segs = &plan.segs;
        let seg_rows = &plan.seg_rows;
        let text_wrap_width = area.width;

        // Streaming-style top padding row for the entire assistant cell
        let mut remaining_skip = skip_rows;
        let mut cur_y = area.y;
        let end_y = area.y.saturating_add(area.height);
        if remaining_skip == 0 && cur_y < end_y {
            cur_y = cur_y.saturating_add(1);
        }
        remaining_skip = remaining_skip.saturating_sub(1);

        // Helpers
        #[derive(Debug, Clone)]
        enum Seg {
            Text(Vec<Line<'static>>),
            Bullet(Vec<Line<'static>>),
            Code(Vec<Line<'static>>),
        }
        use unicode_width::UnicodeWidthStr as UW;
        let measure_line =
            |l: &Line<'_>| -> usize { l.spans.iter().map(|s| UW::width(s.content.as_ref())).sum() };
        let mut draw_segment = |seg: &Seg, y: &mut u16, skip: &mut u16| {
            if *y >= end_y {
                return;
            }
            match seg {
                Seg::Text(lines) => {
                    // Measure height with wrap
                    let txt = Text::from(lines.clone());
                    let total: u16 = Paragraph::new(txt.clone())
                        .wrap(Wrap { trim: false })
                        .line_count(text_wrap_width)
                        .try_into()
                        .unwrap_or(0);
                    if *skip >= total {
                        *skip -= total;
                        return;
                    }
                    // Visible height in remaining space
                    let avail = end_y.saturating_sub(*y);
                    let draw_h = (total.saturating_sub(*skip)).min(avail);
                    if draw_h == 0 {
                        return;
                    }
                    let rect = Rect {
                        x: area.x,
                        y: *y,
                        width: area.width,
                        height: draw_h,
                    };
                    Paragraph::new(txt)
                        .block(Block::default().style(bg_style))
                        .wrap(Wrap { trim: false })
                        .scroll((*skip, 0))
                        .style(bg_style)
                        .render(rect, buf);
                    *y = y.saturating_add(draw_h);
                    *skip = 0;
                }
                Seg::Bullet(lines) => {
                    let total = lines.len() as u16;
                    if *skip >= total {
                        *skip -= total;
                        return;
                    }
                    let avail = end_y.saturating_sub(*y);
                    let draw_h = (total.saturating_sub(*skip)).min(avail);
                    if draw_h == 0 {
                        return;
                    }
                    let rect = Rect {
                        x: area.x,
                        y: *y,
                        width: area.width,
                        height: draw_h,
                    };
                    let txt = Text::from(lines.clone());
                    Paragraph::new(txt)
                        .block(Block::default().style(bg_style))
                        .scroll((*skip, 0))
                        .style(bg_style)
                        .render(rect, buf);
                    *y = y.saturating_add(draw_h);
                    *skip = 0;
                }
                Seg::Code(lines_in) => {
                    if lines_in.is_empty() {
                        return;
                    }
                    // Extract language sentinel and drop it from visible lines
                    let mut lang_label: Option<String> = None;
                    let mut lines = lines_in.clone();
                    if let Some(first) = lines.first() {
                        let flat: String = first.spans.iter().map(|s| s.content.as_ref()).collect();
                        if let Some(s) = flat.strip_prefix("⟦LANG:") {
                            if let Some(end) = s.find('⟧') {
                                lang_label = Some(s[..end].to_string());
                                lines.remove(0);
                            }
                        }
                    }
                    if lines.is_empty() {
                        return;
                    }
                    // Determine target width for the code card (content width) and add borders (2) + inner pads (left/right = 2 each)
                    let max_w = lines.iter().map(|l| measure_line(l)).max().unwrap_or(0) as u16;
                    let inner_w = max_w.max(1);
                    // Borders (2) + inner horizontal padding (2 left, 2 right) => +6
                    let card_w = inner_w.saturating_add(6).min(area.width.max(6));
                    let total = lines.len() as u16 + 2; // top/bottom border only
                    if *skip >= total {
                        *skip -= total;
                        return;
                    }
                    let avail = end_y.saturating_sub(*y);
                    if avail == 0 {
                        return;
                    }
                    // Compute visible slice (accounting for top/bottom border + inner padding rows)
                    let mut local_skip = *skip;
                    let mut top_border = 1u16;
                    if local_skip > 0 {
                        let drop = local_skip.min(top_border);
                        top_border -= drop;
                        local_skip -= drop;
                    }
                    let code_skip = local_skip.min(lines.len() as u16);
                    local_skip -= code_skip;
                    let mut bottom_border = 1u16;
                    if local_skip > 0 {
                        let drop = local_skip.min(bottom_border);
                        bottom_border -= drop;
                    }
                    // Compute drawable height in this pass
                    let visible = top_border + (lines.len() as u16 - code_skip) + bottom_border;
                    let draw_h = visible.min(avail);
                    if draw_h == 0 {
                        return;
                    }
                    // No outer horizontal padding; align card to content area.
                    let content_x = area.x;
                    let _content_w = area.width;
                    let rect_x = content_x;
                    // Draw bordered block for visible rows
                    let rect = Rect {
                        x: rect_x,
                        y: *y,
                        width: card_w,
                        height: draw_h,
                    };
                    let code_bg = crate::colors::code_block_bg();
                    let mut blk = Block::default()
                        .borders(Borders::ALL)
                        .border_style(Style::default().fg(crate::colors::border()))
                        .style(Style::default().bg(code_bg))
                        .padding(Padding {
                            left: 2,
                            right: 2,
                            top: 0,
                            bottom: 0,
                        });
                    if let Some(lang) = &lang_label {
                        blk = blk.title(Span::styled(
                            format!(" {} ", lang),
                            Style::default().fg(crate::colors::text_dim()),
                        ));
                    }
                    // Clone before render so we can compute inner rect after drawing borders
                    let blk_for_inner = blk.clone();
                    blk.render(rect, buf);
                    // Inner paragraph area (exclude borders)
                    let inner_rect = blk_for_inner.inner(rect);
                    let inner_h = inner_rect.height.min(rect.height);
                    if inner_h > 0 {
                        let slice_start = code_skip as usize;
                        let slice_end = lines.len();
                        let txt = Text::from(lines[slice_start..slice_end].to_vec());
                        Paragraph::new(txt)
                            .style(Style::default().bg(code_bg))
                            .block(Block::default().style(Style::default().bg(code_bg)))
                            .render(inner_rect, buf);
                    }
                    // No outside padding stripes.
                    *y = y.saturating_add(draw_h);
                    *skip = 0;
                }
            }
        };

        for (seg_idx, seg) in segs.iter().enumerate() {
            if cur_y >= end_y {
                break;
            }
            // Clamp skip to precomputed rows for this segment to avoid extra measure work
            let _before = remaining_skip;
            let rows = seg_rows.get(seg_idx).copied().unwrap_or(0);
            if remaining_skip >= rows {
                remaining_skip -= rows;
                continue;
            }
            let seg_draw = match seg {
                AssistantSeg::Text(v) => Seg::Text(v.clone()),
                AssistantSeg::Bullet(v) => Seg::Bullet(v.clone()),
                AssistantSeg::Code(v) => Seg::Code(v.clone()),
            };
            draw_segment(&seg_draw, &mut cur_y, &mut remaining_skip);
        }
        // Bottom padding row (blank): area is already cleared to bg
        if remaining_skip == 0 && cur_y < end_y {
            cur_y = cur_y.saturating_add(1);
        } else {
            remaining_skip = remaining_skip.saturating_sub(1);
        }
        // Mark as used to satisfy unused_assignments lint
        let _ = (cur_y, remaining_skip);
    }
}

impl HistoryCell for ExecCell {
    fn as_any(&self) -> &dyn std::any::Any {
        self
    }
    fn as_any_mut(&mut self) -> &mut dyn std::any::Any {
        self
    }
    fn kind(&self) -> HistoryCellType {
        let kind = match action_enum_from_parsed(&self.parsed) {
            ExecAction::Read => ExecKind::Read,
            ExecAction::Search => ExecKind::Search,
            ExecAction::List => ExecKind::List,
            ExecAction::Run => ExecKind::Run,
        };
        let status = match &self.output {
            None => ExecStatus::Running,
            Some(o) if o.exit_code == 0 => ExecStatus::Success,
            Some(_) => ExecStatus::Error,
        };
        HistoryCellType::Exec { kind, status }
    }
    fn display_lines(&self) -> Vec<Line<'static>> {
        // Fallback textual representation (used for height measurement only when custom rendering).
        // For completed executions, cache the computed lines since they are immutable.
        if let Some(cached) = self.cached_display_lines.borrow().as_ref() {
            return cached.clone();
        }
        let lines = exec_command_lines(
            &self.command,
            &self.parsed,
            self.output.as_ref(),
            self.start_time,
        );
        if self.output.is_some() {
            *self.cached_display_lines.borrow_mut() = Some(lines.clone());
        }
        lines
    }
    fn has_custom_render(&self) -> bool {
        true
    }
    fn desired_height(&self, width: u16) -> u16 {
        let (pre_total, out_total) = self.ensure_wrap_totals(width);
        pre_total.saturating_add(out_total)
    }
    fn custom_render_with_skip(&self, area: Rect, buf: &mut Buffer, skip_rows: u16) {
        // Render command header/content above and stdout/stderr preview inside a left-bordered block.
        let (pre_lines, out_lines) = self.exec_render_parts();

        // Prepare texts and total heights (after wrapping). Keep the visual prefix
        // (e.g., "└ ") in the preamble to show the connector on the first line.
        let pre_text = Text::from(trim_empty_lines(pre_lines));
        let out_text = Text::from(trim_empty_lines(out_lines));
        // Measure with cached/fast-path totals.
        let (pre_total, out_total) = self.ensure_wrap_totals(area.width);

        // Compute how many rows to skip from the preamble, then from the output
        let pre_skip = skip_rows.min(pre_total);
        let out_skip = skip_rows.saturating_sub(pre_total).min(out_total);

        // Compute how much height is available for pre and out segments in this area
        let pre_remaining = pre_total.saturating_sub(pre_skip);
        let pre_height = pre_remaining.min(area.height);
        let out_available = area.height.saturating_sub(pre_height);
        let out_remaining = out_total.saturating_sub(out_skip);
        let out_height = out_available.min(out_remaining);

        // Render preamble (scrolled) if any space. Do not strip or offset the
        // leading "└ ": render at the left edge so the angle is visible.
        if pre_height > 0 {
            let pre_area = Rect {
                x: area.x,
                y: area.y,
                width: area.width,
                height: pre_height,
            };
            // Hard clear: fill pre_area with spaces using theme background. This prevents
            // artifacts when the preamble shrinks or when scrolling reveals previously
            // longer content.
            let bg_style = Style::default()
                .bg(crate::colors::background())
                .fg(crate::colors::text());
            for y in pre_area.y..pre_area.y.saturating_add(pre_area.height) {
                for x in pre_area.x..pre_area.x.saturating_add(pre_area.width) {
                    buf[(x, y)].set_char(' ').set_style(bg_style);
                }
            }
            let pre_block =
                Block::default().style(Style::default().bg(crate::colors::background()));
            Paragraph::new(pre_text)
                .block(pre_block)
                .wrap(Wrap { trim: false })
                .scroll((pre_skip, 0))
                .style(Style::default().bg(crate::colors::background()))
                .render(pre_area, buf);
        }

        // Render output (scrolled) with a left border block if any space
        if out_height > 0 {
            let out_area = Rect {
                x: area.x,
                y: area.y.saturating_add(pre_height),
                width: area.width,
                height: out_height,
            };
            // Hard clear: fill out_area with spaces before drawing the bordered paragraph.
            let bg_style = Style::default()
                .bg(crate::colors::background())
                .fg(crate::colors::text_dim());
            for y in out_area.y..out_area.y.saturating_add(out_area.height) {
                for x in out_area.x..out_area.x.saturating_add(out_area.width) {
                    buf[(x, y)].set_char(' ').set_style(bg_style);
                }
            }
            let block = Block::default()
                .borders(Borders::LEFT)
                .border_style(
                    Style::default()
                        .fg(crate::colors::border_dim())
                        .bg(crate::colors::background()),
                )
                .style(Style::default().bg(crate::colors::background()))
                .padding(Padding {
                    left: 1,
                    right: 0,
                    top: 0,
                    bottom: 0,
                });
            Paragraph::new(out_text)
                .block(block)
                .wrap(Wrap { trim: false })
                // Scroll count is based on the wrapped text rows at out_wrap_width
                .scroll((out_skip, 0))
                .style(
                    Style::default()
                        .bg(crate::colors::background())
                        .fg(crate::colors::text_dim()),
                )
                .render(out_area, buf);
        }
    }
}

impl ExecCell {
    /// Compute wrapped row totals for the preamble and the output at the given width.
    /// Uses an ASCII fast path when all spans are ASCII; caches totals for finalized execs.
    fn ensure_wrap_totals(&self, width: u16) -> (u16, u16) {
        if self.output.is_some() {
            if let Some(cache) = self.cached_wrap.borrow().as_ref() {
                if cache.width == width {
                    return (cache.pre_total, cache.out_total);
                }
            }
        }

        let (pre_lines, out_lines) = self.exec_render_parts();
        let pre = trim_empty_lines(pre_lines);
        let out = trim_empty_lines(out_lines);

        let pre_wrap_width = width;
        let out_wrap_width = width.saturating_sub(2);

        fn ascii_rows(lines: &[Line<'_>], wrap_w: u16) -> Option<u16> {
            if wrap_w == 0 {
                return Some(0);
            }
            let w = wrap_w as usize;
            let mut rows: u64 = 0;
            for line in lines {
                let mut len = 0usize;
                for sp in &line.spans {
                    let s = sp.content.as_ref();
                    if !s.is_ascii() {
                        return None;
                    }
                    len += s.len();
                }
                let row = if len == 0 { 1 } else { (len + w - 1) / w };
                rows = rows.saturating_add(row as u64);
                if rows > u16::MAX as u64 {
                    return Some(u16::MAX);
                }
            }
            Some(rows as u16)
        }

        let pre_total = ascii_rows(&pre, pre_wrap_width).unwrap_or_else(|| {
            Paragraph::new(Text::from(pre.clone()))
                .wrap(Wrap { trim: false })
                .line_count(pre_wrap_width)
                .try_into()
                .unwrap_or(0)
        });
        let out_total = ascii_rows(&out, out_wrap_width).unwrap_or_else(|| {
            Paragraph::new(Text::from(out.clone()))
                .wrap(Wrap { trim: false })
                .line_count(out_wrap_width)
                .try_into()
                .unwrap_or(0)
        });

        if self.output.is_some() {
            *self.cached_wrap.borrow_mut() = Some(ExecWrapCache {
                width,
                pre_total,
                out_total,
            });
        }
        (pre_total, out_total)
    }
    // Build separate segments: (preamble lines, output lines)
    fn exec_render_parts(&self) -> (Vec<Line<'static>>, Vec<Line<'static>>) {
        // For completed executions, cache pre/output segments since they are immutable.
        if let (true, Some(pre), Some(out)) = (
            self.output.is_some(),
            self.cached_pre_lines.borrow().as_ref(),
            self.cached_out_lines.borrow().as_ref(),
        ) {
            return (pre.clone(), out.clone());
        }

        let parts = if self.parsed.is_empty() {
            exec_render_parts_generic(&self.command, self.output.as_ref(), self.start_time)
        } else {
            exec_render_parts_parsed(&self.parsed, self.output.as_ref(), self.start_time)
        };

        if self.output.is_some() {
            let (pre, out) = parts.clone();
            *self.cached_pre_lines.borrow_mut() = Some(pre);
            *self.cached_out_lines.borrow_mut() = Some(out);
        }
        parts
    }
}

// ==================== DiffCell ====================

pub(crate) struct DiffCell {
    pub(crate) lines: Vec<Line<'static>>,
}

impl HistoryCell for DiffCell {
    fn as_any(&self) -> &dyn std::any::Any {
        self
    }
    fn as_any_mut(&mut self) -> &mut dyn std::any::Any {
        self
    }
    fn kind(&self) -> HistoryCellType {
        HistoryCellType::Diff
    }
    fn display_lines(&self) -> Vec<Line<'static>> {
        self.lines.clone()
    }
    fn has_custom_render(&self) -> bool {
        true
    }
    fn custom_render_with_skip(&self, area: Rect, buf: &mut Buffer, mut skip_rows: u16) {
        // Render a two-column diff with a 1-col marker gutter and 1-col padding
        // so wrapped lines hang under their first content column.
        // Hard clear the entire area: write spaces + background so any
        // previously longer content does not bleed into shorter frames.
        let bg = Style::default().bg(crate::colors::background());
        for y in area.y..area.y.saturating_add(area.height) {
            for x in area.x..area.x.saturating_add(area.width) {
                buf[(x, y)].set_char(' ').set_style(bg);
            }
        }

        // Center the sign in the two-column gutter by leaving one leading
        // space and drawing the sign in the second column.
        let marker_col_x = area.x.saturating_add(2); // two spaces then '+'/'-'
        let content_x = area.x.saturating_add(4); // two spaces before sign + one after sign
        let content_w = area.width.saturating_sub(4);
        let mut cur_y = area.y;

        // Helper to classify a line and extract marker and content
        let classify = |l: &Line<'_>| -> (Option<char>, Line<'static>, Style) {
            let text: String = l
                .spans
                .iter()
                .map(|s| s.content.as_ref())
                .collect::<String>();
            let default_style = Style::default().fg(crate::colors::text());
            if text.starts_with("+") && !text.starts_with("+++") {
                let content = text.chars().skip(1).collect::<String>();
                (
                    Some('+'),
                    Line::from(content).style(Style::default().fg(crate::colors::success())),
                    default_style,
                )
            } else if text.starts_with("-") && !text.starts_with("---") {
                let content = text.chars().skip(1).collect::<String>();
                (
                    Some('-'),
                    Line::from(content).style(Style::default().fg(crate::colors::error())),
                    default_style,
                )
            } else if text.starts_with("@@") {
                (
                    None,
                    Line::from(text).style(Style::default().fg(crate::colors::primary())),
                    default_style,
                )
            } else {
                (None, Line::from(text), default_style)
            }
        };

        'outer: for line in &self.lines {
            // Measure this line at wrapped width
            let (_marker, content_line, _sty) = classify(line);
            let content_text = Text::from(vec![content_line.clone()]);
            let rows: u16 = Paragraph::new(content_text.clone())
                .wrap(Wrap { trim: false })
                .line_count(content_w)
                .try_into()
                .unwrap_or(0);

            let mut local_skip = 0u16;
            if skip_rows > 0 {
                if skip_rows >= rows {
                    skip_rows -= rows;
                    continue 'outer;
                } else {
                    local_skip = skip_rows;
                    skip_rows = 0;
                }
            }

            // Remaining height available
            if cur_y >= area.y.saturating_add(area.height) {
                break;
            }
            let avail = area.y.saturating_add(area.height) - cur_y;
            let draw_h = rows.saturating_sub(local_skip).min(avail);
            if draw_h == 0 {
                continue;
            }

            // Draw content with hanging indent (left margin = 2)
            let content_area = Rect {
                x: content_x,
                y: cur_y,
                width: content_w,
                height: draw_h,
            };
            let block = Block::default().style(bg);
            Paragraph::new(content_text)
                .block(block)
                .wrap(Wrap { trim: false })
                .scroll((local_skip, 0))
                .style(bg)
                .render(content_area, buf);

            // Draw marker on the first visible visual row of this logical line
            let (marker, _content_line2, _) = classify(line);
            if let Some(m) = marker {
                if local_skip == 0 && area.width >= 1 {
                    let color = if m == '+' {
                        crate::colors::success()
                    } else {
                        crate::colors::error()
                    };
                    let style = Style::default().fg(color).bg(crate::colors::background());
                    buf.set_string(marker_col_x, cur_y, m.to_string(), style);
                }
            }

            cur_y = cur_y.saturating_add(draw_h);
            if cur_y >= area.y.saturating_add(area.height) {
                break;
            }
        }
    }
}

// ==================== MergedExecCell ====================
// Represents multiple completed exec results merged into one cell while preserving
// the bordered, dimmed output styling for each command's stdout/stderr preview.

pub(crate) struct MergedExecCell {
    // Sequence of (preamble lines, output lines) for each completed exec
    segments: Vec<(Vec<Line<'static>>, Vec<Line<'static>>)>,
    // Choose icon/behavior based on predominant action kind for gutter
    kind: ExecKind,
}

impl MergedExecCell {
    pub(crate) fn exec_kind(&self) -> ExecKind {
        self.kind
    }
    pub(crate) fn from_exec(exec: &ExecCell) -> Self {
        let (pre, out) = exec.exec_render_parts();
        let kind = match action_enum_from_parsed(&exec.parsed) {
            ExecAction::Read => ExecKind::Read,
            ExecAction::Search => ExecKind::Search,
            ExecAction::List => ExecKind::List,
            ExecAction::Run => ExecKind::Run,
        };
        Self {
            segments: vec![(pre, out)],
            kind,
        }
    }
    pub(crate) fn push_exec(&mut self, exec: &ExecCell) {
        let (pre, out) = exec.exec_render_parts();
        self.segments.push((pre, out));
    }

    // Build an aggregated preamble for Read segments by concatenating
    // all per-exec preambles and coalescing contiguous ranges for the
    // same file. Returns None for non-Read kinds.
    fn aggregated_read_preamble_lines(&self) -> Option<Vec<Line<'static>>> {
        if self.kind != ExecKind::Read {
            return None;
        }
        use ratatui::text::Span;
        // Concatenate per-segment preambles (without their headers), but KEEP ONLY
        // read-like entries. Then normalize the connector so only the very first
        // visible line uses a corner marker and subsequent lines use two spaces.
        // Finally, coalesce contiguous ranges for the same file.

        // Local helper: parse a read range line of the form
        // "└ <file> (lines A to B)" or "  <file> (lines A to B)".
        fn parse_read_line(line: &Line<'_>) -> Option<(String, u32, u32)> {
            if line.spans.is_empty() {
                return None;
            }
            let first = line.spans[0].content.as_ref();
            if !(first == "└ " || first == "  ") {
                return None;
            }
            let rest: String = line
                .spans
                .iter()
                .skip(1)
                .map(|s| s.content.as_ref())
                .collect();
            if let Some(idx) = rest.rfind(" (lines ") {
                let fname = rest[..idx].to_string();
                let tail = &rest[idx + 1..];
                if tail.starts_with("(lines ") && tail.ends_with(")") {
                    let inner = &tail[7..tail.len().saturating_sub(1)];
                    if let Some((a, b)) = inner.split_once(" to ") {
                        if let (Ok(s), Ok(e)) = (a.trim().parse::<u32>(), b.trim().parse::<u32>()) {
                            return Some((fname, s, e));
                        }
                    }
                }
            }
            None
        }

        // Heuristic: identify search-like lines (e.g., "… in dir/" or " (in dir)") so
        // they can be dropped from a Read aggregation if they slipped in.
        fn is_search_like(line: &Line<'_>) -> bool {
            let text: String = line.spans.iter().map(|s| s.content.as_ref()).collect();
            let t = text.trim();
            t.contains(" (in ")
                || t.rsplit_once(" in ")
                    .map(|(_, rhs)| rhs.trim_end().ends_with('/'))
                    .unwrap_or(false)
        }

        let mut kept: Vec<Line<'static>> = Vec::new();
        for (seg_idx, (pre_raw, _)) in self.segments.iter().enumerate() {
            let mut pre = trim_empty_lines(pre_raw.clone());
            if !pre.is_empty() {
                pre.remove(0);
            } // drop per-exec header
            // Filter: keep definite read-range lines; drop obvious search-like lines.
            for l in pre.into_iter() {
                if is_search_like(&l) {
                    continue;
                }
                // Prefer lines that parse as read ranges; otherwise allow if they are not search-like.
                let keep = parse_read_line(&l).is_some() || seg_idx == 0; // be permissive for first segment
                if !keep {
                    continue;
                }
                kept.push(l);
            }
        }

        if kept.is_empty() {
            return Some(kept);
        }

        // Normalize connector: first visible line uses "└ ", later lines use "  ".
        if let Some(first) = kept.first_mut() {
            let flat: String = first.spans.iter().map(|s| s.content.as_ref()).collect();
            let has_connector = flat.trim_start().starts_with("└ ");
            if !has_connector {
                first.spans.insert(
                    0,
                    Span::styled("└ ", Style::default().fg(crate::colors::text_dim())),
                );
            }
        }
        for l in kept.iter_mut().skip(1) {
            if let Some(sp0) = l.spans.get_mut(0) {
                if sp0.content.as_ref() == "└ " {
                    sp0.content = "  ".into();
                    // Keep dim styling for alignment consistency
                    sp0.style = sp0.style.add_modifier(Modifier::DIM);
                }
            }
        }

        // Merge adjacent/overlapping ranges in-place
        coalesce_read_ranges_in_lines_local(&mut kept);
        Some(kept)
    }
}

#[cfg(test)]
mod tests {
    use super::*;
    use codex_core::parse_command::ParsedCommand;

    #[test]
    fn action_enum_from_parsed_variants() {
        // Read
        let parsed = vec![ParsedCommand::Read {
            name: "foo.txt".into(),
            cmd: "sed -n '1,10p' foo.txt".into(),
        }];
        assert!(matches!(action_enum_from_parsed(&parsed), ExecAction::Read));
        // Search
        let parsed = vec![ParsedCommand::Search {
            query: Some("term".into()),
            path: Some("src".into()),
            cmd: "rg term src".into(),
        }];
        assert!(matches!(
            action_enum_from_parsed(&parsed),
            ExecAction::Search
        ));
        // List files
        let parsed = vec![ParsedCommand::ListFiles {
            cmd: "ls -la".into(),
            path: Some(".".into()),
        }];
        assert!(matches!(action_enum_from_parsed(&parsed), ExecAction::List));
        // Default → Run
        let parsed = vec![ParsedCommand::Unknown {
            cmd: "echo hi".into(),
        }];
        assert!(matches!(action_enum_from_parsed(&parsed), ExecAction::Run));
        // Empty → Run
        let parsed: Vec<ParsedCommand> = vec![];
        assert!(matches!(action_enum_from_parsed(&parsed), ExecAction::Run));
    }

    #[test]
    fn merged_exec_cell_push_and_kind() {
        // Build two completed ExecCell instances for Read
        let parsed = vec![ParsedCommand::Read {
            name: "foo.txt".into(),
            cmd: "sed -n '1,10p' foo.txt".into(),
        }];
        let e1 = new_completed_exec_command(
            vec!["sed".into(), "-n".into(), "1,10p".into(), "foo.txt".into()],
            parsed.clone(),
            CommandOutput {
                exit_code: 0,
                stdout: "ok".into(),
                stderr: String::new(),
            },
        );
        let e2 = new_completed_exec_command(
            vec!["sed".into(), "-n".into(), "11,20p".into(), "foo.txt".into()],
            parsed,
            CommandOutput {
                exit_code: 0,
                stdout: "ok2".into(),
                stderr: String::new(),
            },
        );
        let mut merged = MergedExecCell::from_exec(&e1);
        assert!(matches!(merged.exec_kind(), ExecKind::Read));
        // Push the second and ensure it keeps kind and adds a segment
        let before = merged.segments.len();
        merged.push_exec(&e2);
        assert_eq!(merged.segments.len(), before + 1);
        assert!(matches!(merged.exec_kind(), ExecKind::Read));
    }

    #[test]
    fn parse_read_line_annotation_handles_common_tools() {
        // sed -n 'A,Bp'
        assert_eq!(
            parse_read_line_annotation("sed -n '5,42p' foo.txt"),
            Some("(lines 5 to 42)".into())
        );
        // head -n N
        assert_eq!(
            parse_read_line_annotation("head -n 100 foo.txt"),
            Some("(lines 1 to 100)".into())
        );
        // tail -n +K
        assert_eq!(
            parse_read_line_annotation("tail -n +20 foo.txt"),
            Some("(from 20 to end)".into())
        );
        // tail -n N
        assert_eq!(
            parse_read_line_annotation("tail -n 50 foo.txt"),
            Some("(last 50 lines)".into())
        );
        // Unrelated command
        assert_eq!(parse_read_line_annotation("cat foo.txt"), None);
    }
}

impl HistoryCell for MergedExecCell {
    fn as_any(&self) -> &dyn std::any::Any {
        self
    }
    fn as_any_mut(&mut self) -> &mut dyn std::any::Any {
        self
    }
    fn kind(&self) -> HistoryCellType {
        HistoryCellType::Exec {
            kind: self.kind,
            status: ExecStatus::Success,
        }
    }
    fn desired_height(&self, width: u16) -> u16 {
        // Match custom_render_with_skip exactly:
        // - Single shared header row (1)
        // - For each segment:
        //   - Measure preamble after dropping the per-segment header
        //     and normalizing the leading "└ " prefix at full `width`.
        //   - Measure output inside a left-bordered block with left padding,
        //     which reduces the effective wrapping width by 2 columns.
        let mut total: u16 = 1; // shared header (e.g., "Ran", "Read")
        let pre_wrap_width = width;
        let out_wrap_width = width.saturating_sub(2);

        if let Some(agg_pre) = self.aggregated_read_preamble_lines() {
            let pre_rows: u16 = Paragraph::new(Text::from(agg_pre))
                .wrap(Wrap { trim: false })
                .line_count(pre_wrap_width)
                .try_into()
                .unwrap_or(0);
            total = total.saturating_add(pre_rows);
            for (_pre_raw, out_raw) in &self.segments {
                let out = trim_empty_lines(out_raw.clone());
                let out_rows: u16 = Paragraph::new(Text::from(out))
                    .wrap(Wrap { trim: false })
                    .line_count(out_wrap_width)
                    .try_into()
                    .unwrap_or(0);
                total = total.saturating_add(out_rows);
            }
            return total;
        }

        let mut added_corner = false;
        for (pre_raw, out_raw) in &self.segments {
            // Build preamble like the renderer: trim, drop first header line, ensure prefix
            let mut pre = trim_empty_lines(pre_raw.clone());
            if !pre.is_empty() {
                pre.remove(0);
            }
            if let Some(first) = pre.first_mut() {
                let flat: String = first.spans.iter().map(|s| s.content.as_ref()).collect();
                let has_corner = flat.trim_start().starts_with("└ ");
                let has_spaced_corner = flat.trim_start().starts_with("  └ ");
                if !added_corner {
                    if !(has_corner || has_spaced_corner) {
                        first.spans.insert(
                            0,
                            Span::styled("└ ", Style::default().fg(crate::colors::text_dim())),
                        );
                    }
                    added_corner = true;
                } else {
                    // For subsequent segments, ensure no leading corner; use two spaces instead.
                    if let Some(sp0) = first.spans.get_mut(0) {
                        if sp0.content.as_ref() == "└ " {
                            sp0.content = "  ".into();
                            sp0.style = sp0.style.add_modifier(Modifier::DIM);
                        }
                    }
                }
            }
            let out = trim_empty_lines(out_raw.clone());
            let pre_rows: u16 = Paragraph::new(Text::from(pre))
                .wrap(Wrap { trim: false })
                .line_count(pre_wrap_width)
                .try_into()
                .unwrap_or(0);
            let out_rows: u16 = Paragraph::new(Text::from(out))
                .wrap(Wrap { trim: false })
                .line_count(out_wrap_width)
                .try_into()
                .unwrap_or(0);
            total = total.saturating_add(pre_rows).saturating_add(out_rows);
        }

        total
    }
    fn display_lines(&self) -> Vec<Line<'static>> {
        // Fallback textual form: concatenate all preambles + outputs with blank separators.
        let mut out: Vec<Line<'static>> = Vec::new();
        for (i, (pre, body)) in self.segments.iter().enumerate() {
            if i > 0 {
                out.push(Line::from(""));
            }
            out.extend(trim_empty_lines(pre.clone()));
            out.extend(trim_empty_lines(body.clone()));
        }
        out
    }
    fn has_custom_render(&self) -> bool {
        true
    }
    fn custom_render_with_skip(&self, area: Rect, buf: &mut Buffer, mut skip_rows: u16) {
        // Single shared header (e.g., "Ran") then each segment's command + output.
        let bg = Style::default()
            .bg(crate::colors::background())
            .fg(crate::colors::text());
        // Hard clear area first
        for y in area.y..area.y.saturating_add(area.height) {
            for x in area.x..area.x.saturating_add(area.width) {
                buf[(x, y)].set_char(' ').set_style(bg);
            }
        }

        // Build one header line based on exec kind
        let header_line = match self.kind {
            ExecKind::Read => Line::styled("Read", Style::default().fg(crate::colors::text())),
            ExecKind::Search => {
                Line::styled("Searched", Style::default().fg(crate::colors::text()))
            }
            ExecKind::List => {
                Line::styled("List Files", Style::default().fg(crate::colors::text()))
            }
            ExecKind::Run => Line::styled(
                "Ran",
                Style::default()
                    .fg(crate::colors::text_bright())
                    .add_modifier(Modifier::BOLD),
            ),
        };

        let mut cur_y = area.y;
        let end_y = area.y.saturating_add(area.height);

        // Render or skip header line
        if skip_rows == 0 {
            if cur_y < end_y {
                let txt = Text::from(vec![header_line.clone()]);
                Paragraph::new(txt)
                    .block(Block::default().style(bg))
                    .wrap(Wrap { trim: false })
                    .render(
                        Rect {
                            x: area.x,
                            y: cur_y,
                            width: area.width,
                            height: 1,
                        },
                        buf,
                    );
                cur_y = cur_y.saturating_add(1);
            }
        } else {
            skip_rows = skip_rows.saturating_sub(1);
        }

        // Helper: ensure only the very first preamble line across all segments gets the corner
        let mut added_corner: bool = false;
        let mut ensure_prefix = |lines: &mut Vec<Line<'static>>| {
            if let Some(first) = lines.first_mut() {
                let flat: String = first.spans.iter().map(|s| s.content.as_ref()).collect();
                let has_corner = flat.trim_start().starts_with("└ ");
                let has_spaced_corner = flat.trim_start().starts_with("  └ ");
                if !added_corner {
                    if !(has_corner || has_spaced_corner) {
                        first.spans.insert(
                            0,
                            Span::styled("└ ", Style::default().fg(crate::colors::text_dim())),
                        );
                    }
                    added_corner = true;
                } else {
                    // For subsequent segments, replace any leading corner with two spaces
                    if let Some(sp0) = first.spans.get_mut(0) {
                        if sp0.content.as_ref() == "└ " {
                            sp0.content = "  ".into();
                            sp0.style = sp0.style.add_modifier(Modifier::DIM);
                        }
                    }
                }
            }
        };

        // Special aggregated rendering for Read: collapse file ranges
        if self.kind == ExecKind::Read {
            // Build aggregated preamble once
            let agg_pre = self.aggregated_read_preamble_lines().unwrap_or_else(|| {
                // Fallback: concatenate per-segment preambles
                let mut all: Vec<Line<'static>> = Vec::new();
                for (i, (pre_raw, _)) in self.segments.iter().enumerate() {
                    let mut pre = trim_empty_lines(pre_raw.clone());
                    if !pre.is_empty() {
                        pre.remove(0);
                    }
                    if i == 0 {
                        // ensure leading corner (legacy for Read aggregation)
                        if let Some(first) = pre.first_mut() {
                            let flat: String =
                                first.spans.iter().map(|s| s.content.as_ref()).collect();
                            let already = flat.trim_start().starts_with("└ ")
                                || flat.trim_start().starts_with("  └ ");
                            if !already {
                                first.spans.insert(
                                    0,
                                    Span::styled(
                                        "└ ",
                                        Style::default().fg(crate::colors::text_dim()),
                                    ),
                                );
                            }
                        }
                    }
                    all.extend(pre);
                }
                all
            });

            // Header was already handled above (including skip accounting).
            // Render aggregated preamble next using the current skip_rows.
            let pre_text = Text::from(agg_pre);
            let pre_wrap_width = area.width;
            let pre_total: u16 = Paragraph::new(pre_text.clone())
                .wrap(Wrap { trim: false })
                .line_count(pre_wrap_width)
                .try_into()
                .unwrap_or(0);
            if cur_y < end_y {
                let pre_skip = skip_rows.min(pre_total);
                let pre_remaining = pre_total.saturating_sub(pre_skip);
                let pre_height = pre_remaining.min(end_y.saturating_sub(cur_y));
                if pre_height > 0 {
                    Paragraph::new(pre_text)
                        .block(Block::default().style(bg))
                        .wrap(Wrap { trim: false })
                        .scroll((pre_skip, 0))
                        .style(bg)
                        .render(
                            Rect {
                                x: area.x,
                                y: cur_y,
                                width: area.width,
                                height: pre_height,
                            },
                            buf,
                        );
                    cur_y = cur_y.saturating_add(pre_height);
                }
                skip_rows = skip_rows.saturating_sub(pre_skip);
            }

            // Render each segment's output only
            let out_wrap_width = area.width.saturating_sub(2);
            for (_pre_raw, out_raw) in self.segments.iter() {
                if cur_y >= end_y {
                    break;
                }
                let out = trim_empty_lines(out_raw.clone());
                let out_text = Text::from(out.clone());
                let out_total: u16 = Paragraph::new(out_text.clone())
                    .wrap(Wrap { trim: false })
                    .line_count(out_wrap_width)
                    .try_into()
                    .unwrap_or(0);
                let out_skip = skip_rows.min(out_total);
                let out_remaining = out_total.saturating_sub(out_skip);
                let out_height = out_remaining.min(end_y.saturating_sub(cur_y));
                if out_height > 0 {
                    let out_area = Rect {
                        x: area.x,
                        y: cur_y,
                        width: area.width,
                        height: out_height,
                    };
                    let block = Block::default()
                        .borders(Borders::LEFT)
                        .border_style(
                            Style::default()
                                .fg(crate::colors::border_dim())
                                .bg(crate::colors::background()),
                        )
                        .style(Style::default().bg(crate::colors::background()))
                        .padding(Padding {
                            left: 1,
                            right: 0,
                            top: 0,
                            bottom: 0,
                        });
                    Paragraph::new(out_text)
                        .block(block)
                        .wrap(Wrap { trim: false })
                        .scroll((out_skip, 0))
                        .style(
                            Style::default()
                                .bg(crate::colors::background())
                                .fg(crate::colors::text_dim()),
                        )
                        .render(out_area, buf);
                    cur_y = cur_y.saturating_add(out_height);
                }
                skip_rows = skip_rows.saturating_sub(out_skip);
            }
            return;
        }

        for (pre_raw, out_raw) in self.segments.iter() {
            if cur_y >= end_y {
                break;
            }
            // Drop the per-segment header line (first element)
            let mut pre = trim_empty_lines(pre_raw.clone());
            if !pre.is_empty() {
                pre.remove(0);
            }
            // Normalize command prefix for generic execs (only on the first segment)
            ensure_prefix(&mut pre);

            let out = trim_empty_lines(out_raw.clone());

            // Measure with same widths as ExecCell
            let pre_text = Text::from(pre.clone());
            let out_text = Text::from(out.clone());
            let pre_wrap_width = area.width;
            let out_wrap_width = area.width.saturating_sub(2);
            let pre_total: u16 = Paragraph::new(pre_text.clone())
                .wrap(Wrap { trim: false })
                .line_count(pre_wrap_width)
                .try_into()
                .unwrap_or(0);
            let out_total: u16 = Paragraph::new(out_text.clone())
                .wrap(Wrap { trim: false })
                .line_count(out_wrap_width)
                .try_into()
                .unwrap_or(0);

            // Apply skip to pre, then out
            let pre_skip = skip_rows.min(pre_total);
            let out_skip = skip_rows.saturating_sub(pre_total).min(out_total);

            // Render pre
            let pre_remaining = pre_total.saturating_sub(pre_skip);
            let pre_height = pre_remaining.min(end_y.saturating_sub(cur_y));
            if pre_height > 0 {
                Paragraph::new(pre_text)
                    .block(Block::default().style(bg))
                    .wrap(Wrap { trim: false })
                    .scroll((pre_skip, 0))
                    .style(bg)
                    .render(
                        Rect {
                            x: area.x,
                            y: cur_y,
                            width: area.width,
                            height: pre_height,
                        },
                        buf,
                    );
                cur_y = cur_y.saturating_add(pre_height);
            }

            if cur_y >= end_y {
                break;
            }
            // Render out as bordered, dim block
            let out_remaining = out_total.saturating_sub(out_skip);
            let out_height = out_remaining.min(end_y.saturating_sub(cur_y));
            if out_height > 0 {
                let out_area = Rect {
                    x: area.x,
                    y: cur_y,
                    width: area.width,
                    height: out_height,
                };
                let block = Block::default()
                    .borders(Borders::LEFT)
                    .border_style(
                        Style::default()
                            .fg(crate::colors::border_dim())
                            .bg(crate::colors::background()),
                    )
                    .style(Style::default().bg(crate::colors::background()))
                    .padding(Padding {
                        left: 1,
                        right: 0,
                        top: 0,
                        bottom: 0,
                    });
                Paragraph::new(out_text)
                    .block(block)
                    .wrap(Wrap { trim: false })
                    .scroll((out_skip, 0))
                    .style(
                        Style::default()
                            .bg(crate::colors::background())
                            .fg(crate::colors::text_dim()),
                    )
                    .render(out_area, buf);
                cur_y = cur_y.saturating_add(out_height);
            }

            // Consume skip rows used in this segment
            let consumed = pre_total + out_total;
            skip_rows = skip_rows.saturating_sub(consumed);
        }
    }
}

fn exec_render_parts_generic(
    command: &[String],
    output: Option<&CommandOutput>,
    start_time: Option<Instant>,
) -> (Vec<Line<'static>>, Vec<Line<'static>>) {
    let mut pre: Vec<Line<'static>> = Vec::new();
    let command_escaped = strip_bash_lc_and_escape(command);
    // Highlight the full command as a bash snippet; we will append
    // the running duration (when applicable) to the first visual line.
    let mut highlighted_cmd: Vec<Line<'static>> =
        crate::syntax_highlight::highlight_code_block(&command_escaped, Some("bash"));

    let header_line = match output {
        None => {
            let duration_str = if let Some(start) = start_time {
                let elapsed = start.elapsed();
                format!(" ({})", format_duration(elapsed))
            } else {
                String::new()
            };
            Line::styled(
                "Running...".to_string() + &duration_str,
                Style::default()
                    .fg(crate::colors::info())
                    .add_modifier(Modifier::BOLD),
            )
        }
        Some(o) if o.exit_code == 0 => Line::styled(
            "Ran",
            Style::default()
                .fg(crate::colors::text_bright())
                .add_modifier(Modifier::BOLD),
        ),
        Some(_) => Line::styled(
            "Ran",
            Style::default()
                .fg(crate::colors::text_bright())
                .add_modifier(Modifier::BOLD),
        ),
    };

    // Compute output first so we know whether to draw a downward corner on the command.
    let out = output_lines(output, false, false);
    let has_output = !trim_empty_lines(out.clone()).is_empty();

    pre.push(header_line.clone());
    if let Some(first) = highlighted_cmd.first_mut() {
        // Append duration (dim) to the first highlighted line when running
        if output.is_none() && start_time.is_some() {
            let elapsed = start_time.unwrap().elapsed();
            let duration_str = format!(" ({})", format_duration(elapsed));
            first.spans.push(Span::styled(
                duration_str,
                Style::default().fg(crate::colors::text_dim()),
            ));
        }
        // Corner is added on the last command line, not the first
    }
    if has_output {
        if let Some(last) = highlighted_cmd.last_mut() {
            last.spans.insert(
                0,
                Span::styled("┌ ", Style::default().fg(crate::colors::text_dim())),
            );
        }
    }
    pre.extend(highlighted_cmd);
    // Output: already computed above
    (pre, out)
}

fn exec_render_parts_parsed(
    parsed_commands: &[ParsedCommand],
    output: Option<&CommandOutput>,
    start_time: Option<Instant>,
) -> (Vec<Line<'static>>, Vec<Line<'static>>) {
    let action = action_enum_from_parsed(&parsed_commands.to_vec());
    let ctx_path = first_context_path(parsed_commands);
    let mut pre: Vec<Line<'static>> = vec![match output {
        None => {
            match action {
                // For these informational actions, remove the transient “running” style
                // and render exactly like the finalized state (no duration, normal text color).
                ExecAction::Read => {
                    Line::styled("Read", Style::default().fg(crate::colors::text()))
                }
                ExecAction::Search => {
                    Line::styled("Searched", Style::default().fg(crate::colors::text()))
                }
                ExecAction::List => {
                    Line::styled("List Files", Style::default().fg(crate::colors::text()))
                }
                // Keep rich running header for real Run commands
                ExecAction::Run => {
                    let duration_str = if let Some(start) = start_time {
                        let elapsed = start.elapsed();
                        format!(" ({})", format_duration(elapsed))
                    } else {
                        String::new()
                    };
                    let header = match &ctx_path {
                        Some(p) => format!("Running... in {}", p),
                        None => "Running...".to_string(),
                    };
                    Line::styled(
                        header + &duration_str,
                        Style::default()
                            .fg(crate::colors::info())
                            .add_modifier(Modifier::BOLD),
                    )
                }
            }
        }
        Some(o) if o.exit_code == 0 => {
            let done = match action {
                ExecAction::Read => "Read".to_string(),
                ExecAction::Search => "Searched".to_string(),
                ExecAction::List => "List Files".to_string(),
                ExecAction::Run => match &ctx_path {
                    Some(p) => format!("Ran in {}", p),
                    None => "Ran".to_string(),
                },
            };
            if matches!(
                action,
                ExecAction::Read | ExecAction::Search | ExecAction::List
            ) {
                Line::styled(done, Style::default().fg(crate::colors::text()))
            } else {
                Line::styled(
                    done,
                    Style::default()
                        .fg(crate::colors::text_bright())
                        .add_modifier(Modifier::BOLD),
                )
            }
        }
        Some(_) => {
            let done = match action {
                ExecAction::Read => "Read".to_string(),
                ExecAction::Search => "Searched".to_string(),
                ExecAction::List => "List Files".to_string(),
                ExecAction::Run => match &ctx_path {
                    Some(p) => format!("Ran in {}", p),
                    None => "Ran".to_string(),
                },
            };
            if matches!(
                action,
                ExecAction::Read | ExecAction::Search | ExecAction::List
            ) {
                Line::styled(done, Style::default().fg(crate::colors::text()))
            } else {
                Line::styled(
                    done,
                    Style::default()
                        .fg(crate::colors::text_bright())
                        .add_modifier(Modifier::BOLD),
                )
            }
        }
    }];

    // Reuse the same parsed-content rendering as new_parsed_command
    let mut search_paths: std::collections::HashSet<String> = std::collections::HashSet::new();
    for pc in parsed_commands.iter() {
        if let ParsedCommand::Search { path: Some(p), .. } = pc {
            search_paths.insert(p.to_string());
        }
    }
    // Compute output preview first to know whether to draw the downward corner.
    let show_stdout = matches!(action, ExecAction::Run);
    let out = output_lines(output, !show_stdout, false);
    let mut any_content_emitted = false;
    // Determine allowed label(s) for this cell's primary action
    let expected_label: Option<&'static str> = match action {
        ExecAction::Read => Some("Read"),
        ExecAction::Search => Some("Search"),
        ExecAction::List => Some("List Files"),
        ExecAction::Run => None, // run: allow a set of labels
    };
    for parsed in parsed_commands.iter() {
        let (label, content) = match parsed {
            ParsedCommand::Read { name, cmd, .. } => {
                let mut c = name.clone();
                if let Some(ann) = parse_read_line_annotation(cmd) {
                    c = format!("{} {}", c, ann);
                }
                ("Read".to_string(), c)
            }
            ParsedCommand::ListFiles { cmd: _, path } => match path {
                Some(p) => {
                    if search_paths.contains(p) {
                        (String::new(), String::new())
                    } else {
                        let display_p = if p.ends_with('/') {
                            p.to_string()
                        } else {
                            format!("{}/", p)
                        };
                        ("List Files".to_string(), format!("in {}", display_p))
                    }
                }
                None => ("List Files".to_string(), "in ./".to_string()),
            },
            ParsedCommand::Search { query, path, cmd } => {
                // Make search terms human-readable:
                // - Unescape any backslash-escaped character (e.g., "\?" -> "?")
                // - Close unbalanced pairs for '(' and '{' to avoid dangling text in UI
                let prettify_term = |s: &str| -> String {
                    // General unescape: remove backslashes that escape the next char
                    let mut out = String::with_capacity(s.len());
                    let mut iter = s.chars();
                    while let Some(ch) = iter.next() {
                        if ch == '\\' {
                            if let Some(next) = iter.next() {
                                out.push(next);
                            } else {
                                out.push('\\');
                            }
                        } else {
                            out.push(ch);
                        }
                    }

                    // Balance parentheses
                    let opens_paren = out.matches("(").count();
                    let closes_paren = out.matches(")").count();
                    for _ in 0..opens_paren.saturating_sub(closes_paren) {
                        out.push(')');
                    }

                    // Balance curly braces
                    let opens_curly = out.matches("{").count();
                    let closes_curly = out.matches("}").count();
                    for _ in 0..opens_curly.saturating_sub(closes_curly) {
                        out.push('}');
                    }

                    out
                };
                let fmt_query = |q: &str| -> String {
                    let mut parts: Vec<String> = q
                        .split('|')
                        .map(|s| s.trim())
                        .filter(|s| !s.is_empty())
                        .map(prettify_term)
                        .collect();
                    match parts.len() {
                        0 => String::new(),
                        1 => parts.remove(0),
                        2 => format!("{} and {}", parts[0], parts[1]),
                        _ => {
                            let last = parts.last().cloned().unwrap_or_default();
                            let head = &parts[..parts.len() - 1];
                            format!("{} and {}", head.join(", "), last)
                        }
                    }
                };
                match (query, path) {
                    (Some(q), Some(p)) => {
                        let display_p = if p.ends_with('/') {
                            p.to_string()
                        } else {
                            format!("{}/", p)
                        };
                        (
                            "Search".to_string(),
                            format!("{} in {}", fmt_query(q), display_p),
                        )
                    }
                    (Some(q), None) => ("Search".to_string(), format!("{}", fmt_query(q))),
                    (None, Some(p)) => {
                        let display_p = if p.ends_with('/') {
                            p.to_string()
                        } else {
                            format!("{}/", p)
                        };
                        ("Search".to_string(), format!("in {}", display_p))
                    }
                    (None, None) => ("Search".to_string(), cmd.clone()),
                }
            }
            // Upstream variants not present in our core parser are ignored or treated as generic runs
            ParsedCommand::Unknown { cmd } => {
                // Suppress separator helpers like `echo ---` which are used
                // internally to delimit chunks when reading files.
                let t = cmd.trim();
                let lower = t.to_lowercase();
                if lower.starts_with("echo") && lower.contains("---") {
                    (String::new(), String::new()) // drop from preamble
                } else {
                    ("Run".to_string(), cmd.clone())
                }
            } // Noop variant not present in our core parser
              // ParsedCommand::Noop { .. } => continue,
        };
        // Enforce per-action grouping: only keep entries matching this cell's action.
        if let Some(exp) = expected_label {
            if label != exp {
                continue;
            }
        } else if !(label == "Run" || label == "Search") {
            // For generic "run" header, keep common run-like labels only.
            continue;
        }
        if label.is_empty() && content.is_empty() {
            continue;
        }
        for line_text in content.lines() {
            if line_text.is_empty() {
                continue;
            }
            let prefix = if !any_content_emitted { "└ " } else { "  " };
            let mut spans: Vec<Span<'static>> = vec![Span::styled(
                prefix,
                Style::default().add_modifier(Modifier::DIM),
            )];
            match label.as_str() {
                "Search" => {
                    let remaining = line_text.to_string();
                    let (terms_part, path_part) = if let Some(idx) = remaining.rfind(" (in ") {
                        (
                            remaining[..idx].to_string(),
                            Some(remaining[idx..].to_string()),
                        )
                    } else if let Some(idx) = remaining.rfind(" in ") {
                        let suffix = &remaining[idx + 1..];
                        if suffix.trim_end().ends_with('/') {
                            (
                                remaining[..idx].to_string(),
                                Some(remaining[idx..].to_string()),
                            )
                        } else {
                            (remaining.clone(), None)
                        }
                    } else {
                        (remaining.clone(), None)
                    };
                    let tmp = terms_part.clone();
                    let chunks: Vec<String> = if tmp.contains(", ") {
                        tmp.split(", ").map(|s| s.to_string()).collect()
                    } else {
                        vec![tmp.clone()]
                    };
                    for (i, chunk) in chunks.iter().enumerate() {
                        if i > 0 {
                            spans.push(Span::styled(
                                ", ",
                                Style::default().fg(crate::colors::text_dim()),
                            ));
                        }
                        if let Some((left, right)) = chunk.rsplit_once(" and ") {
                            if !left.is_empty() {
                                spans.push(Span::styled(
                                    left.to_string(),
                                    Style::default().fg(crate::colors::text()),
                                ));
                                spans.push(Span::styled(
                                    " and ",
                                    Style::default().fg(crate::colors::text_dim()),
                                ));
                                spans.push(Span::styled(
                                    right.to_string(),
                                    Style::default().fg(crate::colors::text()),
                                ));
                            } else {
                                spans.push(Span::styled(
                                    chunk.to_string(),
                                    Style::default().fg(crate::colors::text()),
                                ));
                            }
                        } else {
                            spans.push(Span::styled(
                                chunk.to_string(),
                                Style::default().fg(crate::colors::text()),
                            ));
                        }
                    }
                    if let Some(p) = path_part {
                        spans.push(Span::styled(
                            p,
                            Style::default().fg(crate::colors::text_dim()),
                        ));
                    }
                }
                "Read" => {
                    if let Some(idx) = line_text.find(" (") {
                        let (fname, rest) = line_text.split_at(idx);
                        spans.push(Span::styled(
                            fname.to_string(),
                            Style::default().fg(crate::colors::text()),
                        ));
                        spans.push(Span::styled(
                            rest.to_string(),
                            Style::default().fg(crate::colors::text_dim()),
                        ));
                    } else {
                        spans.push(Span::styled(
                            line_text.to_string(),
                            Style::default().fg(crate::colors::text()),
                        ));
                    }
                }
                "List Files" => {
                    spans.push(Span::styled(
                        line_text.to_string(),
                        Style::default().fg(crate::colors::text()),
                    ));
                }
                _ => {
                    // Apply shell syntax highlighting to executed command lines.
                    // We highlight the single logical line as bash and append its spans inline.
                    let mut hl =
                        crate::syntax_highlight::highlight_code_block(line_text, Some("bash"));
                    if let Some(mut first) = hl.pop() {
                        // `highlight_code_block` returns exactly one line for single-line input.
                        // Append the highlighted spans inline after the prefix.
                        spans.extend(first.spans.drain(..));
                    } else {
                        // Fallback: plain text if highlighting yields nothing.
                        spans.push(Span::styled(
                            line_text.to_string(),
                            Style::default().fg(crate::colors::text()),
                        ));
                    }
                }
            }
            pre.push(Line::from(spans));
            any_content_emitted = true;
        }
    }

    // If this is a List Files cell and nothing emitted (e.g., suppressed due to matching Search path),
    // still show a single contextual line so users can see where we listed.
    if matches!(action, ExecAction::List) && !any_content_emitted {
        let display_p = match &ctx_path {
            Some(p) if !p.is_empty() => {
                if p.ends_with('/') {
                    p.to_string()
                } else {
                    format!("{p}/")
                }
            }
            _ => "./".to_string(),
        };
        pre.push(Line::from(vec![
            Span::styled("└ ", Style::default().add_modifier(Modifier::DIM)),
            Span::styled(
                format!("in {display_p}"),
                Style::default().fg(crate::colors::text()),
            ),
        ]));
    }

    // Collapse adjacent Read ranges for the same file inside a single exec's preamble
    coalesce_read_ranges_in_lines_local(&mut pre);

    // Output: show stdout only for real run commands; errors always included
    (pre, out)
}

// Local helper: coalesce "<file> (lines A to B)" entries when contiguous.
fn coalesce_read_ranges_in_lines_local(lines: &mut Vec<Line<'static>>) {
    use ratatui::style::{Modifier, Style};
    use ratatui::text::Span;
    // Nothing to do for empty/single line vectors
    if lines.len() <= 1 {
        return;
    }

    // Parse a content line of the form
    //   "└ <file> (lines A to B)" or "  <file> (lines A to B)"
    // into (filename, start, end, prefix, original_index).
    fn parse_read_line_with_index(
        idx: usize,
        line: &Line<'_>,
    ) -> Option<(String, u32, u32, String, usize)> {
        if line.spans.is_empty() {
            return None;
        }
        let prefix = line.spans[0].content.to_string();
        if !(prefix == "└ " || prefix == "  ") {
            return None;
        }
        let rest: String = line
            .spans
            .iter()
            .skip(1)
            .map(|s| s.content.as_ref())
            .collect();
        if let Some(i) = rest.rfind(" (lines ") {
            let fname = rest[..i].to_string();
            let tail = &rest[i + 1..];
            if tail.starts_with("(lines ") && tail.ends_with(")") {
                let inner = &tail[7..tail.len() - 1];
                if let Some((s1, s2)) = inner.split_once(" to ") {
                    if let (Ok(a), Ok(b)) = (s1.trim().parse::<u32>(), s2.trim().parse::<u32>()) {
                        return Some((fname, a, b, prefix, idx));
                    }
                }
            }
        }
        None
    }

    // Collect read ranges grouped by filename, preserving first-seen order.
    // Also track the earliest prefix to reuse when emitting a single line per file.
    #[derive(Default)]
    struct FileRanges {
        prefix: String,
        first_index: usize,
        ranges: Vec<(u32, u32)>,
    }

    let mut files: Vec<(String, FileRanges)> = Vec::new();
    let mut non_read_lines: Vec<Line<'static>> = Vec::new();

    for (idx, line) in lines.iter().enumerate() {
        if let Some((fname, a, b, prefix, orig_idx)) = parse_read_line_with_index(idx, line) {
            // Insert or update entry for this file, preserving encounter order
            if let Some((_name, fr)) = files.iter_mut().find(|(n, _)| n == &fname) {
                fr.ranges.push((a.min(b), a.max(b)));
                // Keep earliest index as stable ordering anchor
                if orig_idx < fr.first_index {
                    fr.first_index = orig_idx;
                }
            } else {
                files.push((
                    fname,
                    FileRanges {
                        prefix,
                        first_index: orig_idx,
                        ranges: vec![(a.min(b), a.max(b))],
                    },
                ));
            }
        } else {
            non_read_lines.push(line.clone());
        }
    }

    if files.is_empty() {
        return;
    }

    // For each file: merge overlapping/touching ranges; then sort ascending and emit one line.
    fn merge_and_sort(mut v: Vec<(u32, u32)>) -> Vec<(u32, u32)> {
        if v.len() <= 1 {
            return v;
        }
        v.sort_by_key(|(s, _)| *s);
        let mut out: Vec<(u32, u32)> = Vec::with_capacity(v.len());
        let mut cur = v[0];
        for &(s, e) in v.iter().skip(1) {
            if s <= cur.1.saturating_add(1) {
                // touching or overlap
                cur.1 = cur.1.max(e);
            } else {
                out.push(cur);
                cur = (s, e);
            }
        }
        out.push(cur);
        out
    }

    // Rebuild the lines vector: keep header (if present) and any non-read lines,
    // then append one consolidated line per file in first-seen order by index.
    let mut rebuilt: Vec<Line<'static>> = Vec::with_capacity(lines.len());

    // Heuristic: preserve an initial header line that does not start with a connector.
    if !lines.is_empty() {
        if lines[0]
            .spans
            .first()
            .map(|s| s.content.as_ref() != "└ " && s.content.as_ref() != "  ")
            .unwrap_or(false)
        {
            rebuilt.push(lines[0].clone());
        }
    }

    // Sort files by their first appearance index to keep stable ordering with other files.
    files.sort_by_key(|(_n, fr)| fr.first_index);

    for (name, mut fr) in files.into_iter() {
        fr.ranges = merge_and_sort(fr.ranges);
        // Build range annotation: " (lines S1 to E1, S2 to E2, ...)"
        let mut ann = String::new();
        ann.push_str(" (");
        ann.push_str("lines ");
        for (i, (s, e)) in fr.ranges.iter().enumerate() {
            if i > 0 {
                ann.push_str(", ");
            }
            ann.push_str(&format!("{} to {}", s, e));
        }
        ann.push(')');

        let spans: Vec<Span<'static>> = vec![
            Span::styled(fr.prefix, Style::default().add_modifier(Modifier::DIM)),
            Span::styled(name, Style::default().fg(crate::colors::text())),
            Span::styled(ann, Style::default().fg(crate::colors::text_dim())),
        ];
        rebuilt.push(Line::from(spans));
    }

    // Append any other non-read lines (rare for Read sections, but safe)
    // Note: keep their original order after consolidated entries
    rebuilt.extend(non_read_lines.into_iter());

    *lines = rebuilt;
}

impl WidgetRef for &ExecCell {
    fn render_ref(&self, area: Rect, buf: &mut Buffer) {
        Paragraph::new(Text::from(self.display_lines_trimmed()))
            .wrap(Wrap { trim: false })
            .style(Style::default().bg(crate::colors::background()))
            .render(area, buf);
    }
}

// ==================== AnimatedWelcomeCell ====================

pub(crate) struct AnimatedWelcomeCell {
    pub(crate) start_time: Instant,
    pub(crate) completed: std::cell::Cell<bool>,
    pub(crate) fade_start: std::cell::Cell<Option<Instant>>,
    pub(crate) faded_out: std::cell::Cell<bool>,
    // Lock the measured height on first layout so it doesn't resize later
    pub(crate) locked_height: std::cell::Cell<Option<u16>>,
    // When true, render nothing but keep reserved height (for stable layout)
    pub(crate) hidden: std::cell::Cell<bool>,
}

impl HistoryCell for AnimatedWelcomeCell {
    fn as_any(&self) -> &dyn std::any::Any {
        self
    }
    fn as_any_mut(&mut self) -> &mut dyn std::any::Any {
        self
    }
    fn kind(&self) -> HistoryCellType {
        HistoryCellType::AnimatedWelcome
    }
    fn display_lines(&self) -> Vec<Line<'static>> {
        // For plain lines, just show a simple welcome message
        vec![
            Line::from(""),
            Line::from("Welcome to Smarty"),
            Line::from(crate::greeting::greeting_placeholder()),
            Line::from(""),
        ]
    }

    fn desired_height(&self, width: u16) -> u16 {
        // On first use, choose a height based on width; then lock it to avoid
        // resizing as the user scrolls or resizes slightly.
        if let Some(h) = self.locked_height.get() {
            return h.saturating_add(3);
        }

        // Estimate columns for "smarty": 6 letters * 5 cols + 5 gaps = 35 cols.
        let cols: u16 = 35;
        let base_rows: u16 = 7;
        // Reduce overall height by capping scale to 2 (was 3). Allow override.
        let max_scale: u16 = std::env::var("SMARTY_INTRO_MAX_SCALE")
            .ok()
            .and_then(|s| s.parse::<u16>().ok())
            .filter(|&v| v >= 1 && v <= 4)
            .unwrap_or(2);
        let scale = if width >= cols {
            (width / cols).min(max_scale).max(1)
        } else {
            1
        };
        let h = base_rows.saturating_mul(scale);
        self.locked_height.set(Some(h));
        // Add a little padding below to give extra spacing
        h.saturating_add(3)
    }

    fn has_custom_render(&self) -> bool {
        true // AnimatedWelcomeCell uses custom rendering for the glitch animation
    }

    fn custom_render(&self, area: Rect, buf: &mut Buffer) {
        // If hidden, draw nothing (area will retain background) to preserve layout height.
        if self.hidden.get() {
            return;
        }
        let _elapsed = self.start_time.elapsed();
        // Top-align within the provided area so scrolling simply crops the top.
        // Limit to our locked height if present to avoid growth/shrink.
        let locked_h = self.locked_height.get().unwrap_or(21);
        let height = locked_h.min(area.height);
        let positioned_area = Rect {
            x: area.x,
            y: area.y,
            width: area.width,
            height,
        };

        let fade_duration = std::time::Duration::from_millis(800);

        // Check if we're in fade-out phase
        if let Some(fade_time) = self.fade_start.get() {
            let fade_elapsed = fade_time.elapsed();
            if fade_elapsed < fade_duration && !self.faded_out.get() {
                // Fade-out animation
                let fade_progress = fade_elapsed.as_secs_f32() / fade_duration.as_secs_f32();
                let alpha = 1.0 - fade_progress; // From 1.0 to 0.0

                crate::glitch_animation::render_intro_animation_with_alpha(
                    positioned_area,
                    buf,
                    1.0, // Full animation progress (static state)
                    alpha,
                );
            } else {
                // Fade-out complete - mark as faded out
                self.faded_out.set(true);
                // Don't render anything (invisible)
                // not rendering
            }
        } else {
            // Normal animation phase
            let elapsed = self.start_time.elapsed();
            let animation_duration = std::time::Duration::from_secs(2);

            if elapsed < animation_duration && !self.completed.get() {
                // Calculate animation progress
                let progress = elapsed.as_secs_f32() / animation_duration.as_secs_f32();

                // Render the animation
                crate::glitch_animation::render_intro_animation(positioned_area, buf, progress);
            } else {
                // Animation complete - mark it and render final static state
                self.completed.set(true);

                // Render the final static state
                crate::glitch_animation::render_intro_animation(positioned_area, buf, 1.0);
            }
        }
    }

    fn is_animating(&self) -> bool {
        // Check for initial animation
        if !self.completed.get() {
            let elapsed = self.start_time.elapsed();
            let animation_duration = std::time::Duration::from_secs(2);
            if elapsed < animation_duration {
                return true;
            }
            // Mark as completed if animation time has passed
            self.completed.set(true);
        }

        // Check for fade-out animation
        if let Some(fade_time) = self.fade_start.get() {
            if !self.faded_out.get() {
                let fade_elapsed = fade_time.elapsed();
                let fade_duration = std::time::Duration::from_millis(800);
                if fade_elapsed < fade_duration {
                    return true;
                }
                // Mark as faded out if fade time has passed
                self.faded_out.set(true);
            }
        }

        false
    }

    fn trigger_fade(&self) {
        // Only trigger fade if not already fading or faded
        if self.fade_start.get().is_none() {
            self.fade_start.set(Some(Instant::now()));
        }
    }

    fn should_remove(&self) -> bool {
        // Remove only after fade-out is complete
        self.faded_out.get()
    }
}

// ==================== LoadingCell ====================

#[allow(dead_code)]
pub(crate) struct LoadingCell {
    #[allow(dead_code)] // May be used for displaying status alongside animation
    pub(crate) message: String,
}

impl HistoryCell for LoadingCell {
    fn as_any_mut(&mut self) -> &mut dyn std::any::Any {
        self
    }
    fn kind(&self) -> HistoryCellType {
        HistoryCellType::Loading
    }
    fn display_lines(&self) -> Vec<Line<'static>> {
        vec![
            Line::from(""),
            Line::from(vec![
                Span::styled("⟳ ", Style::default().fg(crate::colors::info())),
                Span::from("Loading..."),
            ]),
            Line::from(""),
        ]
    }

    fn desired_height(&self, _width: u16) -> u16 {
        3 // Just 3 lines for the loading message
    }

    fn has_custom_render(&self) -> bool {
        false // No custom rendering needed, just use display_lines
    }

    fn is_animating(&self) -> bool {
        false // Not animating - no need for constant redraws
    }

    fn is_loading_cell(&self) -> bool {
        true // This is a loading cell
    }
}
/// Return the emoji followed by a hair space (U+200A) and a normal space.
/// This creates a reasonable gap across different terminals,
/// in particular Terminal.app and iTerm, which render too tightly with just a single normal space.
///
/// Improvements here could be to condition this behavior on terminal,
/// or possibly on emoji.
// Removed unused helpers padded_emoji and padded_emoji_with.

// ==================== ImageOutputCell ====================

pub(crate) struct ImageOutputCell {
    #[allow(dead_code)] // Will be used for terminal image protocol support
    pub(crate) image: DynamicImage,
}

impl HistoryCell for ImageOutputCell {
    fn as_any_mut(&mut self) -> &mut dyn std::any::Any {
        self
    }
    fn kind(&self) -> HistoryCellType {
        HistoryCellType::Image
    }
    fn display_lines(&self) -> Vec<Line<'static>> {
        vec![
            Line::from("tool result (image output omitted)"),
            Line::from(""),
        ]
    }
}

// ==================== ToolCallCell ====================

pub(crate) enum ToolState {
    #[allow(dead_code)]
    Running,
    Success,
    Failed,
}

pub(crate) struct ToolCallCell {
    lines: Vec<Line<'static>>,
    state: ToolState,
}

impl HistoryCell for ToolCallCell {
    fn as_any_mut(&mut self) -> &mut dyn std::any::Any {
        self
    }
    fn as_any(&self) -> &dyn std::any::Any {
        self
    }
    fn kind(&self) -> HistoryCellType {
        HistoryCellType::Tool {
            status: match self.state {
                ToolState::Running => ToolStatus::Running,
                ToolState::Success => ToolStatus::Success,
                ToolState::Failed => ToolStatus::Failed,
            },
        }
    }
    fn display_lines(&self) -> Vec<Line<'static>> {
        // Show all lines; header visibility aligns with exec-style sections
        self.lines.clone()
    }
}

impl ToolCallCell {
    pub(crate) fn retint(&mut self, old: &crate::theme::Theme, new: &crate::theme::Theme) {
        retint_lines_in_place(&mut self.lines, old, new);
    }
}

// ==================== RunningToolCallCell (animated) ====================

pub(crate) struct RunningToolCallCell {
    title: String,
    start_time: Instant,
    arg_lines: Vec<Line<'static>>,
}

impl HistoryCell for RunningToolCallCell {
    fn as_any(&self) -> &dyn std::any::Any {
        self
    }
    fn as_any_mut(&mut self) -> &mut dyn std::any::Any {
        self
    }
    fn kind(&self) -> HistoryCellType {
        HistoryCellType::Tool {
            status: ToolStatus::Running,
        }
    }
    fn is_animating(&self) -> bool {
        true
    }
    fn display_lines(&self) -> Vec<Line<'static>> {
        let elapsed = self.start_time.elapsed();
        let mut lines: Vec<Line<'static>> = Vec::new();
        lines.push(Line::styled(
            format!("{} ({})", self.title, format_duration(elapsed)),
            Style::default()
                .fg(crate::colors::info())
                .add_modifier(Modifier::BOLD),
        ));
        lines.extend(self.arg_lines.clone());
        lines.push(Line::from(""));
        lines
    }
}

impl RunningToolCallCell {
    pub(crate) fn has_title(&self, title: &str) -> bool {
        self.title == title
    }
    /// Finalize a running web search cell into a completed ToolCallCell.
    pub(crate) fn finalize_web_search(&self, success: bool, query: Option<String>) -> ToolCallCell {
        let duration = self.start_time.elapsed();
        let title = if success {
            "Web Search"
        } else {
            "Web Search (failed)"
        };
        let duration = format_duration(duration);

        let title_line = if success {
            Line::from(vec![
                Span::styled(
                    title,
                    Style::default()
                        .fg(crate::colors::success())
                        .add_modifier(Modifier::BOLD),
                ),
                format!(", duration: {duration}").dim(),
            ])
        } else {
            Line::from(vec![
                Span::styled(
                    title,
                    Style::default()
                        .fg(crate::colors::error())
                        .add_modifier(Modifier::BOLD),
                ),
                format!(", duration: {duration}").dim(),
            ])
        };

        let mut lines: Vec<Line<'static>> = Vec::new();
        lines.push(title_line);
        if let Some(q) = query {
            lines.push(Line::from(vec![
                Span::styled("└ query: ", Style::default().fg(crate::colors::text_dim())),
                Span::styled(q, Style::default().fg(crate::colors::text())),
            ]));
        }
        lines.push(Line::from(""));

        ToolCallCell {
            lines,
            state: if success {
                ToolState::Success
            } else {
                ToolState::Failed
            },
        }
    }
}

// ==================== CollapsibleReasoningCell ====================
// For reasoning content that can be collapsed to show only summary

pub(crate) struct CollapsibleReasoningCell {
    pub(crate) lines: Vec<Line<'static>>,
    pub(crate) collapsed: std::cell::Cell<bool>,
    pub(crate) in_progress: std::cell::Cell<bool>,
    // Optional stream id to anchor routing of deltas/finals
    pub(crate) id: Option<String>,
}

impl CollapsibleReasoningCell {
    pub fn new_with_id(lines: Vec<Line<'static>>, id: Option<String>) -> Self {
        Self {
            lines,
            collapsed: std::cell::Cell::new(true), // Default to collapsed
            in_progress: std::cell::Cell::new(false),
            id,
        }
    }

    /// Append lines with conservative de-duplication:
    /// - Drops exact adjacent duplicates (same plain text as last line).
    /// - Drops any leading prefix of `new_lines` that exactly matches the
    ///   existing tail (overlap), ignoring ephemeral debug marker lines like
    ///   "[sN ...]" on both sides so markers don't break matching.
    pub fn append_lines_dedup(&mut self, mut new_lines: Vec<Line<'static>>) {
        if new_lines.is_empty() {
            return;
        }

        let to_plain = |l: &Line<'_>| -> String {
            l.spans
                .iter()
                .map(|s| s.content.as_ref())
                .collect::<String>()
        };
        let is_marker = |l: &Line<'_>| -> bool {
            let t = to_plain(l).trim().to_string();
            t.starts_with('[') && t.ends_with(']')
        };

        // Compute overlap (suffix/prefix match) while skipping marker lines.
        let mut existing_plain: Vec<String> = self
            .lines
            .iter()
            .rev()
            .filter(|l| !is_marker(l))
            .take(64)
            .map(|l| to_plain(l))
            .collect();
        existing_plain.reverse();

        let incoming_plain: Vec<String> = new_lines
            .iter()
            .filter(|l| !is_marker(l))
            .map(|l| to_plain(l))
            .collect();

        let max_overlap = existing_plain.len().min(incoming_plain.len());
        let mut overlap = 0usize;
        for k in (1..=max_overlap).rev() {
            if existing_plain.len() >= k && incoming_plain.len() >= k {
                if existing_plain[existing_plain.len() - k..] == incoming_plain[..k] {
                    overlap = k;
                    break;
                }
            }
        }
        if overlap > 0 {
            // Drop the first `overlap` non-marker lines from `new_lines`, preserving markers.
            let mut to_drop = overlap;
            let mut trimmed: Vec<Line<'static>> = Vec::with_capacity(new_lines.len());
            for l in new_lines.into_iter() {
                if to_drop > 0 && !is_marker(&l) {
                    to_drop -= 1;
                    continue;
                }
                trimmed.push(l);
            }
            new_lines = trimmed;
        }

        // Append, dropping immediate exact duplicates (plain text) to reduce noise.
        for nl in new_lines.drain(..) {
            let dup = self
                .lines
                .last()
                .map(|last| to_plain(last) == to_plain(&nl))
                .unwrap_or(false);
            if !dup {
                self.lines.push(nl);
            }
        }
    }

    /// Build a compact debug summary of detected section titles and line metrics
    /// for on-screen overlays. Only used when the TUI `--order` overlay is active.
    pub(crate) fn debug_title_overlay(&self) -> String {
        use unicode_width::UnicodeWidthStr as _;
        let lines = self.normalized_lines();
        let mut title_idxs: Vec<usize> = Vec::new();
        let mut title_previews: Vec<String> = Vec::new();
        for (i, l) in lines.iter().enumerate() {
            // Same rule as extract_section_titles: line is a heading if all spans are bold
            // (ignoring spans that are purely whitespace when trimmed).
            let is_title = !l.spans.is_empty()
                && l.spans.iter().all(|s| {
                    s.style.add_modifier.contains(Modifier::BOLD) || s.content.trim().is_empty()
                });
            if is_title {
                title_idxs.push(i);
                let mut text: String = l.spans.iter().map(|s| s.content.as_ref()).collect();
                // Truncate preview by display width to avoid slicing inside a UTF-8 codepoint.
                // Reserve 1 col for the ellipsis when truncation occurs.
                let maxw = 60usize;
                if text.width() > maxw {
                    let (prefix, _suffix, _w) =
                        crate::live_wrap::take_prefix_by_width(&text, maxw.saturating_sub(1));
                    text = format!("{}…", prefix);
                }
                title_previews.push(text);
            }
        }
        let total = lines.len();
        let titles = title_previews.len();
        // Also record final line width to catch cut-offs
        let lastw = lines
            .last()
            .map(|l| {
                l.spans
                    .iter()
                    .map(|s| s.content.as_ref())
                    .collect::<String>()
                    .width()
            })
            .unwrap_or(0);
        format!(
            "rtitles={} idx={:?} total_lines={} lastw={} prevs={:?}",
            titles, title_idxs, total, lastw, title_previews
        )
    }

    pub fn toggle_collapsed(&self) {
        self.collapsed.set(!self.collapsed.get());
    }

    pub fn set_collapsed(&self, collapsed: bool) {
        self.collapsed.set(collapsed);
    }

    #[allow(dead_code)]
    pub fn is_collapsed(&self) -> bool {
        self.collapsed.get()
    }

    pub fn set_in_progress(&self, in_progress: bool) {
        self.in_progress.set(in_progress);
    }

    /// Normalize reasoning content lines by splitting any line that begins
    /// with a bold "section title" followed immediately by regular text.
    /// This produces a separate title line and keeps following text on a new line,
    /// improving section detection and spacing.
    fn normalized_lines(&self) -> Vec<Line<'static>> {
        let mut out: Vec<Line<'static>> = Vec::new();
        for line in &self.lines {
            // Skip unchanged if empty or single span
            if line.spans.len() <= 1 {
                out.push(line.clone());
                continue;
            }

            // Determine length of the leading bold run
            let mut idx = 0usize;
            while idx < line.spans.len() {
                let s = &line.spans[idx];
                // Treat heading-style titles (often bold) as bold too
                let is_bold = s.style.add_modifier.contains(Modifier::BOLD);
                if idx == 0 && s.content.trim().is_empty() {
                    // allow leading spaces in the bold run
                    idx += 1;
                    continue;
                }
                if is_bold {
                    idx += 1;
                    continue;
                }
                break;
            }

            // If no leading bold run or the entire line is bold, keep as-is
            if idx == 0 || idx >= line.spans.len() {
                out.push(line.clone());
                continue;
            }

            // Create a separate title line from the leading bold spans
            let mut title_spans = Vec::new();
            let mut rest_spans = Vec::new();
            for (i, s) in line.spans.iter().enumerate() {
                if i < idx {
                    title_spans.push(s.clone());
                } else {
                    rest_spans.push(s.clone());
                }
            }

            // Push title line
            out.push(Line::from(title_spans));
            // Insert a spacer if the rest is non-empty and not already a blank line
            let rest_is_blank = rest_spans.iter().all(|s| s.content.trim().is_empty());
            if !rest_is_blank {
                out.push(Line::from(rest_spans));
            }
        }
        out
    }

    /// Extracts section titles for collapsed display: any line that appears to
    /// be a heading (entire line styled bold). While streaming (`in_progress`),
    /// we intentionally suppress the fallback that would otherwise return the
    /// first non-empty non-header line — this prevents verbose paragraph
    /// content from flashing before the model emits proper section titles.
    ///
    /// After streaming completes, we keep the gentle fallback so providers
    /// that never emit bold headings still have a concise summary line.
    fn extract_section_titles(&self) -> Vec<Line<'static>> {
        let lines = self.normalized_lines();
        let mut titles: Vec<Line<'static>> = Vec::new();
        for (_idx, l) in lines.iter().enumerate() {
            // Skip blank lines
            let text: String = l.spans.iter().map(|s| s.content.as_ref()).collect();
            let trimmed = text.trim();
            if trimmed.is_empty() {
                continue;
            }

            // Heading rule (per product): entire line bold only.
            let all_bold = !l.spans.is_empty()
                && l.spans.iter().all(|s| {
                    s.style.add_modifier.contains(Modifier::BOLD) || s.content.trim().is_empty()
                });
            if all_bold {
                titles.push(l.clone());
            }
        }

        // If we're still streaming, do NOT fallback to the first non-empty line;
        // show an ellipsis in `display_lines` until a real title arrives. This
        // avoids flashing full reasoning paragraphs in collapsed mode.
        if titles.is_empty() && !self.in_progress.get() {
            // Fallback (finalized only): first non-empty line as summary
            for l in lines.iter() {
                let text: String = l.spans.iter().map(|s| s.content.as_ref()).collect();
                let trimmed = text.trim();
                if trimmed.is_empty() {
                    continue;
                }
                titles.push(l.clone());
                break;
            }
        }

        // Style collapsed titles consistently dim to match reasoning theme
        let color = crate::colors::text_dim();
        titles
            .into_iter()
            .map(|line| {
                let spans: Vec<Span<'static>> = line
                    .spans
                    .into_iter()
                    .map(|s| s.style(Style::default().fg(color)))
                    .collect();
                Line::from(spans)
            })
            .collect()
    }
}

impl HistoryCell for CollapsibleReasoningCell {
    fn as_any_mut(&mut self) -> &mut dyn std::any::Any {
        self
    }
    fn as_any(&self) -> &dyn std::any::Any {
        self
    }
    fn kind(&self) -> HistoryCellType {
        HistoryCellType::Reasoning
    }

    fn display_lines(&self) -> Vec<Line<'static>> {
        // Touch id for sanity/read to avoid dead-code warning; used for routing in ChatWidget
        let _ = &self.id;
        if self.lines.is_empty() {
            return Vec::new();
        }

        // Normalize to improve section splitting and spacing
        let normalized = self.normalized_lines();

        // There is no explicit 'thinking' header; show all lines
        let start_idx = 0;

        if self.collapsed.get() {
            // When collapsed, show extracted section titles (or at least one summary)
            let mut titles = self.extract_section_titles();
            if self.in_progress.get() {
                if let Some(last) = titles.pop() {
                    let mut spans = last.spans;
                    spans.push(Span::styled(
                        "…",
                        Style::default().fg(crate::colors::text_dim()),
                    ));
                    titles.push(Line::from(spans));
                } else {
                    // No title yet — show a dim ellipsis placeholder
                    titles.push(Line::from("…".dim()));
                }
            }
            titles
        } else {
            // When expanded, show all lines; append an ellipsis if in progress
            let mut out = normalized[start_idx..].to_vec();
            if self.in_progress.get() {
                out.push(Line::from("…".dim()));
            }
            out
        }
    }

    fn gutter_symbol(&self) -> Option<&'static str> {
        // No gutter icon for reasoning/thinking
        None
    }

    fn has_custom_render(&self) -> bool {
        true
    }

    fn custom_render_with_skip(&self, area: Rect, buf: &mut Buffer, skip_rows: u16) {
        // Collapsed path: simple paragraph (titles only), already dimmed by extract_section_titles
        if self.collapsed.get() {
            // Clear background
            let bg_style = Style::default()
                .bg(crate::colors::background())
                .fg(crate::colors::text());
            for y in area.y..area.y.saturating_add(area.height) {
                for x in area.x..area.x.saturating_add(area.width) {
                    buf[(x, y)].set_char(' ').set_style(bg_style);
                }
            }
            let lines = self.display_lines_trimmed();
            Paragraph::new(Text::from(lines))
                .block(Block::default().style(Style::default().bg(crate::colors::background())))
                .wrap(Wrap { trim: false })
                .scroll((skip_rows, 0))
                .style(Style::default().bg(crate::colors::background()))
                .render(area, buf);
            return;
        }

        // Expanded path: render full content with a subtle LEFT border and force dim color.
        let dim = crate::colors::text_dim();
        // Normalize and recolor all spans to dim so headings remain bold but not bright.
        let mut lines = self.normalized_lines();
        for line in &mut lines {
            line.spans = line
                .spans
                .iter()
                .map(|s| s.clone().style(Style::default().fg(dim)))
                .collect();
            // Also patch any line-level style fg so empty-span lines are dim
            line.style = line.style.patch(Style::default().fg(dim));
        }
        let text = Text::from(trim_empty_lines(lines));

        // Clear area
        let bg = crate::colors::background();
        let bg_style = Style::default().bg(bg).fg(dim);
        for y in area.y..area.y.saturating_add(area.height) {
            for x in area.x..area.x.saturating_add(area.width) {
                buf[(x, y)].set_char(' ').set_style(bg_style);
            }
        }

        // Left border like exec output: 1px border + 1px left padding
        let block = Block::default()
            .borders(Borders::LEFT)
            .border_style(Style::default().fg(crate::colors::border_dim()).bg(bg))
            .style(Style::default().bg(bg))
            .padding(Padding {
                left: 1,
                right: 0,
                top: 0,
                bottom: 0,
            });

        // Scroll across wrapped content considering reduced inner width (area.width - 2)
        Paragraph::new(text)
            .block(block)
            .wrap(Wrap { trim: false })
            .scroll((skip_rows, 0))
            .style(Style::default().bg(bg).fg(dim))
            .render(area, buf);
    }
}

// ==================== StreamingContentCell ====================
// For live streaming content that's being actively rendered

pub(crate) struct StreamingContentCell {
    pub(crate) id: Option<String>,
    lines: Vec<Line<'static>>,
    // Show an ellipsis on a new line while streaming is in progress
    pub(crate) show_ellipsis: bool,
    // Cached per-width wrap plan to avoid re-segmentation; invalidated on extend
    cached_layout: std::cell::RefCell<Option<AssistantLayoutCache>>, // reuse same struct
}

impl HistoryCell for StreamingContentCell {
    // IMPORTANT: We must support immutable downcasting here. The TUI replaces
    // an in‑progress StreamingContentCell with a finalized AssistantMarkdownCell
    // by searching history via `c.as_any().downcast_ref::<StreamingContentCell>()`
    // and matching on the stream `id`. If this returns a dummy type (default impl)
    // instead of `self`, the lookup fails and the final cannot find the streaming
    // cell — leading to duplicates (final gets appended instead of replaced).
    // See: chatwidget.rs::insert_final_answer_with_id and related logs
    // ("final-answer: append new AssistantMarkdownCell (no prior cell)").
    fn as_any(&self) -> &dyn std::any::Any {
        self
    }
    fn as_any_mut(&mut self) -> &mut dyn std::any::Any {
        self
    }
    fn kind(&self) -> HistoryCellType {
        HistoryCellType::Assistant
    }
    fn has_custom_render(&self) -> bool {
        true
    }
    fn desired_height(&self, width: u16) -> u16 {
        let plan = self.ensure_stream_layout(width);
        let mut total = plan.total_rows_with_padding;
        if self.show_ellipsis {
            total = total.saturating_add(1);
        }
        total
    }
    fn custom_render_with_skip(&self, area: Rect, buf: &mut Buffer, skip_rows: u16) {
        // Render with a 1-row top and bottom padding, all using the assistant bg tint.
        let cell_bg = crate::colors::assistant_bg();
        let bg_style = Style::default().bg(cell_bg);

        // Hard clear area with assistant background
        for y in area.y..area.y.saturating_add(area.height) {
            for x in area.x..area.x.saturating_add(area.width) {
                buf[(x, y)].set_char(' ').set_style(bg_style);
            }
        }

        // Build or reuse cached segments for this width
        let plan = self.ensure_stream_layout(area.width);
        let text_wrap_width = area.width;
        let mut segs = plan.segs.clone();
        let mut seg_rows = plan.seg_rows.clone();
        if self.show_ellipsis {
            // Animated three-dot indicator with a rotating middle dot (·):
            // frames: "...", "·..", ".·.", "..·", "...".
            // Keep it subtle and only show during streaming like the old ellipsis.
            const FRAMES: [&str; 5] = ["...", "·..", ".·.", "..·", "..."];
            let frame_idx = (SystemTime::now()
                .duration_since(UNIX_EPOCH)
                .unwrap_or_default()
                .as_millis()
                / 200) as usize
                % FRAMES.len();
            let frame = FRAMES[frame_idx];

            segs.push(AssistantSeg::Text(vec![Line::styled(
                frame.to_string(),
                Style::default().fg(crate::colors::text_dim()),
            )]));
            seg_rows.push(
                Paragraph::new(Text::from(vec![Line::from(frame)]))
                    .wrap(Wrap { trim: false })
                    .line_count(text_wrap_width)
                    .try_into()
                    .unwrap_or(1),
            );
        }

        // Streaming-style top padding row
        let mut remaining_skip = skip_rows;
        let mut cur_y = area.y;
        let end_y = area.y.saturating_add(area.height);
        if remaining_skip == 0 && cur_y < end_y {
            cur_y = cur_y.saturating_add(1);
        }
        remaining_skip = remaining_skip.saturating_sub(1);

        // Helpers
        #[derive(Debug, Clone)]
        enum Seg {
            Text(Vec<Line<'static>>),
            Bullet(Vec<Line<'static>>),
            Code(Vec<Line<'static>>),
        }
        use unicode_width::UnicodeWidthStr as UW;
        let measure_line =
            |l: &Line<'_>| -> usize { l.spans.iter().map(|s| UW::width(s.content.as_ref())).sum() };
        let mut draw_segment = |seg: &Seg, y: &mut u16, skip: &mut u16| {
            if *y >= end_y {
                return;
            }
            match seg {
                Seg::Text(lines) => {
                    let txt = Text::from(lines.clone());
                    let total: u16 = Paragraph::new(txt.clone())
                        .wrap(Wrap { trim: false })
                        .line_count(text_wrap_width)
                        .try_into()
                        .unwrap_or(0);
                    if *skip >= total {
                        *skip -= total;
                        return;
                    }
                    let avail = end_y.saturating_sub(*y);
                    let draw_h = (total.saturating_sub(*skip)).min(avail);
                    if draw_h == 0 {
                        return;
                    }
                    let rect = Rect {
                        x: area.x,
                        y: *y,
                        width: area.width,
                        height: draw_h,
                    };
                    Paragraph::new(txt)
                        .block(Block::default().style(bg_style))
                        .wrap(Wrap { trim: false })
                        .scroll((*skip, 0))
                        .style(bg_style)
                        .render(rect, buf);
                    *y = y.saturating_add(draw_h);
                    *skip = 0;
                }
                Seg::Bullet(lines) => {
                    let total = lines.len() as u16;
                    if *skip >= total {
                        *skip -= total;
                        return;
                    }
                    let avail = end_y.saturating_sub(*y);
                    let draw_h = (total.saturating_sub(*skip)).min(avail);
                    if draw_h == 0 {
                        return;
                    }
                    let rect = Rect {
                        x: area.x,
                        y: *y,
                        width: area.width,
                        height: draw_h,
                    };
                    let txt = Text::from(lines.clone());
                    Paragraph::new(txt)
                        .block(Block::default().style(bg_style))
                        .scroll((*skip, 0))
                        .style(bg_style)
                        .render(rect, buf);
                    *y = y.saturating_add(draw_h);
                    *skip = 0;
                }
                Seg::Code(lines_in) => {
                    if lines_in.is_empty() {
                        return;
                    }
                    // Extract optional language sentinel and drop it from the content lines
                    let mut lang_label: Option<String> = None;
                    let mut lines = lines_in.clone();
                    if let Some(first) = lines.first() {
                        let flat: String = first.spans.iter().map(|s| s.content.as_ref()).collect();
                        if let Some(s) = flat.strip_prefix("⟦LANG:") {
                            if let Some(end) = s.find('⟧') {
                                lang_label = Some(s[..end].to_string());
                                lines.remove(0);
                            }
                        }
                    }
                    if lines.is_empty() {
                        return;
                    }
                    // Determine target width of the code card (respect content width)
                    let max_w = lines.iter().map(|l| measure_line(l)).max().unwrap_or(0) as u16;
                    let inner_w = max_w.max(1);
                    // Borders (2) + inner left/right padding (4 total for two spaces each)
                    let card_w = inner_w.saturating_add(6).min(area.width.max(6));
                    // Include top/bottom border only (2); no inner vertical padding
                    let total = lines.len() as u16 + 2;
                    if *skip >= total {
                        *skip -= total;
                        return;
                    }
                    let avail = end_y.saturating_sub(*y);
                    if avail == 0 {
                        return;
                    }
                    // Compute visible slice of the card (accounting for inner padding rows)
                    let mut local_skip = *skip;
                    let mut top_border = 1u16;
                    if local_skip > 0 {
                        let drop = local_skip.min(top_border);
                        top_border -= drop;
                        local_skip -= drop;
                    }
                    let code_skip = local_skip.min(lines.len() as u16);
                    local_skip -= code_skip;
                    let mut bottom_border = 1u16;
                    if local_skip > 0 {
                        let drop = local_skip.min(bottom_border);
                        bottom_border -= drop;
                    }
                    let visible = top_border + (lines.len() as u16 - code_skip) + bottom_border;
                    let draw_h = visible.min(avail);
                    if draw_h == 0 {
                        return;
                    }
                    // Align card to content area (no outer left/right stripes)
                    let content_x = area.x;
                    let rect_x = content_x;
                    // Draw bordered block for the visible rows
                    let rect = Rect {
                        x: rect_x,
                        y: *y,
                        width: card_w,
                        height: draw_h,
                    };
                    let code_bg = crate::colors::code_block_bg();
                    let mut blk = Block::default()
                        .borders(Borders::ALL)
                        .border_style(Style::default().fg(crate::colors::border()))
                        .style(Style::default().bg(code_bg))
                        .padding(Padding {
                            left: 2,
                            right: 2,
                            top: 0,
                            bottom: 0,
                        });
                    if let Some(lang) = &lang_label {
                        blk = blk.title(Span::styled(
                            format!(" {} ", lang),
                            Style::default().fg(crate::colors::text_dim()),
                        ));
                    }
                    let blk_for_inner = blk.clone();
                    blk.render(rect, buf);
                    // Inner paragraph area (exclude borders)
                    let inner_rect = blk_for_inner.inner(rect);
                    let inner_h = inner_rect.height.min(rect.height);
                    if inner_h > 0 {
                        let slice_start = code_skip as usize;
                        let txt = Text::from(lines[slice_start..].to_vec());
                        Paragraph::new(txt)
                            .style(Style::default().bg(code_bg))
                            .block(Block::default().style(Style::default().bg(code_bg)))
                            .render(inner_rect, buf);
                    }
                    // No outside padding stripes.
                    *y = y.saturating_add(draw_h);
                    *skip = 0;
                }
            }
        };

        for (i, seg) in segs.iter().enumerate() {
            if cur_y >= end_y {
                break;
            }
            // Fast-skip full segments using precomputed rows
            let rows = seg_rows.get(i).copied().unwrap_or(0);
            if remaining_skip >= rows {
                remaining_skip -= rows;
                continue;
            }
            let seg_draw = match seg {
                AssistantSeg::Text(lines) => Seg::Text(lines.clone()),
                AssistantSeg::Bullet(lines) => Seg::Bullet(lines.clone()),
                AssistantSeg::Code(lines) => Seg::Code(lines.clone()),
            };
            draw_segment(&seg_draw, &mut cur_y, &mut remaining_skip);
        }
        // Bottom padding row (blank): area already cleared
        if remaining_skip == 0 && cur_y < end_y {
            cur_y = cur_y.saturating_add(1);
        } else {
            remaining_skip = remaining_skip.saturating_sub(1);
        }
        // Mark as used to satisfy unused_assignments lint
        let _ = (cur_y, remaining_skip);
    }
    fn display_lines(&self) -> Vec<Line<'static>> {
        // Hide a leading title header line (e.g., "codex") if present.
        // This mirrors AssistantMarkdownCell behavior so streaming and final
        // cells render identically with the header suppressed.
        let has_leading_header = self
            .lines
            .first()
            .map(|l| {
                l.spans
                    .iter()
                    .map(|s| s.content.as_ref())
                    .collect::<String>()
                    .trim()
                    .eq_ignore_ascii_case("codex")
            })
            .unwrap_or(false);

        if has_leading_header {
            if self.lines.len() == 1 {
                Vec::new()
            } else {
                self.lines[1..].to_vec()
            }
        } else {
            self.lines.clone()
        }
    }
}

impl StreamingContentCell {
    pub(crate) fn extend_lines(&mut self, mut new_lines: Vec<Line<'static>>) {
        if new_lines.is_empty() {
            return;
        }
        self.lines.append(&mut new_lines);
        // Invalidate cached plan so next render recomputes incrementally for current width
        *self.cached_layout.borrow_mut() = None;
    }

    pub(crate) fn retint(&mut self, old: &crate::theme::Theme, new: &crate::theme::Theme) {
        retint_lines_in_place(&mut self.lines, old, new);
        *self.cached_layout.borrow_mut() = None;
    }

    fn ensure_stream_layout(&self, width: u16) -> AssistantLayoutCache {
        if let Some(cache) = self.cached_layout.borrow().as_ref() {
            if cache.width == width {
                return cache.clone();
            }
        }
        // Reuse the same segmentation logic as Assistant, operating on current
        // lines. IMPORTANT: AssistantMarkdownCell::display_lines() hides the
        // first line as a synthetic header (e.g., "codex"). When we borrow its
        // layout engine, we must ensure a header line is present so the real
        // first content line is not dropped. Previously we removed the header
        // and passed only body lines, which caused the first content line to be
        // cut off during streaming and only appear once finalized.
        let mut body_lines = self.lines.clone();
        let mut had_header = false;
        if let Some(first) = body_lines.first() {
            let flat: String = first.spans.iter().map(|s| s.content.as_ref()).collect();
            if flat.trim().eq_ignore_ascii_case("codex") {
                had_header = true;
            }
        }
        // Prepend a hidden header if missing so Assistant layout doesn't drop
        // the first real content line. The header itself is suppressed by both
        // streaming and finalized render paths, so it never visibly appears.
        if !had_header {
            body_lines.insert(0, ratatui::text::Line::from("codex"));
        }
        let tmp = AssistantMarkdownCell {
            raw: String::new(),
            id: None,
            // We do not prepend a header; segmentation should be based on body only.
            lines: body_lines,
            cached_layout: std::cell::RefCell::new(None),
        };
        let cache = tmp.ensure_layout(width);
        *self.cached_layout.borrow_mut() = Some(cache.clone());
        cache
    }
}

// Detect lines that start with a markdown bullet produced by our renderer and return (indent, bullet)
fn detect_bullet_prefix(line: &ratatui::text::Line<'_>) -> Option<(usize, String)> {
    // Treat these as unordered bullets, plus checkbox glyphs for task lists.
    let bullets = ["-", "•", "◦", "·", "∘", "⋅", "☐", "✔"];
    let spans = &line.spans;
    if spans.is_empty() {
        return None;
    }
    // First span may be leading spaces
    let mut idx = 0;
    let mut indent = 0usize;
    if let Some(s) = spans.get(0) {
        let t = s.content.as_ref();
        if !t.is_empty() && t.chars().all(|c| c == ' ') {
            indent = t.chars().count();
            idx = 1;
        }
    }
    // Next must be a bullet-like prefix with an accompanying space. Accept either
    // a separate single-space span after the marker OR a trailing space baked
    // into the bullet span (e.g., checkboxes like "☐ ").
    let bullet_span = spans.get(idx)?;
    let mut bullet_text = bullet_span.content.as_ref().to_string();
    let has_following_space_span = spans
        .get(idx + 1)
        .map(|s| s.content.as_ref() == " ")
        .unwrap_or(false);
    let has_trailing_space_in_bullet = bullet_text.ends_with(' ');
    if !(has_following_space_span || has_trailing_space_in_bullet) {
        return None;
    }
    if has_trailing_space_in_bullet {
        bullet_text.pop();
    }
    if bullets.contains(&bullet_text.as_str()) {
        return Some((indent, bullet_text));
    }
    // Ordered list: e.g., "1.", "12.", etc.
    if bullet_text.len() >= 2
        && bullet_text.ends_with('.')
        && bullet_text[..bullet_text.len() - 1]
            .chars()
            .all(|c| c.is_ascii_digit())
    {
        return Some((indent, bullet_text));
    }
    // Fallback: derive from flattened text if span structure is unexpected.
    // This guards against upstream changes that merge or split the bullet/space spans.
    let flat: String = line.spans.iter().map(|s| s.content.as_ref()).collect();
    let mut chars = flat.chars().peekable();
    let mut indent_count = 0usize;
    while matches!(chars.peek(), Some(' ')) {
        chars.next();
        indent_count += 1;
    }
    // Capture token up to first whitespace
    let mut token = String::new();
    while let Some(&ch) = chars.peek() {
        if ch.is_whitespace() {
            break;
        }
        token.push(ch);
        chars.next();
        // Limit token length to avoid scanning entire lines on odd inputs
        if token.len() > 8 {
            break;
        }
    }
    // Require at least one whitespace after the token
    let has_space = matches!(chars.peek(), Some(c) if c.is_whitespace());
    if has_space {
        let bullets = ["-", "•", "◦", "·", "∘", "⋅", "☐", "✔"]; // same set
        if bullets.contains(&token.as_str())
            || (token.len() >= 2
                && token.ends_with('.')
                && token[..token.len() - 1].chars().all(|c| c.is_ascii_digit()))
        {
            return Some((indent_count, token));
        }
    }
    None
}

// Wrap a bullet line with a hanging indent so wrapped lines align under the content start.
fn wrap_bullet_line(
    mut line: ratatui::text::Line<'static>,
    indent_spaces: usize,
    bullet: &str,
    width: u16,
) -> Vec<ratatui::text::Line<'static>> {
    use ratatui::style::Style;
    use ratatui::text::Span;
    use unicode_width::UnicodeWidthStr as UWStr;

    // Apply a 1-col safety margin to reduce secondary wraps from Paragraph,
    // which can occur due to terminal-specific width differences (e.g.,
    // ambiguous-width glyphs, grapheme clusters). This keeps our prewrapped
    // bullet lines comfortably within the final render width.
    let width = width.saturating_sub(1) as usize;
    let mut spans = std::mem::take(&mut line.spans);
    // If the line contains OSC 8 hyperlinks (ESC ]8), avoid character-level
    // rewrapping to prevent breaking escape sequences. Fall back to default
    // Paragraph wrapping for this line by returning it unchanged.
    if spans.iter().any(|s| s.content.as_ref().contains('\u{1b}')) {
        line.spans = spans;
        return vec![line];
    }
    let mut i = 0usize;
    // Consume leading spaces span
    if i < spans.len() {
        let t = spans[i].content.as_ref();
        if t.chars().all(|c| c == ' ') {
            i += 1;
        }
    }
    // Consume bullet span and optional following single-space span. Support
    // cases where the bullet span already contains a trailing space (e.g., "☐ ").
    let bullet_style = if i < spans.len() {
        spans[i].style
    } else {
        Style::default()
    };
    if i < spans.len() {
        let bullet_span_text = spans[i].content.as_ref().to_string();
        i += 1; // consume bullet span
        if !bullet_span_text.ends_with(' ') && i < spans.len() && spans[i].content.as_ref() == " " {
            i += 1; // consume separate following space span
        }
    }

    // Remaining spans comprise the content; build grapheme clusters with style
    use unicode_segmentation::UnicodeSegmentation;
    let rest_spans = spans.drain(i..).collect::<Vec<_>>();
    let mut clusters: Vec<(String, Style)> = Vec::new();
    for sp in &rest_spans {
        let st = sp.style;
        for g in sp.content.as_ref().graphemes(true) {
            clusters.push((g.to_string(), st));
        }
    }

    // Some renderers may leave extra literal spaces between the bullet and the
    // first non-space glyph as part of the content (instead of a distinct
    // single-space span). Detect and incorporate those spaces into the hanging
    // indent, then drop them from the visible content so continuation lines
    // align perfectly under the start of the sentence.
    let mut leading_content_spaces: usize = 0;
    while leading_content_spaces < clusters.len()
        && (clusters[leading_content_spaces].0 == " "
            || clusters[leading_content_spaces].0 == "\u{3000}")
    {
        leading_content_spaces += 1;
    }

    // Prefix widths (display columns)
    let bullet_cols = UWStr::width(bullet);
    // Use a single space after the bullet so nested lists do not
    // render with an extra space ("·  item" -> "· item"). Keep the
    // hanging indent consistent so wrapped lines align under the
    // start of the bullet content.
    let gap_after_bullet = 1usize;
    let extra_gap = leading_content_spaces; // absorb any extra content-leading spaces
    let first_prefix = indent_spaces + bullet_cols + gap_after_bullet + extra_gap;
    let cont_prefix = indent_spaces + bullet_cols + gap_after_bullet + extra_gap; // keep continuation aligned

    let mut out: Vec<ratatui::text::Line<'static>> = Vec::new();
    let mut pos = leading_content_spaces;
    let mut first = true;
    while pos < clusters.len() {
        let avail_cols = if first {
            width.saturating_sub(first_prefix)
        } else {
            width.saturating_sub(cont_prefix)
        } as usize;
        let avail_cols = avail_cols.max(1);

        // Greedy take up to avail_cols, preferring to break at a preceding space cluster.
        let mut taken = 0usize; // number of clusters consumed
        let mut cols = 0usize; // display columns consumed
        let mut last_space_idx: Option<usize> = None; // index into clusters
        while pos + taken < clusters.len() {
            let (ref g, _) = clusters[pos + taken];
            let w = UWStr::width(g.as_str());
            if cols.saturating_add(w) > avail_cols {
                break;
            }
            cols += w;
            if g == " " || g == "\u{3000}" {
                last_space_idx = Some(pos + taken);
            }
            taken += 1;
            if cols == avail_cols {
                break;
            }
        }

        // Choose cut position:
        // - If the entire remaining content fits into this visual line, do NOT
        //   split at the last space — keep the final word on this line.
        // - Otherwise, prefer breaking at the last space within range; fall back
        //   to a hard break when no space is present (e.g., a long token).
        let (cut_end, next_start) = if pos + taken >= clusters.len() {
            (pos + taken, pos + taken)
        } else if let Some(space_idx) = last_space_idx {
            // Trim any spaces following the break point for next line start
            let mut next = space_idx;
            // cut_end excludes the space
            let mut cut = space_idx;
            // Also trim any trailing spaces before the break in this segment
            while cut > pos && clusters[cut - 1].0 == " " {
                cut -= 1;
            }
            // Advance next past contiguous spaces
            while next < clusters.len() && clusters[next].0 == " " {
                next += 1;
            }
            (cut, next)
        } else {
            // No space seen in range – hard break (very long word or first token longer than width)
            (pos + taken, pos + taken)
        };

        // If cut_end did not advance (e.g., segment starts with spaces), skip spaces and continue
        if cut_end <= pos {
            let mut p = pos;
            while p < clusters.len() && clusters[p].0 == " " {
                p += 1;
            }
            if p == pos {
                // safety: ensure forward progress
                p = pos + 1;
            }
            pos = p;
            continue;
        }

        let slice = &clusters[pos..cut_end];
        let mut seg_spans: Vec<Span<'static>> = Vec::new();
        // Build prefix spans
        if first {
            if indent_spaces > 0 {
                seg_spans.push(Span::raw(" ".repeat(indent_spaces)));
            }
            seg_spans.push(Span::styled(bullet.to_string(), bullet_style));
            // Two-space gap after bullet for readability and hanging indent
            seg_spans.push(Span::raw("  "));
        } else {
            seg_spans.push(Span::raw(" ".repeat(cont_prefix)));
        }
        // Build content spans coalescing same-style runs
        let mut cur_style = None::<Style>;
        let mut buf = String::new();
        for (g, st) in slice.iter() {
            if cur_style.map(|cs| cs == *st).unwrap_or(false) {
                buf.push_str(g);
            } else {
                if !buf.is_empty() {
                    seg_spans.push(Span::styled(std::mem::take(&mut buf), cur_style.unwrap()));
                }
                cur_style = Some(*st);
                buf.push_str(g);
            }
        }
        if !buf.is_empty() {
            seg_spans.push(Span::styled(buf, cur_style.unwrap()));
        }
        out.push(ratatui::text::Line::from(seg_spans));
        pos = next_start;
        first = false;
    }

    if out.is_empty() {
        // Ensure at least prefix-only line (edge case empty content)
        let mut seg_spans: Vec<Span<'static>> = Vec::new();
        if indent_spaces > 0 {
            seg_spans.push(Span::raw(" ".repeat(indent_spaces)));
        }
        seg_spans.push(Span::styled(bullet.to_string(), bullet_style));
        out.push(ratatui::text::Line::from(seg_spans));
    }

    out
}

// Wrap a line with a hanging indent of `indent_spaces + hang_cols` columns, without
// rendering a bullet glyph. This is used for the special case where we suppress the
// initial "-" bullet on the first assistant line, but still want continuation lines
// to align under where the content would begin (i.e., as if there were a bullet +
// two-space gap).

fn is_horizontal_rule_line(line: &ratatui::text::Line<'_>) -> bool {
    let text: String = line.spans.iter().map(|s| s.content.as_ref()).collect();
    let t = text.trim();
    if t.is_empty() {
        return false;
    }
    let chars: Vec<char> = t.chars().collect();
    // Allow optional spaces between characters
    let only = |ch: char| chars.iter().all(|c| *c == ch || c.is_whitespace());
    (only('-') && chars.iter().filter(|c| **c == '-').count() >= 3)
        || (only('*') && chars.iter().filter(|c| **c == '*').count() >= 3)
        || (only('_') && chars.iter().filter(|c| **c == '_').count() >= 3)
}

// Bold the first sentence (up to the first '.', '!' or '?' in the first non-empty line),
// or the entire first non-empty line if no terminator is present. Newlines already split lines.
// removed bold_first_sentence; renderer handles first sentence styling
/*
fn bold_first_sentence(mut lines: Vec<Line<'static>>) -> Vec<Line<'static>> {
    use ratatui::text::Span;
    use ratatui::style::Modifier;

    // Find the first non-empty line index
    let first_idx = match lines.iter().position(|l| {
        let s: String = l.spans.iter().map(|sp| sp.content.as_ref()).collect();
        !s.trim().is_empty()
    }) {
        Some(i) => i,
        None => return lines,
    };

    // Build the plain text of that line
    let line_text: String = lines[first_idx]
        .spans
        .iter()
        .map(|sp| sp.content.as_ref())
        .collect();

    // If the first non-space character is a bullet (•), do not bold.
    if line_text.chars().skip_while(|c| c.is_whitespace()).next() == Some('•') {
        return lines;
    }

    // Heuristic: pick first sentence terminator that is not part of a filename or common
    // abbreviation (e.g., "e.g.", "i.e."). Treat '.', '!' or '?' as terminators when
    // followed by whitespace/end or a closing quote then whitespace/end. Skip when the
    // next character is a letter/number (e.g., within filenames like example.sh).
    let mut boundary: Option<usize> = None; // char index inclusive
    let chars: Vec<char> = line_text.chars().collect();
    let len_chars = chars.len();
    for i in 0..len_chars {
        let ch = chars[i];
        if ch == '.' || ch == '!' || ch == '?' || ch == ':' {
            let next = chars.get(i + 1).copied();
            // Skip if next is alphanumeric (likely filename/identifier like example.sh)
            if matches!(next, Some(c) if c.is_ascii_alphanumeric()) { continue; }
            // Skip common abbreviation endings like "e.g." or "i.e." (match last 4 chars)
            if i >= 3 {
                let tail: String = chars[i - 3..=i].iter().collect::<String>().to_lowercase();
                if tail == "e.g." || tail == "i.e." { continue; }
            }
            // Accept if end of line,
            // or next is whitespace,
            // or next is quote then whitespace/end
            let ok = match next {
                None => true,
                Some(c) if c.is_whitespace() => true,
                Some('"') | Some('\'') => {
                    let n2 = chars.get(i + 2).copied();
                    n2.is_none() || n2.map(|c| c.is_whitespace()).unwrap_or(false)
                }
                _ => false,
            };
            if ok { boundary = Some(i); break; }
        }
    }

    // Bold up to and including the terminator.
    let bold_upto = boundary.map(|i| i + 1);

    // If there's no terminator or there's no additional content after it in the message,
    // do not bold (single-sentence message).
    if let Some(limit) = bold_upto {
        let mut has_more_in_line = false;
        // allow trailing quote right after terminator
        let mut idx = limit;
        if let Some('"') | Some('\'') = chars.get(idx) { idx += 1; }
        if idx < len_chars {
            has_more_in_line = chars[idx..].iter().any(|c| !c.is_whitespace());
        }
        let has_more_below = if !has_more_in_line {
            lines.iter().skip(first_idx + 1).any(|l| {
                let s: String = l.spans.iter().map(|sp| sp.content.as_ref()).collect();
                !s.trim().is_empty()
            })
        } else { true };
        if !has_more_below {
            return lines; // single-sentence message: leave as-is
        }
    } else {
        // No terminator at all → treat as single sentence; leave as-is
        return lines;
    }

    // Rebuild spans for the line with bold applied up to bold_upto (in chars)
    let mut new_spans: Vec<Span<'static>> = Vec::new();
    let mut consumed_chars: usize = 0;
    for sp in lines[first_idx].spans.drain(..) {
        let content = sp.content.into_owned();
        let len = content.chars().count();
        if bold_upto.is_none() {
            // Entire line bold
            let mut st = sp.style;
            st.add_modifier.insert(Modifier::BOLD);
            st.fg = Some(crate::colors::text_bright());
            new_spans.push(Span::styled(content, st));
            consumed_chars += len;
            continue;
        }
        let limit = bold_upto.unwrap();
        if consumed_chars >= limit {
            // After bold range, preserve original styling (do not strip bold)
            new_spans.push(Span::styled(content, sp.style));
            consumed_chars += len;
        } else if consumed_chars + len <= limit {
            // Entire span within bold range
            let mut st = sp.style;
            st.add_modifier.insert(Modifier::BOLD);
            st.fg = Some(crate::colors::text_bright());
            new_spans.push(Span::styled(content, st));
            consumed_chars += len;
        } else {
            // Split this span at the boundary
            let split_at = limit - consumed_chars; // chars into this span
            let mut iter = content.chars();
            let bold_part: String = iter.by_ref().take(split_at).collect();
            let rest_part: String = iter.collect();
            let mut bold_style = sp.style;
            bold_style.add_modifier.insert(Modifier::BOLD);
            bold_style.fg = Some(crate::colors::text_bright());
            if !bold_part.is_empty() { new_spans.push(Span::styled(bold_part, bold_style)); }
            if !rest_part.is_empty() { new_spans.push(Span::styled(rest_part, sp.style)); }
            consumed_chars += len;
        }
    }
    lines[first_idx].spans = new_spans;

    // Recolor markdown bullet glyphs inside assistant content to text_dim.
    // Applies to common unordered bullets produced by our renderer: •, ◦, ·, ∘, ⋅
    let bullet_set: [&str; 5] = ["•", "◦", "·", "∘", "⋅"];
    for line in lines.iter_mut() {
        let mut updated: Vec<Span<'static>> = Vec::with_capacity(line.spans.len());
        for sp in line.spans.drain(..) {
            let content_ref = sp.content.as_ref();
            if bullet_set.contains(&content_ref) {
                let mut st = sp.style;
                st.fg = Some(crate::colors::text_dim());
                updated.push(Span::styled(sp.content, st));
            } else {
                updated.push(sp);
            }
        }
        line.spans = updated;
    }

    lines
}
*/

// ==================== Helper Functions ====================

// Unified preview format: show first 2 and last 5 non-empty lines with an ellipsis between.
const PREVIEW_HEAD_LINES: usize = 2;
const PREVIEW_TAIL_LINES: usize = 5;

/// Normalize common TTY overwrite sequences within a text block so that
/// progress lines using carriage returns, backspaces, or ESC[K erase behave as
/// expected when rendered in a pure-buffered UI (no cursor movement).
fn normalize_overwrite_sequences(input: &str) -> String {
    // Process per line, but keep CR/BS/CSI semantics within logical lines.
    // Treat "\n" as committing a line and resetting the cursor.
    let mut out = String::with_capacity(input.len());
    let mut line: Vec<char> = Vec::new(); // visible chars only
    let mut cursor: usize = 0; // column in visible chars

    // Helper to flush current line to out
    let flush_line = |line: &mut Vec<char>, cursor: &mut usize, out: &mut String| {
        if !line.is_empty() {
            out.push_str(&line.iter().collect::<String>());
        }
        out.push('\n');
        line.clear();
        *cursor = 0;
    };

    let chars: Vec<char> = input.chars().collect();
    let mut i = 0;
    while i < chars.len() {
        let ch = chars[i];
        match ch {
            '\n' => {
                flush_line(&mut line, &mut cursor, &mut out);
                i += 1;
            }
            '\r' => {
                // Carriage return: move cursor to column 0
                cursor = 0;
                i += 1;
            }
            '\u{0008}' => {
                // Backspace: move left one column if possible
                if cursor > 0 {
                    cursor -= 1;
                }
                i += 1;
            }
            '\u{001B}' => {
                // CSI: ESC [ ... <cmd>
                if i + 1 < chars.len() && chars[i + 1] == '[' {
                    // Find final byte (alphabetic)
                    let mut j = i + 2;
                    while j < chars.len() && !chars[j].is_alphabetic() {
                        j += 1;
                    }
                    if j < chars.len() {
                        let cmd = chars[j];
                        // Extract numeric prefix (first parameter only)
                        let num: usize = chars[i + 2..j]
                            .iter()
                            .take_while(|c| c.is_ascii_digit())
                            .collect::<String>()
                            .parse()
                            .unwrap_or(0);

                        match cmd {
                            // Erase in Line: 0/None = cursor..end, 1 = start..cursor, 2 = entire line
                            'K' => {
                                let n = num; // default 0 when absent
                                match n {
                                    0 => {
                                        if cursor < line.len() {
                                            line.truncate(cursor);
                                        }
                                    }
                                    1 => {
                                        // Replace from start to cursor with spaces to keep remaining columns stable
                                        let end = cursor.min(line.len());
                                        for k in 0..end {
                                            line[k] = ' ';
                                        }
                                        // Trim leading spaces if the whole line became spaces
                                        while line.last().map_or(false, |c| *c == ' ') {
                                            line.pop();
                                        }
                                    }
                                    2 => {
                                        line.clear();
                                        cursor = 0;
                                    }
                                    _ => {}
                                }
                                i = j + 1;
                                continue;
                            }
                            // Cursor horizontal absolute (1-based)
                            'G' => {
                                let pos = num.saturating_sub(1);
                                cursor = pos.min(line.len());
                                i = j + 1;
                                continue;
                            }
                            // Cursor forward/backward
                            'C' => {
                                cursor = cursor.saturating_add(num);
                                i = j + 1;
                                continue;
                            }
                            'D' => {
                                cursor = cursor.saturating_sub(num);
                                i = j + 1;
                                continue;
                            }
                            _ => {
                                // Unknown/unsupported CSI (incl. SGR 'm'): keep styling intact by
                                // copying the entire sequence verbatim into the output so ANSI
                                // parsing can apply later, but do not affect cursor position.
                                // First, splice current visible buffer into out to preserve order
                                if !line.is_empty() {
                                    out.push_str(&line.iter().collect::<String>());
                                    line.clear();
                                    cursor = 0;
                                }
                                for k in i..=j {
                                    out.push(chars[k]);
                                }
                                i = j + 1;
                                continue;
                            }
                        }
                    } else {
                        // Malformed CSI: drop it entirely by exiting the loop
                        break;
                    }
                } else {
                    // Other ESC sequences (e.g., OSC): pass through verbatim without affecting cursor
                    // Copy ESC and advance one; do not attempt to parse full OSC payload here.
                    if !line.is_empty() {
                        out.push_str(&line.iter().collect::<String>());
                        line.clear();
                        cursor = 0;
                    }
                    out.push(ch);
                    i += 1;
                }
            }
            _ => {
                // Put visible char at cursor, expanding with spaces if needed
                if cursor < line.len() {
                    line[cursor] = ch;
                } else {
                    while line.len() < cursor {
                        line.push(' ');
                    }
                    line.push(ch);
                }
                cursor += 1;
                i += 1;
            }
        }
    }
    // Flush any remaining visible text
    if !line.is_empty() {
        out.push_str(&line.iter().collect::<String>());
    }
    out
}

fn build_preview_lines(text: &str, _include_left_pipe: bool) -> Vec<Line<'static>> {
    // Prefer UI‑themed JSON highlighting when the (ANSI‑stripped) text parses as JSON.
    let stripped_plain = sanitize_for_tui(
        text,
        SanitizeMode::Plain,
        SanitizeOptions {
            expand_tabs: true,
            tabstop: 4,
            debug_markers: false,
        },
    );
    if let Ok(json_val) = serde_json::from_str::<serde_json::Value>(&stripped_plain) {
        let pretty =
            serde_json::to_string_pretty(&json_val).unwrap_or_else(|_| json_val.to_string());
        let highlighted = crate::syntax_highlight::highlight_code_block(&pretty, Some("json"));
        return select_preview_from_lines(&highlighted, PREVIEW_HEAD_LINES, PREVIEW_TAIL_LINES);
    }

    // Otherwise, compact valid JSON (without ANSI) to improve wrap, or pass original through.
    let processed = format_json_compact(text).unwrap_or_else(|| text.to_string());
    let processed = normalize_overwrite_sequences(&processed);
    let processed = sanitize_for_tui(
        &processed,
        SanitizeMode::AnsiPreserving,
        SanitizeOptions {
            expand_tabs: true,
            tabstop: 4,
            debug_markers: false,
        },
    );
    let non_empty: Vec<&str> = processed.lines().filter(|line| !line.is_empty()).collect();

    enum Seg<'a> {
        Line(&'a str),
        Ellipsis,
    }
    let segments: Vec<Seg> = if non_empty.len() <= PREVIEW_HEAD_LINES + PREVIEW_TAIL_LINES {
        non_empty.iter().map(|s| Seg::Line(s)).collect()
    } else {
        let mut v: Vec<Seg> = Vec::with_capacity(PREVIEW_HEAD_LINES + PREVIEW_TAIL_LINES + 1);
        // Head
        for i in 0..PREVIEW_HEAD_LINES {
            v.push(Seg::Line(non_empty[i]));
        }
        v.push(Seg::Ellipsis);
        // Tail
        let start = non_empty.len().saturating_sub(PREVIEW_TAIL_LINES);
        for s in &non_empty[start..] {
            v.push(Seg::Line(s));
        }
        v
    };

    fn ansi_line_with_theme_bg(s: &str) -> Line<'static> {
        let mut ln = ansi_escape_line(s);
        for sp in ln.spans.iter_mut() {
            sp.style.bg = None;
        }
        ln
    }

    let mut out: Vec<Line<'static>> = Vec::new();
    for seg in segments {
        match seg {
            Seg::Line(line) => out.push(ansi_line_with_theme_bg(line)),
            Seg::Ellipsis => out.push(Line::from("⋮".dim())),
        }
    }
    out
}

fn output_lines(
    output: Option<&CommandOutput>,
    only_err: bool,
    include_angle_pipe: bool,
) -> Vec<Line<'static>> {
    let CommandOutput {
        exit_code,
        stdout,
        stderr,
    } = match output {
        Some(o) => o,
        None => return Vec::new(),
    };

    let mut lines: Vec<Line<'static>> = Vec::new();

    if !only_err && !stdout.is_empty() {
        lines.extend(build_preview_lines(stdout, include_angle_pipe));
    }

    if !stderr.is_empty() && *exit_code != 0 {
        if !lines.is_empty() {
            lines.push(Line::from(""));
        }
        lines.push(Line::styled(
            format!("Error (exit code {})", exit_code),
            Style::default().fg(crate::colors::error()),
        ));
        let stderr_norm = sanitize_for_tui(
            &normalize_overwrite_sequences(stderr),
            SanitizeMode::AnsiPreserving,
            SanitizeOptions {
                expand_tabs: true,
                tabstop: 4,
                debug_markers: false,
            },
        );
        for line in stderr_norm.lines().filter(|line| !line.is_empty()) {
            lines.push(ansi_escape_line(line).style(Style::default().fg(crate::colors::error())));
        }
    }

    if !lines.is_empty() {
        lines.push(Line::from(""));
    }

    lines
}

fn format_mcp_invocation(invocation: McpInvocation) -> Line<'static> {
    let provider_name = pretty_provider_name(&invocation.server);
    let invocation_str = if let Some(args) = invocation.arguments {
        format!("{}.{}({})", provider_name, invocation.tool, args)
    } else {
        format!("{}.{}()", provider_name, invocation.tool)
    };

    Line::styled(
        invocation_str,
        Style::default()
            .fg(crate::colors::text_dim())
            .add_modifier(Modifier::ITALIC),
    )
}

fn pretty_provider_name(id: &str) -> String {
    // Special case common providers with human-friendly names
    match id {
        "brave-search" => "brave",
        "screenshot-website-fast" => "screenshot",
        "read-website-fast" => "readweb",
        "sequential-thinking" => "think",
        "discord-bot" => "discord",
        _ => id,
    }
    .to_string()
}

// ==================== Factory Functions ====================

pub(crate) fn new_background_event(message: String) -> PlainHistoryCell {
    let mut lines: Vec<Line<'static>> = Vec::new();
    lines.push(Line::from("event".dim()));
    let msg_norm = normalize_overwrite_sequences(&message);
    lines.extend(msg_norm.lines().map(|line| ansi_escape_line(line).dim()));
    // No empty line at end - trimming and spacing handled by renderer
    PlainHistoryCell {
        lines,
        kind: HistoryCellType::BackgroundEvent,
    }
}

pub(crate) fn new_session_info(
    config: &Config,
    event: SessionConfiguredEvent,
    is_first_event: bool,
) -> PlainHistoryCell {
    let SessionConfiguredEvent {
        model,
        session_id: _,
        history_log_id: _,
        history_entry_count: _,
        ..
    } = event;

    if is_first_event {
        let mut lines: Vec<Line<'static>> = Vec::new();
        lines.push(Line::from("notice".dim()));
        lines.extend(popular_commands_lines());
        PlainHistoryCell {
            lines,
            kind: HistoryCellType::Notice,
        }
    } else if config.model == model {
        PlainHistoryCell {
            lines: Vec::new(),
            kind: HistoryCellType::Notice,
        }
    } else {
        let lines = vec![
            Line::from("model changed:")
                .fg(crate::colors::keyword())
                .bold(),
            Line::from(format!("requested: {}", config.model)),
            Line::from(format!("used: {model}")),
            // No empty line at end - trimming and spacing handled by renderer
        ];
        PlainHistoryCell {
            lines,
            kind: HistoryCellType::Notice,
        }
    }
}

/// Build the common lines for the "Popular commands" section (without the leading
/// "notice" marker). Shared between the initial session info and the startup prelude.
fn popular_commands_lines() -> Vec<Line<'static>> {
    let mut lines: Vec<Line<'static>> = Vec::new();
    lines.push(Line::styled(
        "Popular commands:",
        Style::default().fg(crate::colors::text_bright()),
    ));
    lines.push(Line::from(vec![
        Span::styled("/chrome", Style::default().fg(crate::colors::primary())),
        Span::from(" - "),
        Span::from(SlashCommand::Chrome.description())
            .style(Style::default().add_modifier(Modifier::DIM)),
    ]));
    lines.push(Line::from(vec![
        Span::styled(
            "/browser <url>",
            Style::default().fg(crate::colors::primary()),
        ),
        Span::from(" - "),
        Span::from(SlashCommand::Browser.description())
            .style(Style::default().add_modifier(Modifier::DIM)),
    ]));
    lines.push(Line::from(vec![
        Span::styled("/plan", Style::default().fg(crate::colors::primary())),
        Span::from(" - "),
        Span::from(SlashCommand::Plan.description())
            .style(Style::default().add_modifier(Modifier::DIM)),
    ]));
    lines.push(Line::from(vec![
        Span::styled("/solve", Style::default().fg(crate::colors::primary())),
        Span::from(" - "),
        Span::from(SlashCommand::Solve.description())
            .style(Style::default().add_modifier(Modifier::DIM)),
    ]));
    lines.push(Line::from(vec![
        Span::styled("/code", Style::default().fg(crate::colors::primary())),
        Span::from(" - "),
        Span::from(SlashCommand::Code.description())
            .style(Style::default().add_modifier(Modifier::DIM)),
    ]));
    lines.push(Line::from(vec![
        Span::styled("/reasoning", Style::default().fg(crate::colors::primary())),
        Span::from(" - "),
        Span::from(SlashCommand::Reasoning.description())
            .style(Style::default().add_modifier(Modifier::DIM)),
    ]));
    lines.push(Line::from(vec![
        Span::styled("/resume", Style::default().fg(crate::colors::primary())),
        Span::from(" - "),
        Span::from(SlashCommand::Resume.description())
            .style(Style::default().add_modifier(Modifier::DIM)),
    ]));
    lines
}

/// Create a notice cell that shows the "Popular commands" immediately.
/// If `connecting_mcp` is true, include a dim status line to inform users
/// that external MCP servers are being connected in the background.
pub(crate) fn new_popular_commands_notice(_connecting_mcp: bool) -> PlainHistoryCell {
    let mut lines: Vec<Line<'static>> = Vec::new();
    lines.push(Line::from("notice".dim()));
    lines.extend(popular_commands_lines());
    // Connecting status is now rendered as a separate BackgroundEvent cell
    // with its own gutter icon and spacing. Keep this notice focused.
    PlainHistoryCell {
        lines,
        kind: HistoryCellType::Notice,
    }
}

/// Background status cell shown during startup while external MCP servers
/// are being connected. Uses the standard background-event gutter (»)
/// and inserts a blank line above the message for visual separation from
/// the Popular commands block.
pub(crate) fn new_connecting_mcp_status() -> PlainHistoryCell {
    let mut lines: Vec<Line<'static>> = Vec::new();
    lines.push(Line::from("event".dim()));
    // Explicit blank line above the status message
    lines.push(Line::from(String::new()));
    lines.push(Line::from(Span::styled(
        "Connecting MCP servers…",
        Style::default().fg(crate::colors::text_dim()),
    )));
    PlainHistoryCell {
        lines,
        kind: HistoryCellType::BackgroundEvent,
    }
}

pub(crate) fn new_user_prompt(message: String) -> PlainHistoryCell {
    let mut lines: Vec<Line<'static>> = Vec::new();
    lines.push(Line::from("user"));
    // Sanitize user-provided text for terminal safety and stable layout:
    // - Normalize common TTY overwrite sequences (\r, \x08, ESC[K)
    // - Expand tabs to spaces with a fixed tab stop so wrapping is deterministic
    // - Parse ANSI sequences into spans so we never emit raw control bytes
    let normalized = normalize_overwrite_sequences(&message);
    let sanitized = sanitize_for_tui(
        &normalized,
        SanitizeMode::AnsiPreserving,
        SanitizeOptions {
            expand_tabs: true,
            tabstop: 4,
            debug_markers: false,
        },
    );
    // Build content lines with ANSI converted to styled spans
    let content: Vec<Line<'static>> = sanitized.lines().map(|l| ansi_escape_line(l)).collect();
    let content = trim_empty_lines(content);
    lines.extend(content);
    // No empty line at end - trimming and spacing handled by renderer
    PlainHistoryCell {
        lines,
        kind: HistoryCellType::User,
    }
}

/// Render a queued user message that will be sent in the next turn.
/// Visually identical to a normal user cell, but the header shows a
/// small "(queued)" suffix so it’s clear it hasn’t been executed yet.
pub(crate) fn new_queued_user_prompt(message: String) -> PlainHistoryCell {
    use ratatui::style::Style;
    use ratatui::text::Span;
    let mut lines: Vec<Line<'static>> = Vec::new();
    // Header: "user (queued)"
    lines.push(Line::from(vec![
        Span::from("user "),
        Span::from("(queued)").style(Style::default().fg(crate::colors::text_dim())),
    ]));
    // Normalize and render body like normal user messages
    let normalized = normalize_overwrite_sequences(&message);
    let sanitized = sanitize_for_tui(
        &normalized,
        SanitizeMode::AnsiPreserving,
        SanitizeOptions {
            expand_tabs: true,
            tabstop: 4,
            debug_markers: false,
        },
    );
    let content: Vec<Line<'static>> = sanitized.lines().map(|l| ansi_escape_line(l)).collect();
    let content = trim_empty_lines(content);
    lines.extend(content);
    PlainHistoryCell {
        lines,
        kind: HistoryCellType::User,
    }
}

/// Expand horizontal tabs to spaces using a fixed tab stop.
/// This prevents terminals from applying their own tab expansion after
/// ratatui has computed layout, which can otherwise cause glyphs to appear
/// to "hang" or smear until overwritten.
// Tab expansion and control stripping are centralized in crate::sanitize

#[allow(dead_code)]
pub(crate) fn new_text_line(line: Line<'static>) -> PlainHistoryCell {
    PlainHistoryCell {
        lines: vec![line],
        kind: HistoryCellType::Notice,
    }
}

pub(crate) fn new_streaming_content(lines: Vec<Line<'static>>) -> StreamingContentCell {
    StreamingContentCell {
        id: None,
        lines,
        show_ellipsis: true,
        cached_layout: std::cell::RefCell::new(None),
    }
}

pub(crate) fn new_streaming_content_with_id(
    id: Option<String>,
    lines: Vec<Line<'static>>,
) -> StreamingContentCell {
    StreamingContentCell {
        id,
        lines,
        show_ellipsis: true,
        cached_layout: std::cell::RefCell::new(None),
    }
}

pub(crate) fn new_animated_welcome() -> AnimatedWelcomeCell {
    AnimatedWelcomeCell {
        start_time: Instant::now(),
        completed: std::cell::Cell::new(false),
        fade_start: std::cell::Cell::new(None),
        faded_out: std::cell::Cell::new(false),
        locked_height: std::cell::Cell::new(None),
        hidden: std::cell::Cell::new(false),
    }
}

#[allow(dead_code)]
pub(crate) fn new_loading_cell(message: String) -> LoadingCell {
    LoadingCell { message }
}

pub(crate) fn new_active_exec_command(
    command: Vec<String>,
    parsed: Vec<ParsedCommand>,
) -> ExecCell {
    new_exec_cell(command, parsed, None)
}

pub(crate) fn new_completed_exec_command(
    command: Vec<String>,
    parsed: Vec<ParsedCommand>,
    output: CommandOutput,
) -> ExecCell {
    new_exec_cell(command, parsed, Some(output))
}

fn new_exec_cell(
    command: Vec<String>,
    parsed: Vec<ParsedCommand>,
    output: Option<CommandOutput>,
) -> ExecCell {
    let start_time = if output.is_none() {
        Some(Instant::now())
    } else {
        None
    };
    ExecCell {
        command,
        parsed,
        output,
        start_time,
        cached_display_lines: std::cell::RefCell::new(None),
        cached_pre_lines: std::cell::RefCell::new(None),
        cached_out_lines: std::cell::RefCell::new(None),
        cached_wrap: std::cell::RefCell::new(None),
    }
}

fn exec_command_lines(
    command: &[String],
    parsed: &[ParsedCommand],
    output: Option<&CommandOutput>,
    start_time: Option<Instant>,
) -> Vec<Line<'static>> {
    match parsed.is_empty() {
        true => new_exec_command_generic(command, output, start_time),
        false => new_parsed_command(parsed, output, start_time),
    }
}

// Legacy helper removed in favor of ExecAction (action_enum_from_parsed)

fn first_context_path(parsed_commands: &[ParsedCommand]) -> Option<String> {
    for parsed in parsed_commands.iter() {
        match parsed {
            ParsedCommand::ListFiles { path, .. } => {
                if let Some(p) = path {
                    return Some(p.clone());
                }
            }
            ParsedCommand::Search { path, .. } => {
                if let Some(p) = path {
                    return Some(p.clone());
                }
            }
            _ => {}
        }
    }
    None
}

fn parse_read_line_annotation(cmd: &str) -> Option<String> {
    let lower = cmd.to_lowercase();
    // Try sed -n '<start>,<end>p'
    if lower.contains("sed") && lower.contains("-n") {
        // Look for a token like 123,456p possibly quoted
        for raw in cmd.split(|c: char| c.is_whitespace() || c == '"' || c == '\'') {
            let token = raw.trim();
            if token.ends_with('p') {
                let core = &token[..token.len().saturating_sub(1)];
                if let Some((a, b)) = core.split_once(',') {
                    if let (Ok(start), Ok(end)) = (a.trim().parse::<u32>(), b.trim().parse::<u32>())
                    {
                        return Some(format!("(lines {} to {})", start, end));
                    }
                }
            }
        }
    }
    // head -n N => lines 1..N
    if lower.contains("head") && lower.contains("-n") {
        let parts: Vec<&str> = cmd.split_whitespace().collect();
        for i in 0..parts.len() {
            if parts[i] == "-n" && i + 1 < parts.len() {
                if let Ok(n) = parts[i + 1]
                    .trim_matches('"')
                    .trim_matches('\'')
                    .parse::<u32>()
                {
                    return Some(format!("(lines 1 to {})", n));
                }
            }
        }
    }
    // tail -n +K => from K to end; tail -n N => last N lines
    if lower.contains("tail") && lower.contains("-n") {
        let parts: Vec<&str> = cmd.split_whitespace().collect();
        for i in 0..parts.len() {
            if parts[i] == "-n" && i + 1 < parts.len() {
                let val = parts[i + 1].trim_matches('"').trim_matches('\'');
                if let Some(rest) = val.strip_prefix('+') {
                    if let Ok(k) = rest.parse::<u32>() {
                        return Some(format!("(from {} to end)", k));
                    }
                } else if let Ok(n) = val.parse::<u32>() {
                    return Some(format!("(last {} lines)", n));
                }
            }
        }
    }
    None
}

fn new_parsed_command(
    parsed_commands: &[ParsedCommand],
    output: Option<&CommandOutput>,
    start_time: Option<Instant>,
) -> Vec<Line<'static>> {
    let action = action_enum_from_parsed(&parsed_commands.to_vec());
    let ctx_path = first_context_path(parsed_commands);
    let mut lines: Vec<Line> = vec![match output {
        None => {
            let duration_str = if let Some(start) = start_time {
                let elapsed = start.elapsed();
                format!(" ({})", format_duration(elapsed))
            } else {
                String::new()
            };
            // Running state per action
            let header = match action {
                ExecAction::Read => "Read".to_string(),
                ExecAction::Search => "Searched".to_string(),
                ExecAction::List => "List Files".to_string(),
                ExecAction::Run => match &ctx_path {
                    Some(p) => format!("Running... in {p}"),
                    None => "Running...".to_string(),
                },
            };
            // Use non-bold styling for informational actions; use info color
            if matches!(
                action,
                ExecAction::Read | ExecAction::Search | ExecAction::List
            ) {
                Line::styled(
                    format!("{header}{duration_str}"),
                    Style::default().fg(crate::colors::info()),
                )
            } else {
                Line::styled(
                    format!("{header}{duration_str}"),
                    Style::default()
                        .fg(crate::colors::info())
                        .add_modifier(Modifier::BOLD),
                )
            }
        }
        Some(o) if o.exit_code == 0 => {
            let done = match action {
                ExecAction::Read => "Read".to_string(),
                ExecAction::Search => "Searched".to_string(),
                ExecAction::List => "List Files".to_string(),
                ExecAction::Run => match &ctx_path {
                    Some(p) => format!("Ran in {p}"),
                    None => "Ran".to_string(),
                },
            };
            // Color by action: informational (Read/Search/List) use normal text; execution uses primary
            if matches!(
                action,
                ExecAction::Read | ExecAction::Search | ExecAction::List
            ) {
                Line::styled(done, Style::default().fg(crate::colors::text()))
            } else {
                Line::styled(
                    done,
                    Style::default()
                        .fg(crate::colors::text_bright())
                        .add_modifier(Modifier::BOLD),
                )
            }
        }
        Some(_o) => {
            // Preserve the action header (e.g., "Searched") on error so users
            // can still see what operation was attempted. Error details are
            // rendered below via `output_lines`.
            let done = match action {
                ExecAction::Read => "Read".to_string(),
                ExecAction::Search => "Searched".to_string(),
                ExecAction::List => "List Files".to_string(),
                ExecAction::Run => match &ctx_path {
                    Some(p) => format!("Ran in {p}"),
                    None => "Ran".to_string(),
                },
            };
            // Use the same styling as success to keep headers stable/recognizable.
            if matches!(
                action,
                ExecAction::Read | ExecAction::Search | ExecAction::List
            ) {
                Line::styled(done, Style::default().fg(crate::colors::text()))
            } else {
                Line::styled(
                    done,
                    Style::default()
                        .fg(crate::colors::text_bright())
                        .add_modifier(Modifier::BOLD),
                )
            }
        }
    }];

    // Collect any paths referenced by search commands to suppress redundant directory lines
    let mut search_paths: std::collections::HashSet<String> = std::collections::HashSet::new();
    for pc in parsed_commands.iter() {
        if let ParsedCommand::Search { path: Some(p), .. } = pc {
            search_paths.insert(p.to_string());
        }
    }

    // We'll emit only content lines here; the header above already communicates the action.
    // Use a single leading "└ " for the very first content line, then indent subsequent ones.
    let mut any_content_emitted = false;

    // Restrict displayed entries to the primary action for this cell.
    // For the generic "run" header, allow Run/Test/Lint/Format entries.
    let expected_label: Option<&'static str> = match action {
        ExecAction::Read => Some("Read"),
        ExecAction::Search => Some("Search"),
        ExecAction::List => Some("List Files"),
        ExecAction::Run => None,
    };

    for parsed in parsed_commands.iter() {
        // Produce a logical label and content string without icons
        let (label, content) = match parsed {
            ParsedCommand::Read { name, cmd, .. } => {
                let mut c = name.clone();
                if let Some(ann) = parse_read_line_annotation(cmd) {
                    c = format!("{c} {ann}");
                }
                ("Read".to_string(), c)
            }
            ParsedCommand::ListFiles { cmd: _, path } => match path {
                Some(p) => {
                    if search_paths.contains(p) {
                        (String::new(), String::new()) // suppressed
                    } else {
                        let display_p = if p.ends_with('/') {
                            p.to_string()
                        } else {
                            format!("{p}/")
                        };
                        ("List Files".to_string(), format!("in {display_p}"))
                    }
                }
                None => ("List Files".to_string(), "in ./".to_string()),
            },
            ParsedCommand::Search { query, path, cmd } => {
                // Format query for display: unescape backslash-escapes and close common unbalanced delimiters
                let prettify_term = |s: &str| -> String {
                    // General unescape: turn "\X" into "X" for any X
                    let mut out = String::with_capacity(s.len());
                    let mut iter = s.chars();
                    while let Some(ch) = iter.next() {
                        if ch == '\\' {
                            if let Some(next) = iter.next() {
                                out.push(next);
                            } else {
                                out.push('\\');
                            }
                        } else {
                            out.push(ch);
                        }
                    }
                    // Balance parentheses
                    let opens_paren = out.matches("(").count();
                    let closes_paren = out.matches(")").count();
                    for _ in 0..opens_paren.saturating_sub(closes_paren) {
                        out.push(')');
                    }
                    // Balance curly braces
                    let opens_curly = out.matches("{").count();
                    let closes_curly = out.matches("}").count();
                    for _ in 0..opens_curly.saturating_sub(closes_curly) {
                        out.push('}');
                    }
                    out
                };
                let fmt_query = |q: &str| -> String {
                    let mut parts: Vec<String> = q
                        .split('|')
                        .map(|s| s.trim())
                        .filter(|s| !s.is_empty())
                        .map(prettify_term)
                        .collect();
                    match parts.len() {
                        0 => String::new(),
                        1 => parts.remove(0),
                        2 => format!("{} and {}", parts[0], parts[1]),
                        _ => {
                            let last = parts.last().cloned().unwrap_or_default();
                            let head = &parts[..parts.len() - 1];
                            format!("{} and {}", head.join(", "), last)
                        }
                    }
                };
                match (query, path) {
                    (Some(q), Some(p)) => {
                        let display_p = if p.ends_with('/') {
                            p.to_string()
                        } else {
                            format!("{p}/")
                        };
                        (
                            "Search".to_string(),
                            format!("{} in {}", fmt_query(q), display_p),
                        )
                    }
                    (Some(q), None) => ("Search".to_string(), format!("{}", fmt_query(q))),
                    (None, Some(p)) => {
                        let display_p = if p.ends_with('/') {
                            p.to_string()
                        } else {
                            format!("{p}/")
                        };
                        ("Search".to_string(), format!("in {}", display_p))
                    }
                    (None, None) => ("Search".to_string(), cmd.clone()),
                }
            }
            // Upstream-only variants handled as generic runs in this fork
            ParsedCommand::Unknown { cmd } => {
                let t = cmd.trim();
                let lower = t.to_lowercase();
                if lower.starts_with("echo") && lower.contains("---") {
                    (String::new(), String::new())
                } else {
                    ("Run".to_string(), cmd.clone())
                }
            } // ParsedCommand::Noop { .. } => continue,
        };

        // Keep only entries that match the primary action grouping.
        if let Some(exp) = expected_label {
            if label != exp {
                continue;
            }
        } else if !(label == "Run" || label == "Search") {
            continue;
        }

        // Skip suppressed entries
        if label.is_empty() && content.is_empty() {
            continue;
        }

        // Split content into lines and push without repeating the action label
        for line_text in content.lines() {
            if line_text.is_empty() {
                continue;
            }
            let prefix = if !any_content_emitted { "└ " } else { "  " };
            let mut spans: Vec<Span<'static>> = vec![Span::styled(
                prefix,
                Style::default().add_modifier(Modifier::DIM),
            )];

            match label.as_str() {
                // Highlight searched terms in normal text color; keep connectors/path dim
                "Search" => {
                    let remaining = line_text.to_string();
                    // Split off optional path suffix. Support both " (in ...)" and " in <dir>/" forms.
                    let (terms_part, path_part) = if let Some(idx) = remaining.rfind(" (in ") {
                        (
                            remaining[..idx].to_string(),
                            Some(remaining[idx..].to_string()),
                        )
                    } else if let Some(idx) = remaining.rfind(" in ") {
                        let suffix = &remaining[idx + 1..]; // keep leading space for styling
                        // Heuristic: treat as path if it ends with '/'
                        if suffix.trim_end().ends_with('/') {
                            (
                                remaining[..idx].to_string(),
                                Some(remaining[idx..].to_string()),
                            )
                        } else {
                            (remaining.clone(), None)
                        }
                    } else {
                        (remaining.clone(), None)
                    };
                    // Tokenize terms by ", " and " and " while preserving separators
                    let tmp = terms_part.clone();
                    // First, split by ", "
                    let chunks: Vec<String> = if tmp.contains(", ") {
                        tmp.split(", ").map(|s| s.to_string()).collect()
                    } else {
                        vec![tmp.clone()]
                    };
                    for (i, chunk) in chunks.iter().enumerate() {
                        if i > 0 {
                            // Add comma separator between items (dim)
                            spans.push(Span::styled(
                                ", ",
                                Style::default().fg(crate::colors::text_dim()),
                            ));
                        }
                        // Within each chunk, if it contains " and ", split into left and right with dimmed " and "
                        if let Some((left, right)) = chunk.rsplit_once(" and ") {
                            if !left.is_empty() {
                                spans.push(Span::styled(
                                    left.to_string(),
                                    Style::default().fg(crate::colors::text()),
                                ));
                                spans.push(Span::styled(
                                    " and ",
                                    Style::default().fg(crate::colors::text_dim()),
                                ));
                                spans.push(Span::styled(
                                    right.to_string(),
                                    Style::default().fg(crate::colors::text()),
                                ));
                            } else {
                                spans.push(Span::styled(
                                    chunk.to_string(),
                                    Style::default().fg(crate::colors::text()),
                                ));
                            }
                        } else {
                            spans.push(Span::styled(
                                chunk.to_string(),
                                Style::default().fg(crate::colors::text()),
                            ));
                        }
                    }
                    if let Some(p) = path_part {
                        // Dim the entire path portion including the " in " or " (in " prefix
                        spans.push(Span::styled(
                            p,
                            Style::default().fg(crate::colors::text_dim()),
                        ));
                    }
                }
                // Highlight filenames in Read; keep line ranges dim
                "Read" => {
                    if let Some(idx) = line_text.find(" (") {
                        let (fname, rest) = line_text.split_at(idx);
                        spans.push(Span::styled(
                            fname.to_string(),
                            Style::default().fg(crate::colors::text()),
                        ));
                        spans.push(Span::styled(
                            rest.to_string(),
                            Style::default().fg(crate::colors::text_dim()),
                        ));
                    } else {
                        spans.push(Span::styled(
                            line_text.to_string(),
                            Style::default().fg(crate::colors::text()),
                        ));
                    }
                }
                // List Files: highlight directory names
                "List Files" => {
                    spans.push(Span::styled(
                        line_text.to_string(),
                        Style::default().fg(crate::colors::text()),
                    ));
                }
                _ => {
                    // For executed commands (Run/Test/Lint/etc.), use shell syntax highlighting.
                    let mut hl =
                        crate::syntax_highlight::highlight_code_block(line_text, Some("bash"));
                    if let Some(mut first) = hl.pop() {
                        // If the exec has completed ("Ran"), render command in a unified
                        // completed color to make the state change clear; otherwise keep
                        // full syntax highlighting while running.
                        if output.is_some() {
                            for s in first.spans.drain(..) {
                                spans.push(Span::styled(
                                    s.content.to_string(),
                                    Style::default().fg(crate::colors::text_bright()),
                                ));
                            }
                        } else {
                            spans.extend(first.spans.drain(..));
                        }
                    } else {
                        spans.push(Span::styled(
                            line_text.to_string(),
                            Style::default().fg(if output.is_some() {
                                crate::colors::text_bright()
                            } else {
                                crate::colors::text()
                            }),
                        ));
                    }
                }
            }

            lines.push(Line::from(spans));
            any_content_emitted = true;
        }
    }

    // If this is a List Files cell and the loop above produced no content (e.g.,
    // the list path was suppressed because a Search referenced the same path),
    // emit a single contextual line so the location is always visible.
    if matches!(action, ExecAction::List) && !any_content_emitted {
        let display_p = match &ctx_path {
            Some(p) if !p.is_empty() => {
                if p.ends_with('/') {
                    p.to_string()
                } else {
                    format!("{p}/")
                }
            }
            _ => "./".to_string(),
        };
        lines.push(Line::from(vec![
            Span::styled("└ ", Style::default().add_modifier(Modifier::DIM)),
            Span::styled(
                format!("in {display_p}"),
                Style::default().fg(crate::colors::text()),
            ),
        ]));
        // no-op: avoid unused assignment warning; the variable's value is not consumed later
    }

    // Show stdout for real run commands; keep read/search/list concise unless error
    let show_stdout = matches!(action, ExecAction::Run);
    let use_angle_pipe = show_stdout; // add "> " prefix for run output
    lines.extend(output_lines(output, !show_stdout, use_angle_pipe));
    lines.push(Line::from(""));
    lines
}

fn new_exec_command_generic(
    command: &[String],
    output: Option<&CommandOutput>,
    start_time: Option<Instant>,
) -> Vec<Line<'static>> {
    let mut lines: Vec<Line<'static>> = Vec::new();
    let command_escaped = strip_bash_lc_and_escape(command);
    // Highlight the command as bash and then append a dimmed duration to the
    // first visual line while running.
    let mut highlighted_cmd =
        crate::syntax_highlight::highlight_code_block(&command_escaped, Some("bash"));

    let header_line = match output {
        None => {
            let duration_str = if let Some(start) = start_time {
                let elapsed = start.elapsed();
                format!(" ({})", format_duration(elapsed))
            } else {
                String::new()
            };
            Line::styled(
                format!("Running...{duration_str}"),
                Style::default()
                    .fg(crate::colors::info())
                    .add_modifier(Modifier::BOLD),
            )
        }
        Some(o) if o.exit_code == 0 => Line::styled(
            "Ran",
            Style::default()
                .fg(crate::colors::text_bright())
                .add_modifier(Modifier::BOLD),
        ),
        Some(_o) => {
            // Preserve the header as "Ran" even on error; detailed error output
            // (including exit code and stderr) will be shown below by `output_lines`.
            Line::styled(
                "Ran",
                Style::default()
                    .fg(crate::colors::text_bright())
                    .add_modifier(Modifier::BOLD),
            )
        }
    };

    lines.push(header_line.clone());
    if let Some(first) = highlighted_cmd.first_mut() {
        if output.is_none() && start_time.is_some() {
            let elapsed = start_time.unwrap().elapsed();
            let duration_str = format!(" ({})", format_duration(elapsed));
            first.spans.push(Span::styled(
                duration_str,
                Style::default().fg(crate::colors::text_dim()),
            ));
        }
    }
    lines.extend(highlighted_cmd);

    lines.extend(output_lines(output, false, true));
    lines
}

#[allow(dead_code)]
pub(crate) fn new_active_mcp_tool_call(invocation: McpInvocation) -> ToolCallCell {
    let title_line = Line::styled("Working", Style::default().fg(crate::colors::info()));
    let lines: Vec<Line> = vec![
        title_line,
        format_mcp_invocation(invocation),
        Line::from(""),
    ];
    ToolCallCell {
        lines,
        state: ToolState::Running,
    }
}

#[allow(dead_code)]
pub(crate) fn new_active_custom_tool_call(tool_name: String, args: Option<String>) -> ToolCallCell {
    let title_line = Line::styled("Working", Style::default().fg(crate::colors::info()));
    let invocation_str = if let Some(args) = args {
        format!("{}({})", tool_name, args)
    } else {
        format!("{}()", tool_name)
    };

    let lines: Vec<Line> = vec![
        title_line,
        Line::styled(
            invocation_str,
            Style::default()
                .fg(crate::colors::text_dim())
                .add_modifier(Modifier::ITALIC),
        ),
        Line::from(""),
    ];
    ToolCallCell {
        lines,
        state: ToolState::Running,
    }
}

// Friendly present-participle titles for running browser tools
fn browser_running_title(tool_name: &str) -> &'static str {
    match tool_name {
        "browser_click" => "Clicking...",
        "browser_type" => "Typing...",
        "browser_key" => "Sending key...",
        "browser_javascript" => "Running JavaScript...",
        "browser_scroll" => "Scrolling...",
        "browser_open" => "Opening...",
        "browser_close" => "Closing...",
        "browser_status" => "Checking status...",
        "browser_history" => "Navigating...",
        "browser_inspect" => "Inspecting...",
        "browser_console" => "Reading console...",
        "browser_move" => "Moving...",
        _ => "Working...",
    }
}

pub(crate) fn new_running_browser_tool_call(
    tool_name: String,
    args: Option<String>,
) -> RunningToolCallCell {
    // Parse args JSON and use compact humanized form when possible
=======
// Attempt a compact, humanized one-line summary for browser tools.
// Returns Some(lines) when a concise form is available for the given tool, else None.
fn format_browser_args_humanized(
    tool_name: &str,
    args: &serde_json::Value,
) -> Option<Vec<Line<'static>>> {
    use serde_json::Value;
    let text = |s: String| Span::styled(s, Style::default().fg(crate::colors::text()));

    // Helper: format coordinate pair as integers (pixels)
    let fmt_xy = |x: f64, y: f64| -> String {
        let xi = x.round() as i64;
        let yi = y.round() as i64;
        format!("({xi}, {yi})")
    };

    match (tool_name, args) {
        ("browser_click", Value::Object(map)) => {
            // Expect optional `type`, and x/y for absolute. Only compact when both x and y provided.
            let ty = map
                .get("type")
                .and_then(|v| v.as_str())
                .unwrap_or("click")
                .to_lowercase();
            let (x, y) = match (
                map.get("x").and_then(|v| v.as_f64()),
                map.get("y").and_then(|v| v.as_f64()),
            ) {
                (Some(x), Some(y)) => (x, y),
                _ => return None,
            };
            let msg = format!("└ {ty} at {}", fmt_xy(x, y));
            Some(vec![Line::from(text(msg))])
        }
        ("browser_move", Value::Object(map)) => {
            // Prefer absolute x/y → "to (x, y)"; otherwise relative dx/dy → "by (dx, dy)".
            if let (Some(x), Some(y)) = (
                map.get("x").and_then(|v| v.as_f64()),
                map.get("y").and_then(|v| v.as_f64()),
            ) {
                let msg = format!("└ to {}", fmt_xy(x, y));
                return Some(vec![Line::from(text(msg))]);
            }
            if let (Some(dx), Some(dy)) = (
                map.get("dx").and_then(|v| v.as_f64()),
                map.get("dy").and_then(|v| v.as_f64()),
            ) {
                let msg = format!("└ by {}", fmt_xy(dx, dy));
                return Some(vec![Line::from(text(msg))]);
            }
            None
        }
        _ => None,
    }
}

fn new_completed_browser_tool_call(
    tool_name: String,
    args: Option<String>,
    duration: Duration,
    success: bool,
    result: String,
) -> ToolCallCell {
    let title = browser_tool_title(&tool_name);
    let duration = format_duration(duration);

    // Title styled by status with duration dimmed
    let title_line = if success {
        Line::from(vec![
            Span::styled(
                title,
                Style::default()
                    .fg(crate::colors::success())
                    .add_modifier(Modifier::BOLD),
            ),
            format!(", duration: {duration}").dim(),
        ])
    } else {
        Line::from(vec![
            Span::styled(
                title,
                Style::default()
                    .fg(crate::colors::error())
                    .add_modifier(Modifier::BOLD),
            ),
            format!(", duration: {duration}").dim(),
        ])
    };

    // Parse args JSON (if provided)
>>>>>>> 2822aa52
    let mut arg_lines: Vec<Line<'static>> = Vec::new();
    if let Some(args_str) = args {
        if let Ok(json) = serde_json::from_str::<serde_json::Value>(&args_str) {
            if let Some(lines) = format_browser_args_humanized(&tool_name, &json) {
                arg_lines.extend(lines);
            } else {
                arg_lines.extend(format_browser_args_line(&json));
            }
        }
    }
<<<<<<< HEAD
    RunningToolCallCell {
        title: browser_running_title(&tool_name).to_string(),
        start_time: Instant::now(),
        arg_lines,
    }
}

fn custom_tool_running_title(tool_name: &str) -> String {
    if tool_name.starts_with("agent_") {
        // Reuse agent title and append ellipsis
        format!("{}...", agent_tool_title(tool_name))
    } else if tool_name.starts_with("browser_") {
        browser_running_title(tool_name).to_string()
    } else {
        // TitleCase from snake_case and append ellipsis
        let pretty = tool_name
            .split('_')
            .filter(|s| !s.is_empty())
            .map(|s| {
                let mut chars = s.chars();
                match chars.next() {
                    Some(f) => format!("{}{}", f.to_uppercase(), chars.as_str()),
                    None => String::new(),
                }
            })
            .collect::<Vec<_>>()
            .join(" ");
        format!("{}...", pretty)
    }
}

pub(crate) fn new_running_custom_tool_call(
    tool_name: String,
    args: Option<String>,
) -> RunningToolCallCell {
    // Parse args JSON and format as key/value lines
    let mut arg_lines: Vec<Line<'static>> = Vec::new();
    if let Some(args_str) = args {
        if let Ok(json) = serde_json::from_str::<serde_json::Value>(&args_str) {
            arg_lines.extend(format_browser_args_line(&json));
        } else {
            // Fallback to showing raw args string
            arg_lines.push(Line::from(vec![
                Span::styled("└ args: ", Style::default().fg(crate::colors::text_dim())),
                Span::styled(args_str, Style::default().fg(crate::colors::text())),
            ]));
        }
    }
    RunningToolCallCell {
        title: custom_tool_running_title(&tool_name),
        start_time: Instant::now(),
        arg_lines,
    }
}

/// Running web search call (native Responses web_search)
pub(crate) fn new_running_web_search(query: Option<String>) -> RunningToolCallCell {
    let mut arg_lines: Vec<Line<'static>> = Vec::new();
    if let Some(q) = query {
        arg_lines.push(Line::from(vec![
            Span::styled("└ query: ", Style::default().fg(crate::colors::text_dim())),
            Span::styled(q, Style::default().fg(crate::colors::text())),
        ]));
    }
    RunningToolCallCell {
        title: "Web Search...".to_string(),
        start_time: Instant::now(),
        arg_lines,
    }
}

pub(crate) fn new_running_mcp_tool_call(invocation: McpInvocation) -> RunningToolCallCell {
    // Represent as provider.tool(...) on one dim line beneath a generic running header with timer
    let line = format_mcp_invocation(invocation);
    RunningToolCallCell {
        title: "Working...".to_string(),
        start_time: Instant::now(),
        arg_lines: vec![line],
    }
}

pub(crate) fn new_completed_custom_tool_call(
    tool_name: String,
    args: Option<String>,
    duration: Duration,
    success: bool,
    result: String,
) -> ToolCallCell {
    // Special rendering for browser_* tools
    if tool_name.starts_with("browser_") {
        return new_completed_browser_tool_call(tool_name, args, duration, success, result);
    }
    // Special rendering for agent_* tools
    if tool_name.starts_with("agent_") {
        return new_completed_agent_tool_call(tool_name, args, duration, success, result);
    }
    let duration = format_duration(duration);
    let status_str = if success { "Complete" } else { "Error" };
    let title_line = if success {
        Line::from(vec![
            Span::styled(status_str, Style::default().fg(crate::colors::success())),
            format!(", duration: {duration}").dim(),
        ])
    } else {
        Line::from(vec![
            Span::styled(status_str, Style::default().fg(crate::colors::error())),
            format!(", duration: {duration}").dim(),
        ])
    };

    let invocation_str = if let Some(args) = args {
        format!("{}({})", tool_name, args)
    } else {
        format!("{}()", tool_name)
    };

    let mut lines: Vec<Line<'static>> = Vec::new();
    lines.push(title_line);
    lines.push(Line::styled(
        invocation_str,
        Style::default()
            .fg(crate::colors::text_dim())
            .add_modifier(Modifier::ITALIC),
    ));

    if !result.is_empty() {
        lines.push(Line::from(""));
        let mut preview = build_preview_lines(&result, true);
        preview = preview
            .into_iter()
            .map(|l| l.style(Style::default().fg(crate::colors::text_dim())))
            .collect();
        lines.extend(preview);
    }

    lines.push(Line::from(""));
=======

    // Result lines (preview format)
    let mut result_lines: Vec<Line<'static>> = Vec::new();
    if !result.is_empty() {
        let preview = build_preview_lines(&result, true)
            .into_iter()
            .map(|l| l.style(Style::default().fg(crate::colors::text_dim())))
            .collect::<Vec<_>>();
        result_lines.extend(preview);
    }

    let mut lines: Vec<Line<'static>> = Vec::new();
    lines.push(title_line);
    lines.extend(arg_lines);
    if !result_lines.is_empty() {
        lines.push(Line::from(""));
        lines.extend(result_lines);
    }
    lines.push(Line::from(""));

>>>>>>> 2822aa52
    ToolCallCell {
        lines,
        state: if success {
            ToolState::Success
        } else {
            ToolState::Failed
        },
    }
<<<<<<< HEAD
}

/// Completed web_fetch tool call with markdown rendering of the `markdown` field.
// Web fetch preview sizing: show 10 lines at the start and 5 at the end.
const WEB_FETCH_HEAD_LINES: usize = 10;
const WEB_FETCH_TAIL_LINES: usize = 5;

pub(crate) fn new_completed_web_fetch_tool_call(
    cfg: &Config,
    args: Option<String>,
    duration: Duration,
    success: bool,
    result: String,
) -> WebFetchToolCell {
    let duration = format_duration(duration);
    let status_str = if success { "Complete" } else { "Error" };
    let title_line = if success {
        Line::from(vec![
            Span::styled(status_str, Style::default().fg(crate::colors::success())),
            format!(", duration: {duration}").dim(),
        ])
    } else {
        Line::from(vec![
            Span::styled(status_str, Style::default().fg(crate::colors::error())),
            format!(", duration: {duration}").dim(),
        ])
    };

    let invocation_str = if let Some(args) = args {
        format!("{}({})", "web_fetch", args)
    } else {
        format!("{}()", "web_fetch")
    };

    // Header/preamble (no border)
    let mut pre_lines: Vec<Line<'static>> = Vec::new();
    pre_lines.push(title_line);
    pre_lines.push(Line::styled(
        invocation_str,
        Style::default()
            .fg(crate::colors::text_dim())
            .add_modifier(Modifier::ITALIC),
    ));

    // Try to parse JSON and extract the markdown field
    let mut appended_markdown = false;
    let mut body_lines: Vec<Line<'static>> = Vec::new();
    if !result.is_empty() {
        if let Ok(value) = serde_json::from_str::<serde_json::Value>(&result) {
            if let Some(md) = value.get("markdown").and_then(|v| v.as_str()) {
                // Build a smarter sectioned preview from the raw markdown.
                let mut sect = build_web_fetch_sectioned_preview(md, cfg);
                dim_webfetch_emphasis_and_links(&mut sect);
                body_lines.extend(sect);
                appended_markdown = true;
            }
        }
    }

    // Fallback: compact preview if JSON parse failed or no markdown present
    if !appended_markdown && !result.is_empty() {
        // Fallback to plain text/JSON preview with ANSI preserved.
        let mut pv =
            select_preview_from_plain_text(&result, WEB_FETCH_HEAD_LINES, WEB_FETCH_TAIL_LINES);
        dim_webfetch_emphasis_and_links(&mut pv);
        body_lines.extend(pv);
    }

    // Spacer below header and below body to match exec styling
    pre_lines.push(Line::from(""));
    if !body_lines.is_empty() {
        body_lines.push(Line::from(""));
    }

    WebFetchToolCell {
        pre_lines,
        body_lines,
        state: if success {
            ToolState::Success
        } else {
            ToolState::Failed
        },
    }
}

// Helper: choose first `head` and last `tail` non-empty lines from a styled line list
fn select_preview_from_lines(
    lines: &[Line<'static>],
    head: usize,
    tail: usize,
) -> Vec<Line<'static>> {
    fn is_non_empty(l: &Line<'_>) -> bool {
        let s: String = l.spans.iter().map(|sp| sp.content.as_ref()).collect();
        !s.trim().is_empty()
    }
    let non_empty_idx: Vec<usize> = lines
        .iter()
        .enumerate()
        .filter_map(|(i, l)| if is_non_empty(l) { Some(i) } else { None })
        .collect();
    if non_empty_idx.len() <= head + tail {
        return lines.to_vec();
    }
    let mut out: Vec<Line<'static>> = Vec::new();
    for &i in non_empty_idx.iter().take(head) {
        out.push(lines[i].clone());
    }
    out.push(Line::from("⋮".dim()));
    for &i in non_empty_idx
        .iter()
        .rev()
        .take(tail)
        .collect::<Vec<_>>()
        .iter()
        .rev()
    {
        out.push(lines[*i].clone());
    }
    out
}

// Helper: like build_preview_lines but parameterized and preserving ANSI
fn select_preview_from_plain_text(text: &str, head: usize, tail: usize) -> Vec<Line<'static>> {
    let processed = format_json_compact(text).unwrap_or_else(|| text.to_string());
    let processed = normalize_overwrite_sequences(&processed);
    let processed = sanitize_for_tui(
        &processed,
        SanitizeMode::AnsiPreserving,
        SanitizeOptions {
            expand_tabs: true,
            tabstop: 4,
            debug_markers: false,
        },
    );
    let non_empty: Vec<&str> = processed.lines().filter(|line| !line.is_empty()).collect();
    fn ansi_line_with_theme_bg(s: &str) -> Line<'static> {
        let mut ln = ansi_escape_line(s);
        for sp in ln.spans.iter_mut() {
            sp.style.bg = None;
        }
        ln
    }
    let mut out: Vec<Line<'static>> = Vec::new();
    if non_empty.len() <= head + tail {
        for s in non_empty {
            out.push(ansi_line_with_theme_bg(s));
        }
        return out;
    }
    for s in non_empty.iter().take(head) {
        out.push(ansi_line_with_theme_bg(s));
    }
    out.push(Line::from("⋮".dim()));
    let start = non_empty.len().saturating_sub(tail);
    for s in &non_empty[start..] {
        out.push(ansi_line_with_theme_bg(s));
    }
    out
}

// ==================== WebFetchToolCell ====================

pub(crate) struct WebFetchToolCell {
    pre_lines: Vec<Line<'static>>,  // header/invocation
    body_lines: Vec<Line<'static>>, // bordered, dim preview
    state: ToolState,
}

impl HistoryCell for WebFetchToolCell {
    fn as_any(&self) -> &dyn std::any::Any {
        self
    }
    fn as_any_mut(&mut self) -> &mut dyn std::any::Any {
        self
    }
    fn kind(&self) -> HistoryCellType {
        HistoryCellType::Tool {
            status: match self.state {
                ToolState::Running => ToolStatus::Running,
                ToolState::Success => ToolStatus::Success,
                ToolState::Failed => ToolStatus::Failed,
            },
        }
    }
    fn display_lines(&self) -> Vec<Line<'static>> {
        // Fallback textual representation used only for measurement outside custom render
        let mut v = Vec::new();
        v.extend(self.pre_lines.clone());
        v.extend(self.body_lines.clone());
        v
    }
    fn has_custom_render(&self) -> bool {
        true
    }
    fn desired_height(&self, width: u16) -> u16 {
        let pre_text = Text::from(trim_empty_lines(self.pre_lines.clone()));
        let body_text = Text::from(trim_empty_lines(self.body_lines.clone()));
        let pre_total: u16 = Paragraph::new(pre_text)
            .wrap(Wrap { trim: false })
            .line_count(width)
            .try_into()
            .unwrap_or(0);
        let body_total: u16 = Paragraph::new(body_text)
            .wrap(Wrap { trim: false })
            .line_count(width.saturating_sub(2))
            .try_into()
            .unwrap_or(0);
        pre_total.saturating_add(body_total)
    }
    fn custom_render_with_skip(&self, area: Rect, buf: &mut Buffer, skip_rows: u16) {
        // Measure with the same widths we will render with.
        let pre_text = Text::from(trim_empty_lines(self.pre_lines.clone()));
        let body_text = Text::from(trim_empty_lines(self.body_lines.clone()));
        let pre_wrap_width = area.width;
        let body_wrap_width = area.width.saturating_sub(2);
        let pre_total: u16 = Paragraph::new(pre_text.clone())
            .wrap(Wrap { trim: false })
            .line_count(pre_wrap_width)
            .try_into()
            .unwrap_or(0);
        let body_total: u16 = Paragraph::new(body_text.clone())
            .wrap(Wrap { trim: false })
            .line_count(body_wrap_width)
            .try_into()
            .unwrap_or(0);

        let pre_skip = skip_rows.min(pre_total);
        let body_skip = skip_rows.saturating_sub(pre_total).min(body_total);

        let pre_remaining = pre_total.saturating_sub(pre_skip);
        let pre_height = pre_remaining.min(area.height);
        let body_available = area.height.saturating_sub(pre_height);
        let body_remaining = body_total.saturating_sub(body_skip);
        let body_height = body_available.min(body_remaining);

        // Render preamble
        if pre_height > 0 {
            let pre_area = Rect {
                x: area.x,
                y: area.y,
                width: area.width,
                height: pre_height,
            };
            let bg_style = Style::default()
                .bg(crate::colors::background())
                .fg(crate::colors::text());
            for y in pre_area.y..pre_area.y.saturating_add(pre_area.height) {
                for x in pre_area.x..pre_area.x.saturating_add(pre_area.width) {
                    buf[(x, y)].set_char(' ').set_style(bg_style);
                }
            }
            let pre_block =
                Block::default().style(Style::default().bg(crate::colors::background()));
            Paragraph::new(pre_text)
                .block(pre_block)
                .wrap(Wrap { trim: false })
                .scroll((pre_skip, 0))
                .style(Style::default().bg(crate::colors::background()))
                .render(pre_area, buf);
        }

        // Render body with left border + dim text
        if body_height > 0 {
            let body_area = Rect {
                x: area.x,
                y: area.y.saturating_add(pre_height),
                width: area.width,
                height: body_height,
            };
            let bg_style = Style::default()
                .bg(crate::colors::background())
                .fg(crate::colors::text_dim());
            for y in body_area.y..body_area.y.saturating_add(body_area.height) {
                for x in body_area.x..body_area.x.saturating_add(body_area.width) {
                    buf[(x, y)].set_char(' ').set_style(bg_style);
                }
            }
            let block = Block::default()
                .borders(Borders::LEFT)
                .border_style(
                    Style::default()
                        .fg(crate::colors::border_dim())
                        .bg(crate::colors::background()),
                )
                .style(Style::default().bg(crate::colors::background()))
                .padding(Padding {
                    left: 1,
                    right: 0,
                    top: 0,
                    bottom: 0,
                });
            Paragraph::new(body_text)
                .block(block)
                .wrap(Wrap { trim: false })
                .scroll((body_skip, 0))
                .style(
                    Style::default()
                        .bg(crate::colors::background())
                        .fg(crate::colors::text_dim()),
                )
                .render(body_area, buf);
        }
    }
}

// Build sectioned preview for web_fetch markdown:
// - First 2 non-empty lines
// - Up to 5 sections: a heading line (starts with #) plus the next 4 lines
// - Last 2 non-empty lines
// Ellipses (⋮) are inserted between groups. All content is rendered as markdown.
fn build_web_fetch_sectioned_preview(md: &str, cfg: &Config) -> Vec<Line<'static>> {
    let lines: Vec<&str> = md.lines().collect();

    // Collect first 1 and last 1 non-empty lines (by raw markdown lines)
    let first_non_empty: Vec<usize> = lines
        .iter()
        .enumerate()
        .filter_map(|(i, l)| if l.trim().is_empty() { None } else { Some(i) })
        .take(1)
        .collect();
    let last_non_empty_rev: Vec<usize> = lines
        .iter()
        .enumerate()
        .rev()
        .filter_map(|(i, l)| if l.trim().is_empty() { None } else { Some(i) })
        .take(1)
        .collect();
    let mut last_non_empty = last_non_empty_rev.clone();
    last_non_empty.reverse();

    // Find up to 5 heading indices outside code fences
    let mut in_code = false;
    let mut section_heads: Vec<usize> = Vec::new();
    let mut i = 0;
    while i < lines.len() && section_heads.len() < 5 {
        let l = lines[i];
        let trimmed = l.trim_start();
        // Toggle code fence state
        if trimmed.starts_with("```") || trimmed.starts_with("~~~") {
            in_code = !in_code;
            i += 1;
            continue;
        }
        if !in_code {
            // Heading: 1-6 leading # followed by a space
            let mut level = 0usize;
            for ch in trimmed.chars() {
                if ch == '#' {
                    level += 1;
                } else {
                    break;
                }
            }
            if level >= 1 && level <= 6 {
                if trimmed.chars().nth(level).map_or(false, |c| c == ' ') {
                    section_heads.push(i);
                }
            }
        }
        i += 1;
    }

    // Helper to render a slice of raw markdown lines
    let render_slice = |start: usize, end_excl: usize, out: &mut Vec<Line<'static>>| {
        if start >= end_excl || start >= lines.len() {
            return;
        }
        let end = end_excl.min(lines.len());
        let segment = lines[start..end].join("\n");
        let mut seg_lines: Vec<Line<'static>> = Vec::new();
        crate::markdown::append_markdown(&segment, &mut seg_lines, cfg);
        // Trim leading/trailing empties per segment to keep things tight
        out.extend(trim_empty_lines(seg_lines));
    };

    let mut out: Vec<Line<'static>> = Vec::new();

    // First 2 lines
    if !first_non_empty.is_empty() {
        let start = first_non_empty[0];
        let end = first_non_empty
            .last()
            .copied()
            .unwrap_or(start)
            .saturating_add(1);
        render_slice(start, end, &mut out);
    }

    // Sections
    if !section_heads.is_empty() {
        if !out.is_empty() {
            out.push(Line::from("⋮".dim()));
        }
        for (idx, &h) in section_heads.iter().enumerate() {
            // heading + next 4 lines (total up to 5)
            let end = (h + 5).min(lines.len());
            render_slice(h, end, &mut out);
            if idx + 1 < section_heads.len() {
                out.push(Line::from("⋮".dim()));
            }
        }
    }

    // Last 2 lines
    if !last_non_empty.is_empty() {
        // Avoid duplicating lines if they overlap with earlier content
        let last_start = *last_non_empty.first().unwrap_or(&0);
        if !out.is_empty() {
            out.push(Line::from("⋮".dim()));
        }
        let last_end = last_non_empty
            .last()
            .copied()
            .unwrap_or(last_start)
            .saturating_add(1);
        render_slice(last_start, last_end, &mut out);
    }

    if out.is_empty() {
        // Fallback: if nothing matched, show head/tail preview
        let mut all_md_lines: Vec<Line<'static>> = Vec::new();
        crate::markdown::append_markdown(md, &mut all_md_lines, cfg);
        return select_preview_from_lines(
            &all_md_lines,
            WEB_FETCH_HEAD_LINES,
            WEB_FETCH_TAIL_LINES,
        );
    }

    out
}

// Post-process rendered markdown lines to dim emphasis, lists, and links for web_fetch only.
fn dim_webfetch_emphasis_and_links(lines: &mut Vec<Line<'static>>) {
    use ratatui::style::Modifier;
    let text_dim = crate::colors::text_dim();
    let code_bg = crate::colors::code_block_bg();
    // Recompute the link color logic used by the markdown renderer to detect link spans
    let link_fg = crate::colors::mix_toward(crate::colors::text(), crate::colors::primary(), 0.35);
    for line in lines.iter_mut() {
        // Heuristic list detection on the plain text form
        let s: String = line.spans.iter().map(|sp| sp.content.as_ref()).collect();
        let t = s.trim_start();
        let is_list = t.starts_with('-')
            || t.starts_with('*')
            || t.starts_with('+')
            || t.starts_with('•')
            || t.starts_with('·')
            || t.starts_with('⋅')
            || t.chars().take_while(|c| c.is_ascii_digit()).count() > 0
                && (t.chars().skip_while(|c| c.is_ascii_digit()).next() == Some('.')
                    || t.chars().skip_while(|c| c.is_ascii_digit()).next() == Some(')'));

        for sp in line.spans.iter_mut() {
            // Skip code block spans (have a solid code background)
            if sp.style.bg == Some(code_bg) {
                continue;
            }
            let style = &mut sp.style;
            let is_bold = style.add_modifier.contains(Modifier::BOLD);
            let is_under = style.add_modifier.contains(Modifier::UNDERLINED);
            let is_link_colored = style.fg == Some(link_fg);
            if is_list || is_bold || is_under || is_link_colored {
                style.fg = Some(text_dim);
            }
        }
    }
}

// Map `browser_*` tool names to friendly titles
fn browser_tool_title(tool_name: &str) -> &'static str {
    match tool_name {
        "browser_click" => "Browser Click",
        "browser_type" => "Browser Type",
        "browser_key" => "Browser Key",
        "browser_javascript" => "Browser JavaScript",
        "browser_scroll" => "Browser Scroll",
        "browser_open" => "Browser Open",
        "browser_close" => "Browser Close",
        "browser_status" => "Browser Status",
        "browser_history" => "Browser History",
        "browser_inspect" => "Browser Inspect",
        "browser_console" => "Browser Console",
        "browser_cdp" => "Browser CDP",
        "browser_move" => "Browser Move",
        _ => "Browser Tool",
    }
}

fn format_browser_args_line(args: &serde_json::Value) -> Vec<Line<'static>> {
    use serde_json::Value;
    let mut lines: Vec<Line<'static>> = Vec::new();

    let dim = |s: &str| {
        Span::styled(
            s.to_string(),
            Style::default().fg(crate::colors::text_dim()),
        )
    };
    let text = |s: String| Span::styled(s, Style::default().fg(crate::colors::text()));

    // Helper to one-line, truncated representation for values
    fn short(v: &serde_json::Value, key: &str) -> String {
        match v {
            serde_json::Value::String(s) => {
                let one = s.replace('\n', " ");
                let max = if key == "code" { 80 } else { 80 };
                if one.chars().count() > max {
                    let truncated: String = one.chars().take(max).collect();
                    format!("{}…", truncated)
                } else {
                    one
                }
            }
            serde_json::Value::Number(n) => n.to_string(),
            serde_json::Value::Bool(b) => b.to_string(),
            serde_json::Value::Array(a) => format!("[{} items]", a.len()),
            serde_json::Value::Object(o) => format!("{{{} keys}}", o.len()),
            serde_json::Value::Null => "null".to_string(),
        }
    }

    match args {
        Value::Object(map) => {
            // Preserve insertion order (serde_json in this crate preserves order via feature)
            for (k, v) in map {
                let val = short(v, k);
                lines.push(Line::from(vec![
                    dim("└ "),
                    dim(&format!("{}: ", k)),
                    text(val),
                ]));
            }
        }
        Value::Null => {}
        other => {
            lines.push(Line::from(vec![dim("└ args: "), text(other.to_string())]));
        }
    }
    lines
}

// Attempt a compact, humanized one-line summary for browser tools.
// Returns Some(lines) when a concise form is available for the given tool, else None.
fn format_browser_args_humanized(
    tool_name: &str,
    args: &serde_json::Value,
) -> Option<Vec<Line<'static>>> {
    use serde_json::Value;
    let text = |s: String| Span::styled(s, Style::default().fg(crate::colors::text()));

    // Helper: format coordinate pair as integers (pixels)
    let fmt_xy = |x: f64, y: f64| -> String {
        let xi = x.round() as i64;
        let yi = y.round() as i64;
        format!("({xi}, {yi})")
    };

    match (tool_name, args) {
        ("browser_click", Value::Object(map)) => {
            // Expect optional `type`, and x/y for absolute. Only compact when both x and y provided.
            let ty = map
                .get("type")
                .and_then(|v| v.as_str())
                .unwrap_or("click")
                .to_lowercase();
            let (x, y) = match (
                map.get("x").and_then(|v| v.as_f64()),
                map.get("y").and_then(|v| v.as_f64()),
            ) {
                (Some(x), Some(y)) => (x, y),
                _ => return None,
            };
            let msg = format!("└ {ty} at {}", fmt_xy(x, y));
            Some(vec![Line::from(text(msg))])
        }
        ("browser_move", Value::Object(map)) => {
            // Prefer absolute x/y → "to (x, y)"; otherwise relative dx/dy → "by (dx, dy)".
            if let (Some(x), Some(y)) = (
                map.get("x").and_then(|v| v.as_f64()),
                map.get("y").and_then(|v| v.as_f64()),
            ) {
                let msg = format!("└ to {}", fmt_xy(x, y));
                return Some(vec![Line::from(text(msg))]);
            }
            if let (Some(dx), Some(dy)) = (
                map.get("dx").and_then(|v| v.as_f64()),
                map.get("dy").and_then(|v| v.as_f64()),
            ) {
                let msg = format!("└ by {}", fmt_xy(dx, dy));
                return Some(vec![Line::from(text(msg))]);
            }
            None
        }
        _ => None,
    }
}

fn new_completed_browser_tool_call(
=======
}

// Map `agent_*` tool names to friendly titles
fn agent_tool_title(tool_name: &str) -> String {
    match tool_name {
        "agent_run" => "Agent Run".to_string(),
        "agent_check" => "Agent Check".to_string(),
        "agent_result" => "Agent Result".to_string(),
        "agent_cancel" => "Agent Cancel".to_string(),
        "agent_wait" => "Agent Wait".to_string(),
        "agent_list" => "Agent List".to_string(),
        other => {
            // Fallback: pretty-print unknown agent_* tools as "Agent <TitleCase>"
            if let Some(rest) = other.strip_prefix("agent_") {
                let title = rest
                    .split('_')
                    .filter(|s| !s.is_empty())
                    .map(|s| {
                        let mut chars = s.chars();
                        match chars.next() {
                            Some(first) => format!("{}{}", first.to_uppercase(), chars.as_str()),
                            None => String::new(),
                        }
                    })
                    .collect::<Vec<_>>()
                    .join(" ");
                format!("Agent {}", title)
            } else {
                "Agent Tool".to_string()
            }
        }
    }
}

fn new_completed_agent_tool_call(
>>>>>>> 2822aa52
    tool_name: String,
    args: Option<String>,
    duration: Duration,
    success: bool,
    result: String,
) -> ToolCallCell {
<<<<<<< HEAD
    let title = browser_tool_title(&tool_name);
=======
    let title = agent_tool_title(&tool_name);
>>>>>>> 2822aa52
    let duration = format_duration(duration);

    // Title styled by status with duration dimmed
    let title_line = if success {
        Line::from(vec![
            Span::styled(
                title,
                Style::default()
                    .fg(crate::colors::success())
                    .add_modifier(Modifier::BOLD),
            ),
            format!(", duration: {duration}").dim(),
        ])
    } else {
        Line::from(vec![
            Span::styled(
                title,
                Style::default()
                    .fg(crate::colors::error())
                    .add_modifier(Modifier::BOLD),
            ),
            format!(", duration: {duration}").dim(),
        ])
    };

    // Parse args JSON (if provided)
    let mut arg_lines: Vec<Line<'static>> = Vec::new();
    if let Some(args_str) = args {
        if let Ok(json) = serde_json::from_str::<serde_json::Value>(&args_str) {
<<<<<<< HEAD
            if let Some(lines) = format_browser_args_humanized(&tool_name, &json) {
                arg_lines.extend(lines);
            } else {
                arg_lines.extend(format_browser_args_line(&json));
            }
=======
            arg_lines.extend(format_browser_args_line(&json));
>>>>>>> 2822aa52
        }
    }

    // Result lines (preview format)
    let mut result_lines: Vec<Line<'static>> = Vec::new();
    if !result.is_empty() {
        let preview = build_preview_lines(&result, true)
            .into_iter()
            .map(|l| l.style(Style::default().fg(crate::colors::text_dim())))
            .collect::<Vec<_>>();
        result_lines.extend(preview);
    }
<<<<<<< HEAD

    let mut lines: Vec<Line<'static>> = Vec::new();
    lines.push(title_line);
    lines.extend(arg_lines);
    if !result_lines.is_empty() {
        lines.push(Line::from(""));
        lines.extend(result_lines);
    }
    lines.push(Line::from(""));

    ToolCallCell {
        lines,
        state: if success {
            ToolState::Success
        } else {
            ToolState::Failed
        },
    }
}

// Map `agent_*` tool names to friendly titles
fn agent_tool_title(tool_name: &str) -> String {
    match tool_name {
        "agent_run" => "Agent Run".to_string(),
        "agent_check" => "Agent Check".to_string(),
        "agent_result" => "Agent Result".to_string(),
        "agent_cancel" => "Agent Cancel".to_string(),
        "agent_wait" => "Agent Wait".to_string(),
        "agent_list" => "Agent List".to_string(),
        other => {
            // Fallback: pretty-print unknown agent_* tools as "Agent <TitleCase>"
            if let Some(rest) = other.strip_prefix("agent_") {
                let title = rest
                    .split('_')
                    .filter(|s| !s.is_empty())
                    .map(|s| {
                        let mut chars = s.chars();
                        match chars.next() {
                            Some(first) => format!("{}{}", first.to_uppercase(), chars.as_str()),
                            None => String::new(),
                        }
                    })
                    .collect::<Vec<_>>()
                    .join(" ");
                format!("Agent {}", title)
            } else {
                "Agent Tool".to_string()
            }
        }
    }
}

fn new_completed_agent_tool_call(
    tool_name: String,
    args: Option<String>,
    duration: Duration,
    success: bool,
    result: String,
) -> ToolCallCell {
    let title = agent_tool_title(&tool_name);
    let duration = format_duration(duration);

    // Title styled by status with duration dimmed
    let title_line = if success {
        Line::from(vec![
            Span::styled(
                title,
                Style::default()
                    .fg(crate::colors::success())
                    .add_modifier(Modifier::BOLD),
            ),
            format!(", duration: {duration}").dim(),
        ])
    } else {
        Line::from(vec![
            Span::styled(
                title,
                Style::default()
                    .fg(crate::colors::error())
                    .add_modifier(Modifier::BOLD),
            ),
            format!(", duration: {duration}").dim(),
        ])
    };

    // Parse args JSON (if provided)
    let mut arg_lines: Vec<Line<'static>> = Vec::new();
    if let Some(args_str) = args {
        if let Ok(json) = serde_json::from_str::<serde_json::Value>(&args_str) {
            arg_lines.extend(format_browser_args_line(&json));
        }
    }

    // Result lines (preview format)
    let mut result_lines: Vec<Line<'static>> = Vec::new();
    if !result.is_empty() {
        let preview = build_preview_lines(&result, true)
            .into_iter()
            .map(|l| l.style(Style::default().fg(crate::colors::text_dim())))
            .collect::<Vec<_>>();
        result_lines.extend(preview);
    }

    let mut lines: Vec<Line<'static>> = Vec::new();
    lines.push(title_line);
    lines.extend(arg_lines);
    if !result_lines.is_empty() {
        lines.push(Line::from(""));
        lines.extend(result_lines);
    }
    lines.push(Line::from(""));

=======

    let mut lines: Vec<Line<'static>> = Vec::new();
    lines.push(title_line);
    lines.extend(arg_lines);
    if !result_lines.is_empty() {
        lines.push(Line::from(""));
        lines.extend(result_lines);
    }
    lines.push(Line::from(""));

>>>>>>> 2822aa52
    ToolCallCell {
        lines,
        state: if success {
            ToolState::Success
        } else {
            ToolState::Failed
        },
    }
}

// Try to create an image cell if the MCP result contains an image
fn try_new_completed_mcp_tool_call_with_image_output(
    result: &Result<mcp_types::CallToolResult, String>,
) -> Option<ImageOutputCell> {
    match result {
        Ok(mcp_types::CallToolResult { content, .. }) => {
            if let Some(mcp_types::ContentBlock::ImageContent(image)) = content.first() {
                let raw_data = match base64::engine::general_purpose::STANDARD.decode(&image.data) {
                    Ok(data) => data,
                    Err(e) => {
                        error!("Failed to decode image data: {e}");
                        return None;
                    }
                };
                let reader = match ImageReader::new(Cursor::new(raw_data)).with_guessed_format() {
                    Ok(reader) => reader,
                    Err(e) => {
                        error!("Failed to guess image format: {e}");
                        return None;
                    }
                };

                let image = match reader.decode() {
                    Ok(image) => image,
                    Err(e) => {
                        error!("Image decoding failed: {e}");
                        return None;
                    }
                };

                Some(ImageOutputCell { image })
            } else {
                None
            }
        }
        _ => None,
    }
}

pub(crate) fn new_completed_mcp_tool_call(
    _num_cols: usize,
    invocation: McpInvocation,
    duration: Duration,
    success: bool,
    result: Result<mcp_types::CallToolResult, String>,
) -> Box<dyn HistoryCell> {
    if let Some(cell) = try_new_completed_mcp_tool_call_with_image_output(&result) {
        return Box::new(cell);
    }

    let duration = format_duration(duration);
    let status_str = if success { "Complete" } else { "Error" };
    let title_line = if success {
        Line::from(vec![
            Span::styled(status_str, Style::default().fg(crate::colors::success())),
            format!(", duration: {duration}").dim(),
        ])
    } else {
        Line::from(vec![
            Span::styled(status_str, Style::default().fg(crate::colors::error())),
            format!(", duration: {duration}").dim(),
        ])
    };

    let mut lines: Vec<Line<'static>> = Vec::new();
    lines.push(title_line);
    lines.push(format_mcp_invocation(invocation));

    match result {
        Ok(mcp_types::CallToolResult { content, .. }) => {
            if !content.is_empty() {
                lines.push(Line::from(""));

                for tool_call_result in content {
                    match tool_call_result {
                        mcp_types::ContentBlock::TextContent(text) => {
                            let mut preview = build_preview_lines(&text.text, true);
                            preview = preview
                                .into_iter()
                                .map(|l| l.style(Style::default().fg(crate::colors::text_dim())))
                                .collect();
                            lines.extend(preview);
                        }
                        mcp_types::ContentBlock::ImageContent(_) => {
                            lines.push(Line::from("<image content>".to_string()))
                        }
                        mcp_types::ContentBlock::AudioContent(_) => {
                            lines.push(Line::from("<audio content>".to_string()))
                        }
                        mcp_types::ContentBlock::EmbeddedResource(resource) => {
                            let uri = match resource.resource {
                                EmbeddedResourceResource::TextResourceContents(text) => text.uri,
                                EmbeddedResourceResource::BlobResourceContents(blob) => blob.uri,
                            };
                            lines.push(Line::from(format!("embedded resource: {uri}")));
                        }
                        mcp_types::ContentBlock::ResourceLink(ResourceLink { uri, .. }) => {
                            lines.push(Line::from(format!("link: {uri}")));
                        }
                    }
                }
            }

            lines.push(Line::from(""));
        }
        Err(e) => {
            lines.push(Line::from(vec![
                Span::styled(
                    "Error: ",
                    Style::default()
                        .fg(crate::colors::error())
                        .add_modifier(Modifier::BOLD),
                ),
                Span::styled(e, Style::default().fg(crate::colors::error())),
            ]));
            lines.push(Line::from(""));
        }
    }

    Box::new(ToolCallCell {
        lines,
        state: if success {
            ToolState::Success
        } else {
            ToolState::Failed
        },
    })
}

pub(crate) fn new_error_event(message: String) -> PlainHistoryCell {
    let mut lines: Vec<Line<'static>> = Vec::new();
    lines.push(Line::styled(
        "error",
        Style::default()
            .fg(crate::colors::error())
            .add_modifier(Modifier::BOLD),
    ));
    let msg_norm = normalize_overwrite_sequences(&message);
    lines.extend(
        msg_norm
            .lines()
            .map(|line| ansi_escape_line(line).style(Style::default().fg(crate::colors::error()))),
    );
    // No empty line at end - trimming and spacing handled by renderer
    PlainHistoryCell {
        lines,
        kind: HistoryCellType::Error,
    }
}

pub(crate) fn new_diff_output(diff_output: String) -> DiffCell {
    // Parse the diff output into lines
    let mut lines = vec![Line::from("/diff").fg(crate::colors::keyword())];
    for line in diff_output.lines() {
        if line.starts_with('+') && !line.starts_with("+++") {
            lines.push(Line::from(line.to_string()).fg(crate::colors::success()));
        } else if line.starts_with('-') && !line.starts_with("---") {
            lines.push(Line::from(line.to_string()).fg(crate::colors::error()));
        } else if line.starts_with("@@") {
            lines.push(Line::from(line.to_string()).fg(crate::colors::info()));
        } else {
            lines.push(Line::from(line.to_string()));
        }
    }
    lines.push(Line::from(""));
    DiffCell { lines }
}
<<<<<<< HEAD

pub(crate) fn new_reasoning_output(reasoning_effort: &ReasoningEffort) -> PlainHistoryCell {
    let lines = vec![
        Line::from(""),
        Line::from("Reasoning Effort")
            .fg(crate::colors::keyword())
            .bold(),
        Line::from(format!("Value: {}", reasoning_effort)),
=======

pub(crate) fn new_reasoning_output(reasoning_effort: &ReasoningEffort) -> PlainHistoryCell {
    let lines = vec![
        Line::from(""),
        Line::from("Reasoning Effort")
            .fg(crate::colors::keyword())
            .bold(),
        Line::from(format!("Value: {}", reasoning_effort)),
    ];
    PlainHistoryCell {
        lines,
        kind: HistoryCellType::Notice,
    }
}

pub(crate) fn new_model_output(model: &str, effort: ReasoningEffort) -> PlainHistoryCell {
    let lines = vec![
        Line::from(""),
        Line::from("Model Selection")
            .fg(crate::colors::keyword())
            .bold(),
        Line::from(format!("Model: {}", model)),
        Line::from(format!("Reasoning Effort: {}", effort)),
>>>>>>> 2822aa52
    ];
    PlainHistoryCell {
        lines,
        kind: HistoryCellType::Notice,
    }
}

// Continue with more factory functions...
// I'll add the rest in the next part to keep this manageable
<<<<<<< HEAD
pub(crate) fn new_status_output(config: &Config, usage: &TokenUsage) -> PlainHistoryCell {
=======
pub(crate) fn new_status_output(
    config: &Config,
    total_usage: &TokenUsage,
    last_usage: &TokenUsage,
) -> PlainHistoryCell {
>>>>>>> 2822aa52
    let mut lines: Vec<Line<'static>> = Vec::new();

    lines.push(Line::from("/status").fg(crate::colors::keyword()));
    lines.push(Line::from(""));

    // 🔧 Configuration
    lines.push(Line::from(vec!["🔧 ".into(), "Configuration".bold()]));

    // Prepare config summary with custom prettification
    let summary_entries = create_config_summary_entries(config);
    let summary_map: HashMap<String, String> = summary_entries
        .iter()
        .map(|(key, value)| (key.to_string(), value.clone()))
        .collect();

    let lookup = |key: &str| -> String { summary_map.get(key).unwrap_or(&String::new()).clone() };
    let title_case = |s: &str| -> String {
        s.split_whitespace()
            .map(|w| {
                let mut chars = w.chars();
                match chars.next() {
                    None => String::new(),
                    Some(f) => f.to_uppercase().collect::<String>() + chars.as_str(),
                }
            })
            .collect::<Vec<_>>()
            .join(" ")
    };

    // Format model name with proper capitalization
    let formatted_model = if config.model.to_lowercase().starts_with("gpt-") {
        format!("GPT{}", &config.model[3..])
    } else {
        config.model.clone()
    };
    lines.push(Line::from(vec![
        "  • Name: ".into(),
        formatted_model.into(),
    ]));
    let provider_disp = pretty_provider_name(&config.model_provider_id);
    lines.push(Line::from(vec![
        "  • Provider: ".into(),
        provider_disp.into(),
    ]));

    // Only show Reasoning fields if present in config summary
    let reff = lookup("reasoning effort");
    if !reff.is_empty() {
        lines.push(Line::from(vec![
            "  • Reasoning Effort: ".into(),
            title_case(&reff).into(),
        ]));
    }
    let rsum = lookup("reasoning summaries");
    if !rsum.is_empty() {
        lines.push(Line::from(vec![
            "  • Reasoning Summaries: ".into(),
            title_case(&rsum).into(),
        ]));
    }

    lines.push(Line::from(""));
<<<<<<< HEAD

    // 🔐 Authentication
    lines.push(Line::from(vec!["🔐 ".into(), "Authentication".bold()]));
    {
        use codex_login::{AuthMode, CodexAuth, OPENAI_API_KEY_ENV_VAR, try_read_auth_json};

=======

    // 🔐 Authentication
    lines.push(Line::from(vec!["🔐 ".into(), "Authentication".bold()]));
    {
        use codex_login::AuthMode;
        use codex_login::CodexAuth;
        use codex_login::OPENAI_API_KEY_ENV_VAR;
        use codex_login::try_read_auth_json;

>>>>>>> 2822aa52
        // Determine effective auth mode the core would choose
        let auth_result = CodexAuth::from_codex_home(
            &config.codex_home,
            AuthMode::ChatGPT,
            &config.responses_originator_header,
        );

        match auth_result {
            Ok(Some(auth)) => match auth.mode {
                AuthMode::ApiKey => {
                    // Prefer suffix from auth.json; fall back to env var if needed
                    let suffix =
                        try_read_auth_json(&codex_login::get_auth_file(&config.codex_home))
                            .ok()
                            .and_then(|a| a.openai_api_key)
                            .or_else(|| std::env::var(OPENAI_API_KEY_ENV_VAR).ok())
                            .map(|k| {
                                let n = k.len().saturating_sub(4);
                                k[n..].to_string()
                            })
                            .unwrap_or_else(|| "????".to_string());
                    lines.push(Line::from(format!("  • Method: API key (…{suffix})")));
                }
                AuthMode::ChatGPT => {
                    let account_id = auth
                        .get_account_id()
                        .unwrap_or_else(|| "unknown".to_string());
                    lines.push(Line::from(format!(
                        "  • Method: ChatGPT account (account_id: {account_id})"
                    )));
                }
            },
            _ => {
                lines.push(Line::from("  • Method: unauthenticated"));
            }
        }
    }

    lines.push(Line::from(""));

    // 📊 Token Usage
    lines.push(Line::from(vec!["📊 ".into(), "Token Usage".bold()]));
    // Input: <input> [+ <cached> cached]
    let mut input_line_spans: Vec<Span<'static>> = vec![
        "  • Input: ".into(),
<<<<<<< HEAD
        usage.non_cached_input().to_string().into(),
    ];
    if let Some(cached) = usage.cached_input_tokens {
        if cached > 0 {
            input_line_spans.push(format!(" (+ {cached} cached)").into());
=======
        format_with_separators(last_usage.non_cached_input()).into(),
    ];
    if let Some(cached) = last_usage.cached_input_tokens {
        if cached > 0 {
            input_line_spans.push(format!(" (+ {} cached)", format_with_separators(cached)).into());
>>>>>>> 2822aa52
        }
    }
    lines.push(Line::from(input_line_spans));
    // Output: <output>
    lines.push(Line::from(vec![
        "  • Output: ".into(),
<<<<<<< HEAD
        usage.output_tokens.to_string().into(),
=======
        format_with_separators(last_usage.output_tokens).into(),
>>>>>>> 2822aa52
    ]));
    // Total: <total>
    lines.push(Line::from(vec![
        "  • Total: ".into(),
<<<<<<< HEAD
        usage.blended_total().to_string().into(),
    ]));

    PlainHistoryCell {
        lines,
        kind: HistoryCellType::Notice,
    }
}

pub(crate) fn new_prompts_output() -> PlainHistoryCell {
    let lines: Vec<Line<'static>> = vec![
        Line::from("/prompts").fg(crate::colors::keyword()),
        Line::from(""),
        Line::from(" 1. Explain this codebase"),
        Line::from(" 2. Summarize recent commits"),
        Line::from(" 3. Implement {feature}"),
        Line::from(" 4. Find and fix a bug in @filename"),
        Line::from(" 5. Write tests for @filename"),
        Line::from(" 6. Improve documentation in @filename"),
        Line::from(""),
    ];
    PlainHistoryCell {
        lines,
        kind: HistoryCellType::Notice,
    }
}

pub(crate) fn new_plan_update(update: UpdatePlanArgs) -> PlainHistoryCell {
    let UpdatePlanArgs { explanation, plan } = update;

    let mut lines: Vec<Line<'static>> = Vec::new();
    // Header with progress summary
    let total = plan.len();
    let completed = plan
        .iter()
        .filter(|p| matches!(p.status, StepStatus::Completed))
        .count();

    let width: usize = 10;
    let filled = if total > 0 {
        (completed * width + total / 2) / total
    } else {
        0
    };
    let empty = width.saturating_sub(filled);

    // Build header without leading icon; icon will render in the gutter
    let mut header: Vec<Span> = Vec::new();
    let total = plan.len();
    let completed = plan
        .iter()
        .filter(|p| matches!(p.status, StepStatus::Completed))
        .count();
    header.push(Span::styled(
        " Update plan",
        Style::default()
            .fg(crate::colors::primary())
            .add_modifier(Modifier::BOLD),
    ));
    header.push(Span::raw(" ["));
    if filled > 0 {
        header.push(Span::styled(
            "█".repeat(filled),
            Style::default().fg(crate::colors::success()),
        ));
    }
    if empty > 0 {
        header.push(Span::styled(
            "░".repeat(empty),
            Style::default().add_modifier(Modifier::DIM),
        ));
    }
    header.push(Span::raw("] "));
    header.push(Span::raw(format!("{completed}/{total}")));
    lines.push(Line::from(header));

    // Optional explanation/note from the model
    if let Some(expl) = explanation.and_then(|s| {
        let t = s.trim().to_string();
        if t.is_empty() { None } else { Some(t) }
    }) {
        lines.push(Line::from("note".dim().italic()));
        for l in expl.lines() {
            lines.push(Line::from(l.to_string()).dim());
        }
    }

    // Steps styled as checkbox items
    if plan.is_empty() {
        lines.push(Line::from("(no steps provided)".dim().italic()));
    } else {
        for (idx, PlanItemArg { step, status }) in plan.into_iter().enumerate() {
            let (box_span, text_span) = match status {
                StepStatus::Completed => (
                    Span::styled("✔", Style::default().fg(crate::colors::success())),
                    Span::styled(
                        step,
                        Style::default().add_modifier(Modifier::CROSSED_OUT | Modifier::DIM),
                    ),
                ),
                StepStatus::InProgress => (
                    Span::raw("□"),
                    Span::styled(
                        step,
                        Style::default()
                            .fg(crate::colors::info())
                            .add_modifier(Modifier::BOLD),
                    ),
                ),
                StepStatus::Pending => (
                    Span::raw("□"),
                    Span::styled(step, Style::default().add_modifier(Modifier::DIM)),
                ),
            };
            let prefix = if idx == 0 {
                Span::raw("└ ")
            } else {
                Span::raw("  ")
            };
            lines.push(Line::from(vec![
                prefix,
                box_span,
                Span::raw(" "),
                text_span,
            ]));
        }
    }

    PlainHistoryCell {
        lines,
        kind: HistoryCellType::PlanUpdate,
    }
}

pub(crate) fn new_patch_event(
    event_type: PatchEventType,
    changes: HashMap<PathBuf, FileChange>,
) -> PatchSummaryCell {
    let title = match event_type {
        PatchEventType::ApprovalRequest => "proposed patch".to_string(),
        PatchEventType::ApplyBegin { .. } => "Updating...".to_string(),
    };
    let kind = match event_type {
        PatchEventType::ApprovalRequest => PatchKind::Proposed,
        PatchEventType::ApplyBegin { .. } => PatchKind::ApplyBegin,
    };
    PatchSummaryCell {
        title,
        changes,
        event_type,
        kind,
        cached: std::cell::RefCell::new(None),
    }
}

pub(crate) fn new_patch_apply_failure(stderr: String) -> PlainHistoryCell {
    let mut lines: Vec<Line<'static>> = vec![
        Line::from("❌ Patch application failed")
            .fg(crate::colors::error())
            .bold(),
        Line::from(""),
    ];

    let norm = normalize_overwrite_sequences(&stderr);
    let norm = sanitize_for_tui(
        &norm,
        SanitizeMode::AnsiPreserving,
        SanitizeOptions {
            expand_tabs: true,
            tabstop: 4,
            debug_markers: false,
        },
    );
    for line in norm.lines() {
        if !line.is_empty() {
            lines.push(ansi_escape_line(line).fg(crate::colors::error()));
        }
    }

    lines.push(Line::from(""));
    PlainHistoryCell {
        lines,
        kind: HistoryCellType::Patch {
            kind: PatchKind::ApplyFailure,
        },
=======
        format_with_separators(last_usage.blended_total()).into(),
    ]));
    lines.push(Line::from(vec![
        "  • Session total: ".into(),
        format_with_separators(total_usage.blended_total()).into(),
    ]));

    // 📐 Model Limits
    let context_window = config.model_context_window;
    let max_output_tokens = config.model_max_output_tokens;
    let auto_compact_limit = config.model_auto_compact_token_limit;

    if context_window.is_some() || max_output_tokens.is_some() || auto_compact_limit.is_some() {
        lines.push(Line::from(""));
        lines.push(Line::from(vec!["📐 ".into(), "Model Limits".bold()]));

        if let Some(context_window) = context_window {
            let used = last_usage.tokens_in_context_window().min(context_window);
            let percent_full = if context_window > 0 {
                ((used as f64 / context_window as f64) * 100.0).min(100.0)
            } else {
                0.0
            };
            lines.push(Line::from(format!(
                "  • Context window: {} used of {} ({:.0}% full)",
                format_with_separators(used),
                format_with_separators(context_window),
                percent_full
            )));
        }

        if let Some(max_output_tokens) = max_output_tokens {
            lines.push(Line::from(format!(
                "  • Max output tokens: {}",
                format_with_separators(max_output_tokens)
            )));
        }

        if let Some(limit) = auto_compact_limit {
            if limit <= 0 {
                lines.push(Line::from("  • Auto-compact threshold: disabled"));
            } else {
                let limit_u64 = limit as u64;
                let remaining = limit_u64.saturating_sub(total_usage.total_tokens);
                lines.push(Line::from(format!(
                    "  • Auto-compact threshold: {} ({} remaining)",
                    format_with_separators(limit_u64),
                    format_with_separators(remaining)
                )));
                if total_usage.total_tokens > limit_u64 {
                    lines.push(Line::from("    • Compacting will trigger on the next turn".dim()));
                }
            }
        }
    }

    PlainHistoryCell {
        lines,
        kind: HistoryCellType::Notice,
    }
}

pub(crate) fn new_prompts_output() -> PlainHistoryCell {
    let lines: Vec<Line<'static>> = vec![
        Line::from("/prompts").fg(crate::colors::keyword()),
        Line::from(""),
        Line::from(" 1. Explain this codebase"),
        Line::from(" 2. Summarize recent commits"),
        Line::from(" 3. Implement {feature}"),
        Line::from(" 4. Find and fix a bug in @filename"),
        Line::from(" 5. Write tests for @filename"),
        Line::from(" 6. Improve documentation in @filename"),
        Line::from(""),
    ];
    PlainHistoryCell {
        lines,
        kind: HistoryCellType::Notice,
    }
}

fn plan_progress_icon(total: usize, completed: usize) -> &'static str {
    if total == 0 || completed == 0 {
        "○"
    } else if completed >= total {
        "●"
    } else if completed.saturating_mul(3) <= total {
        "◔"
    } else if completed.saturating_mul(3) < total.saturating_mul(2) {
        "◑"
    } else {
        "◕"
    }
}

pub(crate) fn new_plan_update(update: UpdatePlanArgs) -> PlanUpdateCell {
    let UpdatePlanArgs { name, plan } = update;

    let mut lines: Vec<Line<'static>> = Vec::new();
    let total = plan.len();
    let completed = plan
        .iter()
        .filter(|p| matches!(p.status, StepStatus::Completed))
        .count();
    let icon = plan_progress_icon(total, completed);
    let is_complete = total > 0 && completed >= total;
    let header_color = if is_complete {
        crate::colors::success()
    } else {
        crate::colors::info()
    };

    let width: usize = 10;
    let filled = if total > 0 {
        (completed * width + total / 2) / total
    } else {
        0
    };
    let empty = width.saturating_sub(filled);

    // Build header without leading icon; icon will render in the gutter
    let mut header: Vec<Span> = Vec::new();
    let title = name
        .as_ref()
        .map(|s| s.trim())
        .filter(|s| !s.is_empty())
        .unwrap_or("Plan");
    header.push(Span::styled(
        title.to_string(),
        Style::default()
            .fg(header_color)
            .add_modifier(Modifier::BOLD),
    ));
    header.push(Span::raw(" ["));
    if filled > 0 {
        header.push(Span::styled(
            "█".repeat(filled),
            Style::default().fg(crate::colors::success()),
        ));
    }
    if empty > 0 {
        header.push(Span::styled(
            "░".repeat(empty),
            Style::default().add_modifier(Modifier::DIM),
        ));
    }
    header.push(Span::raw("] "));
    header.push(Span::raw(format!("{completed}/{total}")));
    lines.push(Line::from(header));

    // Steps styled as checkbox items
    if plan.is_empty() {
        lines.push(Line::from("(no steps provided)".dim().italic()));
    } else {
        for (idx, PlanItemArg { step, status }) in plan.into_iter().enumerate() {
            let (box_span, text_span) = match status {
                StepStatus::Completed => (
                    Span::styled("✔", Style::default().fg(crate::colors::success())),
                    Span::styled(
                        step,
                        Style::default().add_modifier(Modifier::CROSSED_OUT | Modifier::DIM),
                    ),
                ),
                StepStatus::InProgress => (
                    Span::raw("□"),
                    Span::styled(step, Style::default().fg(crate::colors::info())),
                ),
                StepStatus::Pending => (
                    Span::raw("□"),
                    Span::styled(step, Style::default().add_modifier(Modifier::DIM)),
                ),
            };
            let prefix = if idx == 0 {
                Span::raw("└ ")
            } else {
                Span::raw("  ")
            };
            lines.push(Line::from(vec![
                prefix,
                box_span,
                Span::raw(" "),
                text_span,
            ]));
        }
    }

    PlanUpdateCell {
        lines,
        icon,
        is_complete,
    }
}

pub(crate) fn new_patch_event(
    event_type: PatchEventType,
    changes: HashMap<PathBuf, FileChange>,
) -> PatchSummaryCell {
    let title = match event_type {
        PatchEventType::ApprovalRequest => "proposed patch".to_string(),
        PatchEventType::ApplyBegin { .. } => "Updated".to_string(),
    };
    let kind = match event_type {
        PatchEventType::ApprovalRequest => PatchKind::Proposed,
        PatchEventType::ApplyBegin { .. } => PatchKind::ApplyBegin,
    };
    PatchSummaryCell {
        title,
        changes,
        event_type,
        kind,
        cached: std::cell::RefCell::new(None),
    }
}

pub(crate) fn new_patch_apply_failure(stderr: String) -> PlainHistoryCell {
    let mut lines: Vec<Line<'static>> = vec![
        Line::from("❌ Patch application failed")
            .fg(crate::colors::error())
            .bold(),
        Line::from(""),
    ];

    let norm = normalize_overwrite_sequences(&stderr);
    let norm = sanitize_for_tui(
        &norm,
        SanitizeMode::AnsiPreserving,
        SanitizeOptions {
            expand_tabs: true,
            tabstop: 4,
            debug_markers: false,
        },
    );
    for line in norm.lines() {
        if !line.is_empty() {
            lines.push(ansi_escape_line(line).fg(crate::colors::error()));
        }
    }

    lines.push(Line::from(""));
    PlainHistoryCell {
        lines,
        kind: HistoryCellType::Patch {
            kind: PatchKind::ApplyFailure,
        },
    }
}

// ==================== PatchSummaryCell ====================
// Renders patch summary + details with width-aware hanging indents so wrapped
// diff lines align under their code indentation.

pub(crate) struct PatchSummaryCell {
    pub(crate) title: String,
    pub(crate) changes: HashMap<PathBuf, FileChange>,
    pub(crate) event_type: PatchEventType,
    pub(crate) kind: PatchKind,
    // Cache width-specific rendered lines to avoid repeated filesystem reads
    // and pre-wrapping work inside create_diff_summary_with_width.
    cached: std::cell::RefCell<Option<PatchLayoutCache>>,
}

#[derive(Clone)]
struct PatchLayoutCache {
    width: u16,
    lines: Vec<Line<'static>>,
}

impl PatchSummaryCell {
    fn ensure_lines(&self, width: u16) -> Vec<Line<'static>> {
        if let Some(c) = self.cached.borrow().as_ref() {
            if c.width == width {
                return c.lines.clone();
            }
        }
        let lines: Vec<Line<'static>> = create_diff_summary_with_width(
            &self.title,
            &self.changes,
            self.event_type,
            Some(width as usize),
        )
        .into_iter()
        .collect();
        *self.cached.borrow_mut() = Some(PatchLayoutCache {
            width,
            lines: lines.clone(),
        });
        lines
    }
}

impl HistoryCell for PatchSummaryCell {
    fn as_any(&self) -> &dyn std::any::Any {
        self
    }
    fn as_any_mut(&mut self) -> &mut dyn std::any::Any {
        self
    }
    fn kind(&self) -> HistoryCellType {
        HistoryCellType::Patch { kind: self.kind }
    }

    // We compute lines based on width at render time; provide a conservative
    // default for non-width callers (not normally used in our pipeline).
    fn display_lines(&self) -> Vec<Line<'static>> {
        self.ensure_lines(80)
    }

    fn has_custom_render(&self) -> bool {
        true
>>>>>>> 2822aa52
    }
}

<<<<<<< HEAD
// ==================== PatchSummaryCell ====================
// Renders patch summary + details with width-aware hanging indents so wrapped
// diff lines align under their code indentation.

pub(crate) struct PatchSummaryCell {
    pub(crate) title: String,
    pub(crate) changes: HashMap<PathBuf, FileChange>,
    pub(crate) event_type: PatchEventType,
    pub(crate) kind: PatchKind,
    // Cache width-specific rendered lines to avoid repeated filesystem reads
    // and pre-wrapping work inside create_diff_summary_with_width.
    cached: std::cell::RefCell<Option<PatchLayoutCache>>,
}

#[derive(Clone)]
struct PatchLayoutCache {
    width: u16,
    lines: Vec<Line<'static>>,
}

impl PatchSummaryCell {
    fn ensure_lines(&self, width: u16) -> Vec<Line<'static>> {
        if let Some(c) = self.cached.borrow().as_ref() {
            if c.width == width {
                return c.lines.clone();
            }
        }
        let lines: Vec<Line<'static>> = create_diff_summary_with_width(
            &self.title,
            &self.changes,
            self.event_type,
            Some(width as usize),
        )
        .into_iter()
        .collect();
        *self.cached.borrow_mut() = Some(PatchLayoutCache {
            width,
            lines: lines.clone(),
        });
        lines
    }
}

impl HistoryCell for PatchSummaryCell {
    fn as_any(&self) -> &dyn std::any::Any {
        self
    }
    fn as_any_mut(&mut self) -> &mut dyn std::any::Any {
        self
    }
    fn kind(&self) -> HistoryCellType {
        HistoryCellType::Patch { kind: self.kind }
    }

    // We compute lines based on width at render time; provide a conservative
    // default for non-width callers (not normally used in our pipeline).
    fn display_lines(&self) -> Vec<Line<'static>> {
        self.ensure_lines(80)
=======
    fn desired_height(&self, width: u16) -> u16 {
        let lines = self.ensure_lines(width);
        Paragraph::new(Text::from(lines))
            .wrap(Wrap { trim: false })
            .line_count(width)
            .try_into()
            .unwrap_or(0)
    }

    fn custom_render_with_skip(&self, area: Rect, buf: &mut Buffer, skip_rows: u16) {
        let text = Text::from(self.ensure_lines(area.width));
        let bg_block = Block::default().style(Style::default().bg(crate::colors::background()));
        Paragraph::new(text)
            .block(bg_block)
            .wrap(Wrap { trim: false })
            .scroll((skip_rows, 0))
            .style(Style::default().bg(crate::colors::background()))
            .render(area, buf);
    }
}

// new_patch_apply_success was removed in favor of in-place header mutation and type update in chatwidget

// ==================== Spacing Helper ====================

/// Check if a line appears to be a title/header (like "codex", "user", "thinking", etc.)
fn is_title_line(line: &Line) -> bool {
    // Check if the line has special formatting that indicates it's a title
    if line.spans.is_empty() {
        return false;
    }

    // Get the text content of the line
    let text: String = line
        .spans
        .iter()
        .map(|span| span.content.as_ref())
        .collect::<String>()
        .trim()
        .to_lowercase();

    // Check for common title patterns (fallback heuristic only; primary logic uses explicit cell types)
    matches!(
        text.as_str(),
        "codex"
            | "user"
            | "thinking"
            | "event"
            | "tool"
            | "/diff"
            | "/status"
            | "/prompts"
            | "reasoning effort"
            | "error"
    ) || text.starts_with("⚡")
        || text.starts_with("⚙")
        || text.starts_with("✓")
        || text.starts_with("✗")
        || text.starts_with("↯")
        || text.starts_with("proposed patch")
        || text.starts_with("applying patch")
        || text.starts_with("updating")
        || text.starts_with("updated")
}

/// Check if a line is empty (no content or just whitespace)
fn is_empty_line(line: &Line) -> bool {
    if line.spans.is_empty() {
        return true;
>>>>>>> 2822aa52
    }
    // Consider a line empty when all spans have only whitespace
    line.spans
        .iter()
        .all(|s| s.content.as_ref().trim().is_empty())
}

<<<<<<< HEAD
    fn has_custom_render(&self) -> bool {
        true
    }

    fn desired_height(&self, width: u16) -> u16 {
        let lines = self.ensure_lines(width);
        Paragraph::new(Text::from(lines))
            .wrap(Wrap { trim: false })
            .line_count(width)
            .try_into()
            .unwrap_or(0)
    }

    fn custom_render_with_skip(&self, area: Rect, buf: &mut Buffer, skip_rows: u16) {
        let text = Text::from(self.ensure_lines(area.width));
        let bg_block = Block::default().style(Style::default().bg(crate::colors::background()));
        Paragraph::new(text)
            .block(bg_block)
            .wrap(Wrap { trim: false })
            .scroll((skip_rows, 0))
            .style(Style::default().bg(crate::colors::background()))
            .render(area, buf);
    }
}

// new_patch_apply_success was removed in favor of in-place header mutation and type update in chatwidget

// ==================== Spacing Helper ====================

/// Check if a line appears to be a title/header (like "codex", "user", "thinking", etc.)
fn is_title_line(line: &Line) -> bool {
    // Check if the line has special formatting that indicates it's a title
    if line.spans.is_empty() {
        return false;
    }

    // Get the text content of the line
    let text: String = line
        .spans
        .iter()
        .map(|span| span.content.as_ref())
        .collect::<String>()
        .trim()
        .to_lowercase();

    // Check for common title patterns (fallback heuristic only; primary logic uses explicit cell types)
    matches!(
        text.as_str(),
        "codex"
            | "user"
            | "thinking"
            | "event"
            | "tool"
            | "/diff"
            | "/status"
            | "/prompts"
            | "reasoning effort"
            | "error"
    ) || text.starts_with("⚡")
        || text.starts_with("⚙")
        || text.starts_with("✓")
        || text.starts_with("✗")
        || text.starts_with("↯")
        || text.starts_with("proposed patch")
        || text.starts_with("applying patch")
        || text.starts_with("updating")
        || text.starts_with("updated")
}

/// Check if a line is empty (no content or just whitespace)
fn is_empty_line(line: &Line) -> bool {
    if line.spans.is_empty() {
        return true;
    }
    // Consider a line empty when all spans have only whitespace
    line.spans
        .iter()
        .all(|s| s.content.as_ref().trim().is_empty())
}

/// Trim empty lines from the beginning and end of a Vec<Line>.
/// Also normalizes internal spacing - no more than 1 empty line between content.
/// This ensures consistent spacing when cells are rendered together.
pub(crate) fn trim_empty_lines(mut lines: Vec<Line<'static>>) -> Vec<Line<'static>> {
    // Remove ALL leading empty lines
    while lines.first().map_or(false, is_empty_line) {
        lines.remove(0);
    }

    // Remove ALL trailing empty lines
    while lines.last().map_or(false, is_empty_line) {
        lines.pop();
    }

    // Normalize internal spacing - no more than 1 empty line in a row
    let mut result = Vec::new();
    let mut prev_was_empty = false;

    for line in lines {
        let is_empty = is_empty_line(&line);

        // Skip consecutive empty lines
        if is_empty && prev_was_empty {
            continue;
        }

        // Special case: If this is an empty line right after a title, skip it
        if is_empty && result.len() == 1 && result.first().map_or(false, is_title_line) {
            continue;
        }

        result.push(line);
        prev_was_empty = is_empty;
    }

    result
}

/// Retint a set of pre-rendered lines by mapping colors from the previous
/// theme palette to the new one. This pragmatically applies a theme change
/// to already materialized `Line` structures without rebuilding them from
/// semantic sources.
pub(crate) fn retint_lines_in_place(
    lines: &mut Vec<Line<'static>>,
    old: &crate::theme::Theme,
    new: &crate::theme::Theme,
) {
    use ratatui::style::Color;
    fn map_color(c: Color, old: &crate::theme::Theme, new: &crate::theme::Theme) -> Color {
        // Map prior theme-resolved colors to new theme.
        if c == old.text {
            return new.text;
        }
        if c == old.text_dim {
            return new.text_dim;
        }
        if c == old.text_bright {
            return new.text_bright;
        }
        if c == old.primary {
            return new.primary;
        }
        if c == old.success {
            return new.success;
        }
        if c == old.error {
            return new.error;
        }
        if c == old.info {
            return new.info;
        }
        if c == old.border {
            return new.border;
        }
        if c == old.foreground {
            return new.foreground;
        }
        if c == old.background {
            return new.background;
        }

        // Map named ANSI colors to semantic theme colors for dynamic theme switches
        match c {
            Color::White => return new.text_bright,
            Color::Gray | Color::DarkGray => return new.text_dim,
            Color::Black => return new.text, // ensure visible on dark backgrounds
            Color::Red | Color::LightRed => return new.error,
            Color::Green | Color::LightGreen => return new.success,
            Color::Yellow | Color::LightYellow => return new.warning,
            Color::Blue | Color::LightBlue | Color::Cyan | Color::LightCyan => return new.info,
            Color::Magenta | Color::LightMagenta => return new.primary,
            _ => {}
        }

        c
    }

    for line in lines.iter_mut() {
        // First retint the line-level style so lines that rely on a global
        // foreground/background (with span-level colors unset) still update.
        {
            let mut st = line.style;
            if let Some(fg) = st.fg {
                st.fg = Some(map_color(fg, old, new));
            }
            if let Some(bg) = st.bg {
                st.bg = Some(map_color(bg, old, new));
            }
            if let Some(uc) = st.underline_color {
                st.underline_color = Some(map_color(uc, old, new));
            }
            line.style = st;
        }

        // Then retint any explicit span-level colors.
        let mut new_spans: Vec<Span<'static>> = Vec::with_capacity(line.spans.len());
        for s in line.spans.drain(..) {
            let mut st = s.style;
            if let Some(fg) = st.fg {
                st.fg = Some(map_color(fg, old, new));
            }
            if let Some(bg) = st.bg {
                st.bg = Some(map_color(bg, old, new));
            }
            if let Some(uc) = st.underline_color {
                st.underline_color = Some(map_color(uc, old, new));
            }
            new_spans.push(Span::styled(s.content, st));
        }
        line.spans = new_spans;
=======
/// Trim empty lines from the beginning and end of a Vec<Line>.
/// Also normalizes internal spacing - no more than 1 empty line between content.
/// This ensures consistent spacing when cells are rendered together.
pub(crate) fn trim_empty_lines(mut lines: Vec<Line<'static>>) -> Vec<Line<'static>> {
    // Remove ALL leading empty lines
    while lines.first().map_or(false, is_empty_line) {
        lines.remove(0);
    }

    // Remove ALL trailing empty lines
    while lines.last().map_or(false, is_empty_line) {
        lines.pop();
    }

    // Normalize internal spacing - no more than 1 empty line in a row
    let mut result = Vec::new();
    let mut prev_was_empty = false;

    for line in lines {
        let is_empty = is_empty_line(&line);

        // Skip consecutive empty lines
        if is_empty && prev_was_empty {
            continue;
        }

        // Special case: If this is an empty line right after a title, skip it
        if is_empty && result.len() == 1 && result.first().map_or(false, is_title_line) {
            continue;
        }

        result.push(line);
        prev_was_empty = is_empty;
    }

    result
}

/// Retint a set of pre-rendered lines by mapping colors from the previous
/// theme palette to the new one. This pragmatically applies a theme change
/// to already materialized `Line` structures without rebuilding them from
/// semantic sources.
pub(crate) fn retint_lines_in_place(
    lines: &mut Vec<Line<'static>>,
    old: &crate::theme::Theme,
    new: &crate::theme::Theme,
) {
    use ratatui::style::Color;
    fn map_color(c: Color, old: &crate::theme::Theme, new: &crate::theme::Theme) -> Color {
        // Map prior theme-resolved colors to new theme.
        if c == old.text {
            return new.text;
        }
        if c == old.text_dim {
            return new.text_dim;
        }
        if c == old.text_bright {
            return new.text_bright;
        }
        if c == old.primary {
            return new.primary;
        }
        if c == old.success {
            return new.success;
        }
        if c == old.error {
            return new.error;
        }
        if c == old.info {
            return new.info;
        }
        if c == old.border {
            return new.border;
        }
        if c == old.foreground {
            return new.foreground;
        }
        if c == old.background {
            return new.background;
        }

        // Map named ANSI colors to semantic theme colors for dynamic theme switches
        match c {
            Color::White => return new.text_bright,
            Color::Gray | Color::DarkGray => return new.text_dim,
            Color::Black => return new.text, // ensure visible on dark backgrounds
            Color::Red | Color::LightRed => return new.error,
            Color::Green | Color::LightGreen => return new.success,
            Color::Yellow | Color::LightYellow => return new.warning,
            Color::Blue | Color::LightBlue | Color::Cyan | Color::LightCyan => return new.info,
            Color::Magenta | Color::LightMagenta => return new.primary,
            _ => {}
        }

        c
    }

    for line in lines.iter_mut() {
        // First retint the line-level style so lines that rely on a global
        // foreground/background (with span-level colors unset) still update.
        {
            let mut st = line.style;
            if let Some(fg) = st.fg {
                st.fg = Some(map_color(fg, old, new));
            }
            if let Some(bg) = st.bg {
                st.bg = Some(map_color(bg, old, new));
            }
            if let Some(uc) = st.underline_color {
                st.underline_color = Some(map_color(uc, old, new));
            }
            line.style = st;
        }

        // Then retint any explicit span-level colors.
        let mut new_spans: Vec<Span<'static>> = Vec::with_capacity(line.spans.len());
        for s in line.spans.drain(..) {
            let mut st = s.style;
            if let Some(fg) = st.fg {
                st.fg = Some(map_color(fg, old, new));
            }
            if let Some(bg) = st.bg {
                st.bg = Some(map_color(bg, old, new));
            }
            if let Some(uc) = st.underline_color {
                st.underline_color = Some(map_color(uc, old, new));
            }
            new_spans.push(Span::styled(s.content, st));
        }
        line.spans = new_spans;
    }
}
fn format_inline_node_for_display(command_escaped: &str) -> Option<String> {
    let tokens: Vec<String> = Shlex::new(command_escaped).collect();
    if tokens.len() < 2 {
        return None;
    }

    let node_idx = tokens
        .iter()
        .position(|token| is_node_invocation_token(token))?;

    let mut idx = node_idx + 1;
    while idx < tokens.len() {
        match tokens[idx].as_str() {
            "-e" | "--eval" | "-p" | "--print" => {
                let script_idx = idx + 1;
                if script_idx >= tokens.len() {
                    return None;
                }
                return format_node_script(&tokens, script_idx, tokens[script_idx].as_str());
            }
            "--" => break,
            _ => idx += 1,
        }
    }

    None
}

fn format_inline_shell_for_display(command_escaped: &str) -> Option<String> {
    let tokens: Vec<String> = Shlex::new(command_escaped).collect();
    if tokens.len() < 3 {
        return None;
    }

    let shell_idx = tokens
        .iter()
        .position(|t| is_shell_invocation_token(t))?;

    let flag_idx = shell_idx + 1;
    if flag_idx >= tokens.len() {
        return None;
    }

    let flag = tokens[flag_idx].as_str();
    if flag != "-c" && flag != "-lc" {
        return None;
    }

    let script_idx = flag_idx + 1;
    if script_idx >= tokens.len() {
        return None;
>>>>>>> 2822aa52
    }

    format_shell_script(&tokens, script_idx, tokens[script_idx].as_str())
}<|MERGE_RESOLUTION|>--- conflicted
+++ resolved
@@ -1,12 +1,8 @@
 use crate::diff_render::create_diff_summary_with_width;
 use crate::exec_command::strip_bash_lc_and_escape;
-<<<<<<< HEAD
-use crate::sanitize::{Mode as SanitizeMode, Options as SanitizeOptions, sanitize_for_tui};
-=======
 use crate::sanitize::Mode as SanitizeMode;
 use crate::sanitize::Options as SanitizeOptions;
 use crate::sanitize::sanitize_for_tui;
->>>>>>> 2822aa52
 use crate::slash_command::SlashCommand;
 use crate::text_formatting::format_json_compact;
 use base64::Engine;
@@ -23,10 +19,7 @@
 use codex_core::protocol::McpInvocation;
 use codex_core::protocol::SessionConfiguredEvent;
 use codex_core::protocol::TokenUsage;
-<<<<<<< HEAD
-=======
 use codex_protocol::num_format::format_with_separators;
->>>>>>> 2822aa52
 use image::DynamicImage;
 use image::ImageReader;
 use mcp_types::EmbeddedResourceResource;
@@ -40,16 +33,11 @@
 use ratatui::widgets::Paragraph;
 use ratatui::widgets::WidgetRef;
 use ratatui::widgets::Wrap;
-<<<<<<< HEAD
-use std::collections::HashMap;
-use std::io::Cursor;
-=======
 use shlex::Shlex;
 use std::collections::HashMap;
 use std::io::Cursor;
 use std::path::Component;
 use std::path::Path;
->>>>>>> 2822aa52
 use std::path::PathBuf;
 use std::time::Duration;
 use std::time::Instant;
@@ -282,12 +270,8 @@
                 }
             }
             HistoryCellType::Patch { .. } => Some("↯"),
-<<<<<<< HEAD
-            HistoryCellType::PlanUpdate => Some("◔"), // final glyph will be chosen in header line
-=======
             // Plan updates supply their own gutter glyph dynamically.
             HistoryCellType::PlanUpdate => None,
->>>>>>> 2822aa52
             HistoryCellType::BackgroundEvent => Some("»"),
             HistoryCellType::Notice => Some("★"),
             HistoryCellType::Diff => Some("↯"),
@@ -344,8 +328,6 @@
 
     fn trigger_fade(&self) {
         self.as_ref().trigger_fade()
-<<<<<<< HEAD
-=======
     }
 
     fn should_remove(&self) -> bool {
@@ -354,75 +336,9 @@
 
     fn gutter_symbol(&self) -> Option<&'static str> {
         self.as_ref().gutter_symbol()
->>>>>>> 2822aa52
-    }
-
-<<<<<<< HEAD
-    fn should_remove(&self) -> bool {
-        self.as_ref().should_remove()
-    }
-
-    fn gutter_symbol(&self) -> Option<&'static str> {
-        self.as_ref().gutter_symbol()
-    }
-}
-
-// ==================== ReadAggregationCell ====================
-// Aggregates multiple Read preamble entries into a single history cell while
-// commands are still running, then flips to a finalized state without changing
-// position in the history. This prevents flicker where multiple transient
-// "Read" sections appear and later merge.
-
-pub(crate) struct ReadAggregationCell {
-    // Aggregated preamble lines (each line typically starts with "└ " or two spaces)
-    lines: Vec<Line<'static>>,
-    // When true, render as a finalized "Read" section (ExecStatus::Success);
-    // otherwise render with a running header style (ExecStatus::Running).
-    finalized: bool,
-}
-
-impl ReadAggregationCell {
-    pub(crate) fn new() -> Self {
-        Self {
-            lines: Vec::new(),
-            finalized: false,
-        }
-    }
-
-    pub(crate) fn push_lines(&mut self, mut more: Vec<Line<'static>>) {
-        // Trim completely empty prefix/suffix lines from the chunk to keep the block compact
-        more = trim_empty_lines(more);
-        if more.is_empty() {
-            return;
-        }
-        self.lines.extend(more);
-    }
-
-    pub(crate) fn finalize(&mut self) {
-        self.finalized = true;
-    }
-
-    // Build a normalized copy of aggregated lines where only the very first
-    // visible line uses the corner connector "└ "; subsequent lines use two
-    // spaces. Also coalesce adjacent read ranges for the same file.
-    fn normalized_lines(&self) -> Vec<Line<'static>> {
-        let mut v = self.lines.clone();
-        // Ensure only the first content line shows the corner
-        let mut seen_first = false;
-        for line in v.iter_mut() {
-            if let Some(sp0) = line.spans.get_mut(0) {
-                let s = sp0.content.as_ref();
-                if s == "└ " || s == "  └ " {
-                    if seen_first {
-                        sp0.content = "  ".into();
-                        sp0.style = sp0.style.add_modifier(Modifier::DIM);
-                    } else {
-                        // First occurrence keeps the corner but dim it consistently
-                        sp0.style = sp0.style.add_modifier(Modifier::DIM);
-                        seen_first = true;
-                    }
-                }
-=======
+    }
+}
+
 // ==================== ExploreAggregationCell ====================
 // Collapses consecutive Read/Search/List commands into a single "Exploring" cell
 // while commands are executing, updating the entry status once the command finishes.
@@ -542,55 +458,14 @@
                     ));
                 }
                 spans
->>>>>>> 2822aa52
             }
             ExploreSummary::Fallback { text } => vec![Span::styled(
                 text.clone(),
                 Style::default().fg(crate::colors::text()),
             )],
         }
-<<<<<<< HEAD
-        // Merge overlapping/touching ranges per file to keep the list succinct
-        coalesce_read_ranges_in_lines_local(&mut v);
-        v
-=======
->>>>>>> 2822aa52
-    }
-}
-
-<<<<<<< HEAD
-impl HistoryCell for ReadAggregationCell {
-    fn as_any(&self) -> &dyn std::any::Any {
-        self
-    }
-    fn as_any_mut(&mut self) -> &mut dyn std::any::Any {
-        self
-    }
-    fn kind(&self) -> HistoryCellType {
-        HistoryCellType::Exec {
-            kind: ExecKind::Read,
-            status: if self.finalized {
-                ExecStatus::Success
-            } else {
-                ExecStatus::Running
-            },
-        }
-    }
-    fn display_lines(&self) -> Vec<Line<'static>> {
-        let mut out: Vec<Line<'static>> = Vec::new();
-        // Always render a stable, completed-style header to avoid flicker
-        let header = Line::styled("Read", Style::default().fg(crate::colors::text()));
-        out.push(header);
-        out.extend(self.normalized_lines());
-        out
-    }
-    fn desired_height(&self, width: u16) -> u16 {
-        Paragraph::new(Text::from(self.display_lines_trimmed()))
-            .wrap(Wrap { trim: false })
-            .line_count(width)
-            .try_into()
-            .unwrap_or(0)
-=======
+    }
+
     fn is_running(&self) -> bool {
         matches!(self.status, ExploreEntryStatus::Running)
     }
@@ -737,49 +612,12 @@
 
     while let Some(last) = segs.last() {
         if is_redundant(last) { segs.pop(); } else { break; }
->>>>>>> 2822aa52
     }
 
     if segs.is_empty() { return cmd.to_string(); }
     segs.join(" | ")
 }
 
-<<<<<<< HEAD
-// ==================== PlainHistoryCell ====================
-// For simple cells that just store lines
-
-pub(crate) struct PlainHistoryCell {
-    pub(crate) lines: Vec<Line<'static>>,
-    pub(crate) kind: HistoryCellType,
-}
-
-impl HistoryCell for PlainHistoryCell {
-    fn as_any_mut(&mut self) -> &mut dyn std::any::Any {
-        self
-    }
-    fn kind(&self) -> HistoryCellType {
-        self.kind
-    }
-    fn display_lines(&self) -> Vec<Line<'static>> {
-        // If a gutter symbol implies a standard header line (user, assistant, tool, etc.),
-        // hide that first title line and show only the content.
-        let hide_header = matches!(
-            self.kind,
-            HistoryCellType::User
-                | HistoryCellType::Assistant
-                | HistoryCellType::Tool { .. }
-                | HistoryCellType::Error
-                | HistoryCellType::BackgroundEvent
-                | HistoryCellType::Notice
-        );
-        if hide_header && self.lines.len() > 1 {
-            self.lines[1..].to_vec()
-        } else if hide_header {
-            Vec::new()
-        } else {
-            self.lines.clone()
-        }
-=======
 fn select_command_display(cmd: &str, original_command: &[String]) -> String {
     if let Some(script) = extract_bash_script(original_command) {
         let trimmed = script.trim();
@@ -840,15 +678,10 @@
     }
     if std::path::MAIN_SEPARATOR != '/' {
         value = value.replace(std::path::MAIN_SEPARATOR, "/");
->>>>>>> 2822aa52
     }
     value
 }
 
-<<<<<<< HEAD
-    fn has_custom_render(&self) -> bool {
-        matches!(self.kind, HistoryCellType::User)
-=======
 fn ensure_dir_suffix(mut value: String) -> String {
     if value.is_empty() {
         value.push('.');
@@ -856,30 +689,10 @@
     value = normalize_separators(value);
     if !value.ends_with('/') {
         value.push('/');
->>>>>>> 2822aa52
     }
     value
 }
 
-<<<<<<< HEAD
-    fn desired_height(&self, width: u16) -> u16 {
-        if matches!(self.kind, HistoryCellType::User) {
-            // Match input composer wrapping by reserving shared right padding.
-            // Keep this in sync with the composer constants.
-            let inner_w = width.saturating_sub(crate::layout_consts::USER_HISTORY_RIGHT_PAD.into());
-            let text = Text::from(self.display_lines_trimmed());
-            Paragraph::new(text)
-                .wrap(Wrap { trim: false })
-                .line_count(inner_w)
-                .try_into()
-                .unwrap_or(0)
-        } else {
-            Paragraph::new(Text::from(self.display_lines_trimmed()))
-                .wrap(Wrap { trim: false })
-                .line_count(width)
-                .try_into()
-                .unwrap_or(0)
-=======
 fn format_cwd_display(cwd: &Path, session_root: &Path) -> String {
     if let Ok(rel) = cwd.strip_prefix(session_root) {
         if rel.as_os_str().is_empty() {
@@ -898,89 +711,12 @@
             "./".to_string()
         } else {
             ensure_dir_suffix(parts.join("/"))
->>>>>>> 2822aa52
         }
     } else {
         ensure_dir_suffix(cwd.display().to_string())
     }
 }
 
-<<<<<<< HEAD
-    fn custom_render_with_skip(&self, area: Rect, buf: &mut Buffer, skip_rows: u16) {
-        if !matches!(self.kind, HistoryCellType::User) {
-            // Fallback to default behavior for non-user cells
-            return HistoryCell::custom_render_with_skip(self, area, buf, skip_rows);
-        }
-
-        // Render User cells with extra right padding to mirror the composer input padding.
-        let cell_bg = crate::colors::background();
-        let bg_style = Style::default().bg(cell_bg).fg(crate::colors::text());
-
-        // Clear area
-        for y in area.y..area.y.saturating_add(area.height) {
-            for x in area.x..area.x.saturating_add(area.width) {
-                buf[(x, y)].set_char(' ').set_style(bg_style);
-            }
-        }
-
-        let lines = self.display_lines_trimmed();
-        let text = Text::from(lines);
-
-        // Add Block with padding: reserve shared columns on the right.
-        let block = Block::default().style(bg_style).padding(Padding {
-            left: 0,
-            right: crate::layout_consts::USER_HISTORY_RIGHT_PAD.into(),
-            top: 0,
-            bottom: 0,
-        });
-
-        Paragraph::new(text)
-            .block(block)
-            .wrap(Wrap { trim: false })
-            .scroll((skip_rows, 0))
-            .style(bg_style)
-            .render(area, buf);
-    }
-}
-
-// ==================== ExecCell ====================
-
-pub(crate) struct ExecCell {
-    pub(crate) command: Vec<String>,
-    pub(crate) parsed: Vec<ParsedCommand>,
-    pub(crate) output: Option<CommandOutput>,
-    pub(crate) start_time: Option<Instant>,
-    // Caches to avoid recomputing expensive line construction for completed execs
-    cached_display_lines: std::cell::RefCell<Option<Vec<Line<'static>>>>,
-    cached_pre_lines: std::cell::RefCell<Option<Vec<Line<'static>>>>,
-    cached_out_lines: std::cell::RefCell<Option<Vec<Line<'static>>>>,
-    // Cached per-width wrap totals (rows) for finalized execs
-    cached_wrap: std::cell::RefCell<Option<ExecWrapCache>>,
-}
-
-// Cache of wrapped-row totals for ExecCell at a given width.
-#[derive(Clone, Copy)]
-struct ExecWrapCache {
-    width: u16,
-    pre_total: u16,
-    out_total: u16,
-}
-
-// ==================== AssistantMarkdownCell ====================
-// Stores raw assistant markdown and rebuilds on demand (e.g., theme/syntax changes)
-
-pub(crate) struct AssistantMarkdownCell {
-    // Raw markdown used to rebuild when theme/syntax changes
-    pub(crate) raw: String,
-    // Optional stream/item id that produced this finalized cell
-    pub(crate) id: Option<String>,
-    // Pre-rendered lines (first line is a hidden "codex" header)
-    pub(crate) lines: Vec<Line<'static>>, // includes hidden header "codex"
-    // Cached per-width wrap plan to avoid re-segmentation and re-measure
-    cached_layout: std::cell::RefCell<Option<AssistantLayoutCache>>,
-}
-
-=======
 fn format_list_target(path: Option<&str>, cwd: &Path, session_root: &Path) -> Option<String> {
     let trimmed = path.and_then(|p| {
         let t = p.trim();
@@ -1509,41 +1245,11 @@
     cached_layout: std::cell::RefCell<Option<AssistantLayoutCache>>,
 }
 
->>>>>>> 2822aa52
 impl AssistantMarkdownCell {
     #[allow(dead_code)]
     pub(crate) fn new(raw: String, cfg: &codex_core::config::Config) -> Self {
         Self::new_with_id(raw, None, cfg)
     }
-<<<<<<< HEAD
-
-    pub(crate) fn new_with_id(
-        raw: String,
-        id: Option<String>,
-        cfg: &codex_core::config::Config,
-    ) -> Self {
-        let mut me = Self {
-            raw,
-            id,
-            lines: Vec::new(),
-            cached_layout: std::cell::RefCell::new(None),
-        };
-        me.rebuild(cfg);
-        me
-    }
-    pub(crate) fn rebuild(&mut self, cfg: &codex_core::config::Config) {
-        let mut out: Vec<Line<'static>> = Vec::new();
-        out.push(Line::from("codex"));
-        crate::markdown::append_markdown_with_bold_first(&self.raw, &mut out, cfg);
-        // Apply bright text to body like streaming finalize
-        let bright = crate::colors::text_bright();
-        for line in out.iter_mut().skip(1) {
-            line.style = line.style.patch(Style::default().fg(bright));
-        }
-        self.lines = out;
-        // Invalidate cached layout on rebuild (theme/lines changed)
-        *self.cached_layout.borrow_mut() = None;
-=======
 
     pub(crate) fn new_with_id(
         raw: String,
@@ -8862,4906 +8568,10 @@
         other => {
             lines.push(Line::from(vec![dim("└ args: "), text(other.to_string())]));
         }
->>>>>>> 2822aa52
     }
     lines
 }
 
-<<<<<<< HEAD
-// Cached layout for AssistantMarkdownCell (per width)
-#[derive(Clone)]
-struct AssistantLayoutCache {
-    width: u16,
-    segs: Vec<AssistantSeg>,
-    seg_rows: Vec<u16>,
-    total_rows_with_padding: u16,
-}
-
-#[derive(Clone, Debug)]
-enum AssistantSeg {
-    Text(Vec<Line<'static>>),
-    Bullet(Vec<Line<'static>>),
-    Code(Vec<Line<'static>>),
-}
-
-impl AssistantMarkdownCell {
-    fn ensure_layout(&self, width: u16) -> AssistantLayoutCache {
-        if let Some(cache) = self.cached_layout.borrow().as_ref() {
-            if cache.width == width {
-                return cache.clone();
-            }
-        }
-        let text_wrap_width = width;
-        let mut segs: Vec<AssistantSeg> = Vec::new();
-        let mut text_buf: Vec<Line<'static>> = Vec::new();
-        let mut iter = self.display_lines_trimmed().into_iter().peekable();
-        while let Some(line) = iter.next() {
-            if crate::render::line_utils::is_code_block_painted(&line) {
-                if !text_buf.is_empty() {
-                    segs.push(AssistantSeg::Text(std::mem::take(&mut text_buf)));
-                }
-                let mut chunk = vec![line];
-                while let Some(n) = iter.peek() {
-                    if crate::render::line_utils::is_code_block_painted(n) {
-                        chunk.push(iter.next().unwrap());
-                    } else {
-                        break;
-                    }
-                }
-                // Remove language sentinel and trim blank padding rows (as in render)
-                if let Some(first) = chunk.first() {
-                    let flat: String = first.spans.iter().map(|s| s.content.as_ref()).collect();
-                    if flat.contains("⟦LANG:") {
-                        let _ = chunk.remove(0);
-                    }
-                }
-                while chunk
-                    .first()
-                    .is_some_and(|l| crate::render::line_utils::is_blank_line_spaces_only(l))
-                {
-                    let _ = chunk.remove(0);
-                }
-                while chunk
-                    .last()
-                    .is_some_and(|l| crate::render::line_utils::is_blank_line_spaces_only(l))
-                {
-                    let _ = chunk.pop();
-                }
-                segs.push(AssistantSeg::Code(chunk));
-                continue;
-            }
-            if text_wrap_width > 4 && is_horizontal_rule_line(&line) {
-                if !text_buf.is_empty() {
-                    segs.push(AssistantSeg::Text(std::mem::take(&mut text_buf)));
-                }
-                let hr = Line::from(Span::styled(
-                    std::iter::repeat('─')
-                        .take(text_wrap_width as usize)
-                        .collect::<String>(),
-                    Style::default().fg(crate::colors::assistant_hr()),
-                ));
-                segs.push(AssistantSeg::Bullet(vec![hr]));
-                continue;
-            }
-            if text_wrap_width > 4 {
-                if let Some((indent_spaces, bullet_char)) = detect_bullet_prefix(&line) {
-                    if !text_buf.is_empty() {
-                        segs.push(AssistantSeg::Text(std::mem::take(&mut text_buf)));
-                    }
-                    segs.push(AssistantSeg::Bullet(wrap_bullet_line(
-                        line,
-                        indent_spaces,
-                        &bullet_char,
-                        text_wrap_width,
-                    )));
-                    continue;
-                }
-            }
-            text_buf.push(line);
-        }
-        if !text_buf.is_empty() {
-            segs.push(AssistantSeg::Text(std::mem::take(&mut text_buf)));
-        }
-
-        // Precompute rows per segment and total with top/bottom padding
-        let mut seg_rows: Vec<u16> = Vec::with_capacity(segs.len());
-        let mut total: u16 = 0;
-        for seg in &segs {
-            let rows = match seg {
-                AssistantSeg::Bullet(lines) => lines.len() as u16,
-                AssistantSeg::Text(lines) => Paragraph::new(Text::from(lines.clone()))
-                    .wrap(Wrap { trim: false })
-                    .line_count(text_wrap_width)
-                    .try_into()
-                    .unwrap_or(0),
-                AssistantSeg::Code(lines) => lines.len() as u16 + 2,
-            };
-            seg_rows.push(rows);
-            total = total.saturating_add(rows);
-        }
-        total = total.saturating_add(2); // top+bottom padding
-        let cache = AssistantLayoutCache {
-            width,
-            segs,
-            seg_rows,
-            total_rows_with_padding: total,
-        };
-        *self.cached_layout.borrow_mut() = Some(cache.clone());
-        cache
-    }
-}
-
-impl HistoryCell for AssistantMarkdownCell {
-    fn as_any(&self) -> &dyn std::any::Any {
-        self
-    }
-    fn as_any_mut(&mut self) -> &mut dyn std::any::Any {
-        self
-    }
-    fn kind(&self) -> HistoryCellType {
-        HistoryCellType::Assistant
-    }
-    fn display_lines(&self) -> Vec<Line<'static>> {
-        // Hide the header line, mirroring PlainHistoryCell behavior for Assistant
-        if self.lines.len() > 1 {
-            self.lines[1..].to_vec()
-        } else {
-            Vec::new()
-        }
-    }
-    fn has_custom_render(&self) -> bool {
-        true
-    }
-    fn desired_height(&self, width: u16) -> u16 {
-        self.ensure_layout(width).total_rows_with_padding
-    }
-    fn custom_render_with_skip(&self, area: Rect, buf: &mut Buffer, skip_rows: u16) {
-        // Mirror StreamingContentCell rendering so finalized assistant cells look
-        // identical to streaming ones (gutter alignment, padding, bg tint).
-        let cell_bg = crate::colors::assistant_bg();
-        let bg_style = Style::default().bg(cell_bg);
-
-        // Clear full area with assistant background
-        for y in area.y..area.y.saturating_add(area.height) {
-            for x in area.x..area.x.saturating_add(area.width) {
-                buf[(x, y)].set_char(' ').set_style(bg_style);
-            }
-        }
-
-        // Build or reuse cached segments for this width
-        let plan = self.ensure_layout(area.width);
-        let segs = &plan.segs;
-        let seg_rows = &plan.seg_rows;
-        let text_wrap_width = area.width;
-
-        // Streaming-style top padding row for the entire assistant cell
-        let mut remaining_skip = skip_rows;
-        let mut cur_y = area.y;
-        let end_y = area.y.saturating_add(area.height);
-        if remaining_skip == 0 && cur_y < end_y {
-            cur_y = cur_y.saturating_add(1);
-        }
-        remaining_skip = remaining_skip.saturating_sub(1);
-
-        // Helpers
-        #[derive(Debug, Clone)]
-        enum Seg {
-            Text(Vec<Line<'static>>),
-            Bullet(Vec<Line<'static>>),
-            Code(Vec<Line<'static>>),
-        }
-        use unicode_width::UnicodeWidthStr as UW;
-        let measure_line =
-            |l: &Line<'_>| -> usize { l.spans.iter().map(|s| UW::width(s.content.as_ref())).sum() };
-        let mut draw_segment = |seg: &Seg, y: &mut u16, skip: &mut u16| {
-            if *y >= end_y {
-                return;
-            }
-            match seg {
-                Seg::Text(lines) => {
-                    // Measure height with wrap
-                    let txt = Text::from(lines.clone());
-                    let total: u16 = Paragraph::new(txt.clone())
-                        .wrap(Wrap { trim: false })
-                        .line_count(text_wrap_width)
-                        .try_into()
-                        .unwrap_or(0);
-                    if *skip >= total {
-                        *skip -= total;
-                        return;
-                    }
-                    // Visible height in remaining space
-                    let avail = end_y.saturating_sub(*y);
-                    let draw_h = (total.saturating_sub(*skip)).min(avail);
-                    if draw_h == 0 {
-                        return;
-                    }
-                    let rect = Rect {
-                        x: area.x,
-                        y: *y,
-                        width: area.width,
-                        height: draw_h,
-                    };
-                    Paragraph::new(txt)
-                        .block(Block::default().style(bg_style))
-                        .wrap(Wrap { trim: false })
-                        .scroll((*skip, 0))
-                        .style(bg_style)
-                        .render(rect, buf);
-                    *y = y.saturating_add(draw_h);
-                    *skip = 0;
-                }
-                Seg::Bullet(lines) => {
-                    let total = lines.len() as u16;
-                    if *skip >= total {
-                        *skip -= total;
-                        return;
-                    }
-                    let avail = end_y.saturating_sub(*y);
-                    let draw_h = (total.saturating_sub(*skip)).min(avail);
-                    if draw_h == 0 {
-                        return;
-                    }
-                    let rect = Rect {
-                        x: area.x,
-                        y: *y,
-                        width: area.width,
-                        height: draw_h,
-                    };
-                    let txt = Text::from(lines.clone());
-                    Paragraph::new(txt)
-                        .block(Block::default().style(bg_style))
-                        .scroll((*skip, 0))
-                        .style(bg_style)
-                        .render(rect, buf);
-                    *y = y.saturating_add(draw_h);
-                    *skip = 0;
-                }
-                Seg::Code(lines_in) => {
-                    if lines_in.is_empty() {
-                        return;
-                    }
-                    // Extract language sentinel and drop it from visible lines
-                    let mut lang_label: Option<String> = None;
-                    let mut lines = lines_in.clone();
-                    if let Some(first) = lines.first() {
-                        let flat: String = first.spans.iter().map(|s| s.content.as_ref()).collect();
-                        if let Some(s) = flat.strip_prefix("⟦LANG:") {
-                            if let Some(end) = s.find('⟧') {
-                                lang_label = Some(s[..end].to_string());
-                                lines.remove(0);
-                            }
-                        }
-                    }
-                    if lines.is_empty() {
-                        return;
-                    }
-                    // Determine target width for the code card (content width) and add borders (2) + inner pads (left/right = 2 each)
-                    let max_w = lines.iter().map(|l| measure_line(l)).max().unwrap_or(0) as u16;
-                    let inner_w = max_w.max(1);
-                    // Borders (2) + inner horizontal padding (2 left, 2 right) => +6
-                    let card_w = inner_w.saturating_add(6).min(area.width.max(6));
-                    let total = lines.len() as u16 + 2; // top/bottom border only
-                    if *skip >= total {
-                        *skip -= total;
-                        return;
-                    }
-                    let avail = end_y.saturating_sub(*y);
-                    if avail == 0 {
-                        return;
-                    }
-                    // Compute visible slice (accounting for top/bottom border + inner padding rows)
-                    let mut local_skip = *skip;
-                    let mut top_border = 1u16;
-                    if local_skip > 0 {
-                        let drop = local_skip.min(top_border);
-                        top_border -= drop;
-                        local_skip -= drop;
-                    }
-                    let code_skip = local_skip.min(lines.len() as u16);
-                    local_skip -= code_skip;
-                    let mut bottom_border = 1u16;
-                    if local_skip > 0 {
-                        let drop = local_skip.min(bottom_border);
-                        bottom_border -= drop;
-                    }
-                    // Compute drawable height in this pass
-                    let visible = top_border + (lines.len() as u16 - code_skip) + bottom_border;
-                    let draw_h = visible.min(avail);
-                    if draw_h == 0 {
-                        return;
-                    }
-                    // No outer horizontal padding; align card to content area.
-                    let content_x = area.x;
-                    let _content_w = area.width;
-                    let rect_x = content_x;
-                    // Draw bordered block for visible rows
-                    let rect = Rect {
-                        x: rect_x,
-                        y: *y,
-                        width: card_w,
-                        height: draw_h,
-                    };
-                    let code_bg = crate::colors::code_block_bg();
-                    let mut blk = Block::default()
-                        .borders(Borders::ALL)
-                        .border_style(Style::default().fg(crate::colors::border()))
-                        .style(Style::default().bg(code_bg))
-                        .padding(Padding {
-                            left: 2,
-                            right: 2,
-                            top: 0,
-                            bottom: 0,
-                        });
-                    if let Some(lang) = &lang_label {
-                        blk = blk.title(Span::styled(
-                            format!(" {} ", lang),
-                            Style::default().fg(crate::colors::text_dim()),
-                        ));
-                    }
-                    // Clone before render so we can compute inner rect after drawing borders
-                    let blk_for_inner = blk.clone();
-                    blk.render(rect, buf);
-                    // Inner paragraph area (exclude borders)
-                    let inner_rect = blk_for_inner.inner(rect);
-                    let inner_h = inner_rect.height.min(rect.height);
-                    if inner_h > 0 {
-                        let slice_start = code_skip as usize;
-                        let slice_end = lines.len();
-                        let txt = Text::from(lines[slice_start..slice_end].to_vec());
-                        Paragraph::new(txt)
-                            .style(Style::default().bg(code_bg))
-                            .block(Block::default().style(Style::default().bg(code_bg)))
-                            .render(inner_rect, buf);
-                    }
-                    // No outside padding stripes.
-                    *y = y.saturating_add(draw_h);
-                    *skip = 0;
-                }
-            }
-        };
-
-        for (seg_idx, seg) in segs.iter().enumerate() {
-            if cur_y >= end_y {
-                break;
-            }
-            // Clamp skip to precomputed rows for this segment to avoid extra measure work
-            let _before = remaining_skip;
-            let rows = seg_rows.get(seg_idx).copied().unwrap_or(0);
-            if remaining_skip >= rows {
-                remaining_skip -= rows;
-                continue;
-            }
-            let seg_draw = match seg {
-                AssistantSeg::Text(v) => Seg::Text(v.clone()),
-                AssistantSeg::Bullet(v) => Seg::Bullet(v.clone()),
-                AssistantSeg::Code(v) => Seg::Code(v.clone()),
-            };
-            draw_segment(&seg_draw, &mut cur_y, &mut remaining_skip);
-        }
-        // Bottom padding row (blank): area is already cleared to bg
-        if remaining_skip == 0 && cur_y < end_y {
-            cur_y = cur_y.saturating_add(1);
-        } else {
-            remaining_skip = remaining_skip.saturating_sub(1);
-        }
-        // Mark as used to satisfy unused_assignments lint
-        let _ = (cur_y, remaining_skip);
-    }
-}
-
-impl HistoryCell for ExecCell {
-    fn as_any(&self) -> &dyn std::any::Any {
-        self
-    }
-    fn as_any_mut(&mut self) -> &mut dyn std::any::Any {
-        self
-    }
-    fn kind(&self) -> HistoryCellType {
-        let kind = match action_enum_from_parsed(&self.parsed) {
-            ExecAction::Read => ExecKind::Read,
-            ExecAction::Search => ExecKind::Search,
-            ExecAction::List => ExecKind::List,
-            ExecAction::Run => ExecKind::Run,
-        };
-        let status = match &self.output {
-            None => ExecStatus::Running,
-            Some(o) if o.exit_code == 0 => ExecStatus::Success,
-            Some(_) => ExecStatus::Error,
-        };
-        HistoryCellType::Exec { kind, status }
-    }
-    fn display_lines(&self) -> Vec<Line<'static>> {
-        // Fallback textual representation (used for height measurement only when custom rendering).
-        // For completed executions, cache the computed lines since they are immutable.
-        if let Some(cached) = self.cached_display_lines.borrow().as_ref() {
-            return cached.clone();
-        }
-        let lines = exec_command_lines(
-            &self.command,
-            &self.parsed,
-            self.output.as_ref(),
-            self.start_time,
-        );
-        if self.output.is_some() {
-            *self.cached_display_lines.borrow_mut() = Some(lines.clone());
-        }
-        lines
-    }
-    fn has_custom_render(&self) -> bool {
-        true
-    }
-    fn desired_height(&self, width: u16) -> u16 {
-        let (pre_total, out_total) = self.ensure_wrap_totals(width);
-        pre_total.saturating_add(out_total)
-    }
-    fn custom_render_with_skip(&self, area: Rect, buf: &mut Buffer, skip_rows: u16) {
-        // Render command header/content above and stdout/stderr preview inside a left-bordered block.
-        let (pre_lines, out_lines) = self.exec_render_parts();
-
-        // Prepare texts and total heights (after wrapping). Keep the visual prefix
-        // (e.g., "└ ") in the preamble to show the connector on the first line.
-        let pre_text = Text::from(trim_empty_lines(pre_lines));
-        let out_text = Text::from(trim_empty_lines(out_lines));
-        // Measure with cached/fast-path totals.
-        let (pre_total, out_total) = self.ensure_wrap_totals(area.width);
-
-        // Compute how many rows to skip from the preamble, then from the output
-        let pre_skip = skip_rows.min(pre_total);
-        let out_skip = skip_rows.saturating_sub(pre_total).min(out_total);
-
-        // Compute how much height is available for pre and out segments in this area
-        let pre_remaining = pre_total.saturating_sub(pre_skip);
-        let pre_height = pre_remaining.min(area.height);
-        let out_available = area.height.saturating_sub(pre_height);
-        let out_remaining = out_total.saturating_sub(out_skip);
-        let out_height = out_available.min(out_remaining);
-
-        // Render preamble (scrolled) if any space. Do not strip or offset the
-        // leading "└ ": render at the left edge so the angle is visible.
-        if pre_height > 0 {
-            let pre_area = Rect {
-                x: area.x,
-                y: area.y,
-                width: area.width,
-                height: pre_height,
-            };
-            // Hard clear: fill pre_area with spaces using theme background. This prevents
-            // artifacts when the preamble shrinks or when scrolling reveals previously
-            // longer content.
-            let bg_style = Style::default()
-                .bg(crate::colors::background())
-                .fg(crate::colors::text());
-            for y in pre_area.y..pre_area.y.saturating_add(pre_area.height) {
-                for x in pre_area.x..pre_area.x.saturating_add(pre_area.width) {
-                    buf[(x, y)].set_char(' ').set_style(bg_style);
-                }
-            }
-            let pre_block =
-                Block::default().style(Style::default().bg(crate::colors::background()));
-            Paragraph::new(pre_text)
-                .block(pre_block)
-                .wrap(Wrap { trim: false })
-                .scroll((pre_skip, 0))
-                .style(Style::default().bg(crate::colors::background()))
-                .render(pre_area, buf);
-        }
-
-        // Render output (scrolled) with a left border block if any space
-        if out_height > 0 {
-            let out_area = Rect {
-                x: area.x,
-                y: area.y.saturating_add(pre_height),
-                width: area.width,
-                height: out_height,
-            };
-            // Hard clear: fill out_area with spaces before drawing the bordered paragraph.
-            let bg_style = Style::default()
-                .bg(crate::colors::background())
-                .fg(crate::colors::text_dim());
-            for y in out_area.y..out_area.y.saturating_add(out_area.height) {
-                for x in out_area.x..out_area.x.saturating_add(out_area.width) {
-                    buf[(x, y)].set_char(' ').set_style(bg_style);
-                }
-            }
-            let block = Block::default()
-                .borders(Borders::LEFT)
-                .border_style(
-                    Style::default()
-                        .fg(crate::colors::border_dim())
-                        .bg(crate::colors::background()),
-                )
-                .style(Style::default().bg(crate::colors::background()))
-                .padding(Padding {
-                    left: 1,
-                    right: 0,
-                    top: 0,
-                    bottom: 0,
-                });
-            Paragraph::new(out_text)
-                .block(block)
-                .wrap(Wrap { trim: false })
-                // Scroll count is based on the wrapped text rows at out_wrap_width
-                .scroll((out_skip, 0))
-                .style(
-                    Style::default()
-                        .bg(crate::colors::background())
-                        .fg(crate::colors::text_dim()),
-                )
-                .render(out_area, buf);
-        }
-    }
-}
-
-impl ExecCell {
-    /// Compute wrapped row totals for the preamble and the output at the given width.
-    /// Uses an ASCII fast path when all spans are ASCII; caches totals for finalized execs.
-    fn ensure_wrap_totals(&self, width: u16) -> (u16, u16) {
-        if self.output.is_some() {
-            if let Some(cache) = self.cached_wrap.borrow().as_ref() {
-                if cache.width == width {
-                    return (cache.pre_total, cache.out_total);
-                }
-            }
-        }
-
-        let (pre_lines, out_lines) = self.exec_render_parts();
-        let pre = trim_empty_lines(pre_lines);
-        let out = trim_empty_lines(out_lines);
-
-        let pre_wrap_width = width;
-        let out_wrap_width = width.saturating_sub(2);
-
-        fn ascii_rows(lines: &[Line<'_>], wrap_w: u16) -> Option<u16> {
-            if wrap_w == 0 {
-                return Some(0);
-            }
-            let w = wrap_w as usize;
-            let mut rows: u64 = 0;
-            for line in lines {
-                let mut len = 0usize;
-                for sp in &line.spans {
-                    let s = sp.content.as_ref();
-                    if !s.is_ascii() {
-                        return None;
-                    }
-                    len += s.len();
-                }
-                let row = if len == 0 { 1 } else { (len + w - 1) / w };
-                rows = rows.saturating_add(row as u64);
-                if rows > u16::MAX as u64 {
-                    return Some(u16::MAX);
-                }
-            }
-            Some(rows as u16)
-        }
-
-        let pre_total = ascii_rows(&pre, pre_wrap_width).unwrap_or_else(|| {
-            Paragraph::new(Text::from(pre.clone()))
-                .wrap(Wrap { trim: false })
-                .line_count(pre_wrap_width)
-                .try_into()
-                .unwrap_or(0)
-        });
-        let out_total = ascii_rows(&out, out_wrap_width).unwrap_or_else(|| {
-            Paragraph::new(Text::from(out.clone()))
-                .wrap(Wrap { trim: false })
-                .line_count(out_wrap_width)
-                .try_into()
-                .unwrap_or(0)
-        });
-
-        if self.output.is_some() {
-            *self.cached_wrap.borrow_mut() = Some(ExecWrapCache {
-                width,
-                pre_total,
-                out_total,
-            });
-        }
-        (pre_total, out_total)
-    }
-    // Build separate segments: (preamble lines, output lines)
-    fn exec_render_parts(&self) -> (Vec<Line<'static>>, Vec<Line<'static>>) {
-        // For completed executions, cache pre/output segments since they are immutable.
-        if let (true, Some(pre), Some(out)) = (
-            self.output.is_some(),
-            self.cached_pre_lines.borrow().as_ref(),
-            self.cached_out_lines.borrow().as_ref(),
-        ) {
-            return (pre.clone(), out.clone());
-        }
-
-        let parts = if self.parsed.is_empty() {
-            exec_render_parts_generic(&self.command, self.output.as_ref(), self.start_time)
-        } else {
-            exec_render_parts_parsed(&self.parsed, self.output.as_ref(), self.start_time)
-        };
-
-        if self.output.is_some() {
-            let (pre, out) = parts.clone();
-            *self.cached_pre_lines.borrow_mut() = Some(pre);
-            *self.cached_out_lines.borrow_mut() = Some(out);
-        }
-        parts
-    }
-}
-
-// ==================== DiffCell ====================
-
-pub(crate) struct DiffCell {
-    pub(crate) lines: Vec<Line<'static>>,
-}
-
-impl HistoryCell for DiffCell {
-    fn as_any(&self) -> &dyn std::any::Any {
-        self
-    }
-    fn as_any_mut(&mut self) -> &mut dyn std::any::Any {
-        self
-    }
-    fn kind(&self) -> HistoryCellType {
-        HistoryCellType::Diff
-    }
-    fn display_lines(&self) -> Vec<Line<'static>> {
-        self.lines.clone()
-    }
-    fn has_custom_render(&self) -> bool {
-        true
-    }
-    fn custom_render_with_skip(&self, area: Rect, buf: &mut Buffer, mut skip_rows: u16) {
-        // Render a two-column diff with a 1-col marker gutter and 1-col padding
-        // so wrapped lines hang under their first content column.
-        // Hard clear the entire area: write spaces + background so any
-        // previously longer content does not bleed into shorter frames.
-        let bg = Style::default().bg(crate::colors::background());
-        for y in area.y..area.y.saturating_add(area.height) {
-            for x in area.x..area.x.saturating_add(area.width) {
-                buf[(x, y)].set_char(' ').set_style(bg);
-            }
-        }
-
-        // Center the sign in the two-column gutter by leaving one leading
-        // space and drawing the sign in the second column.
-        let marker_col_x = area.x.saturating_add(2); // two spaces then '+'/'-'
-        let content_x = area.x.saturating_add(4); // two spaces before sign + one after sign
-        let content_w = area.width.saturating_sub(4);
-        let mut cur_y = area.y;
-
-        // Helper to classify a line and extract marker and content
-        let classify = |l: &Line<'_>| -> (Option<char>, Line<'static>, Style) {
-            let text: String = l
-                .spans
-                .iter()
-                .map(|s| s.content.as_ref())
-                .collect::<String>();
-            let default_style = Style::default().fg(crate::colors::text());
-            if text.starts_with("+") && !text.starts_with("+++") {
-                let content = text.chars().skip(1).collect::<String>();
-                (
-                    Some('+'),
-                    Line::from(content).style(Style::default().fg(crate::colors::success())),
-                    default_style,
-                )
-            } else if text.starts_with("-") && !text.starts_with("---") {
-                let content = text.chars().skip(1).collect::<String>();
-                (
-                    Some('-'),
-                    Line::from(content).style(Style::default().fg(crate::colors::error())),
-                    default_style,
-                )
-            } else if text.starts_with("@@") {
-                (
-                    None,
-                    Line::from(text).style(Style::default().fg(crate::colors::primary())),
-                    default_style,
-                )
-            } else {
-                (None, Line::from(text), default_style)
-            }
-        };
-
-        'outer: for line in &self.lines {
-            // Measure this line at wrapped width
-            let (_marker, content_line, _sty) = classify(line);
-            let content_text = Text::from(vec![content_line.clone()]);
-            let rows: u16 = Paragraph::new(content_text.clone())
-                .wrap(Wrap { trim: false })
-                .line_count(content_w)
-                .try_into()
-                .unwrap_or(0);
-
-            let mut local_skip = 0u16;
-            if skip_rows > 0 {
-                if skip_rows >= rows {
-                    skip_rows -= rows;
-                    continue 'outer;
-                } else {
-                    local_skip = skip_rows;
-                    skip_rows = 0;
-                }
-            }
-
-            // Remaining height available
-            if cur_y >= area.y.saturating_add(area.height) {
-                break;
-            }
-            let avail = area.y.saturating_add(area.height) - cur_y;
-            let draw_h = rows.saturating_sub(local_skip).min(avail);
-            if draw_h == 0 {
-                continue;
-            }
-
-            // Draw content with hanging indent (left margin = 2)
-            let content_area = Rect {
-                x: content_x,
-                y: cur_y,
-                width: content_w,
-                height: draw_h,
-            };
-            let block = Block::default().style(bg);
-            Paragraph::new(content_text)
-                .block(block)
-                .wrap(Wrap { trim: false })
-                .scroll((local_skip, 0))
-                .style(bg)
-                .render(content_area, buf);
-
-            // Draw marker on the first visible visual row of this logical line
-            let (marker, _content_line2, _) = classify(line);
-            if let Some(m) = marker {
-                if local_skip == 0 && area.width >= 1 {
-                    let color = if m == '+' {
-                        crate::colors::success()
-                    } else {
-                        crate::colors::error()
-                    };
-                    let style = Style::default().fg(color).bg(crate::colors::background());
-                    buf.set_string(marker_col_x, cur_y, m.to_string(), style);
-                }
-            }
-
-            cur_y = cur_y.saturating_add(draw_h);
-            if cur_y >= area.y.saturating_add(area.height) {
-                break;
-            }
-        }
-    }
-}
-
-// ==================== MergedExecCell ====================
-// Represents multiple completed exec results merged into one cell while preserving
-// the bordered, dimmed output styling for each command's stdout/stderr preview.
-
-pub(crate) struct MergedExecCell {
-    // Sequence of (preamble lines, output lines) for each completed exec
-    segments: Vec<(Vec<Line<'static>>, Vec<Line<'static>>)>,
-    // Choose icon/behavior based on predominant action kind for gutter
-    kind: ExecKind,
-}
-
-impl MergedExecCell {
-    pub(crate) fn exec_kind(&self) -> ExecKind {
-        self.kind
-    }
-    pub(crate) fn from_exec(exec: &ExecCell) -> Self {
-        let (pre, out) = exec.exec_render_parts();
-        let kind = match action_enum_from_parsed(&exec.parsed) {
-            ExecAction::Read => ExecKind::Read,
-            ExecAction::Search => ExecKind::Search,
-            ExecAction::List => ExecKind::List,
-            ExecAction::Run => ExecKind::Run,
-        };
-        Self {
-            segments: vec![(pre, out)],
-            kind,
-        }
-    }
-    pub(crate) fn push_exec(&mut self, exec: &ExecCell) {
-        let (pre, out) = exec.exec_render_parts();
-        self.segments.push((pre, out));
-    }
-
-    // Build an aggregated preamble for Read segments by concatenating
-    // all per-exec preambles and coalescing contiguous ranges for the
-    // same file. Returns None for non-Read kinds.
-    fn aggregated_read_preamble_lines(&self) -> Option<Vec<Line<'static>>> {
-        if self.kind != ExecKind::Read {
-            return None;
-        }
-        use ratatui::text::Span;
-        // Concatenate per-segment preambles (without their headers), but KEEP ONLY
-        // read-like entries. Then normalize the connector so only the very first
-        // visible line uses a corner marker and subsequent lines use two spaces.
-        // Finally, coalesce contiguous ranges for the same file.
-
-        // Local helper: parse a read range line of the form
-        // "└ <file> (lines A to B)" or "  <file> (lines A to B)".
-        fn parse_read_line(line: &Line<'_>) -> Option<(String, u32, u32)> {
-            if line.spans.is_empty() {
-                return None;
-            }
-            let first = line.spans[0].content.as_ref();
-            if !(first == "└ " || first == "  ") {
-                return None;
-            }
-            let rest: String = line
-                .spans
-                .iter()
-                .skip(1)
-                .map(|s| s.content.as_ref())
-                .collect();
-            if let Some(idx) = rest.rfind(" (lines ") {
-                let fname = rest[..idx].to_string();
-                let tail = &rest[idx + 1..];
-                if tail.starts_with("(lines ") && tail.ends_with(")") {
-                    let inner = &tail[7..tail.len().saturating_sub(1)];
-                    if let Some((a, b)) = inner.split_once(" to ") {
-                        if let (Ok(s), Ok(e)) = (a.trim().parse::<u32>(), b.trim().parse::<u32>()) {
-                            return Some((fname, s, e));
-                        }
-                    }
-                }
-            }
-            None
-        }
-
-        // Heuristic: identify search-like lines (e.g., "… in dir/" or " (in dir)") so
-        // they can be dropped from a Read aggregation if they slipped in.
-        fn is_search_like(line: &Line<'_>) -> bool {
-            let text: String = line.spans.iter().map(|s| s.content.as_ref()).collect();
-            let t = text.trim();
-            t.contains(" (in ")
-                || t.rsplit_once(" in ")
-                    .map(|(_, rhs)| rhs.trim_end().ends_with('/'))
-                    .unwrap_or(false)
-        }
-
-        let mut kept: Vec<Line<'static>> = Vec::new();
-        for (seg_idx, (pre_raw, _)) in self.segments.iter().enumerate() {
-            let mut pre = trim_empty_lines(pre_raw.clone());
-            if !pre.is_empty() {
-                pre.remove(0);
-            } // drop per-exec header
-            // Filter: keep definite read-range lines; drop obvious search-like lines.
-            for l in pre.into_iter() {
-                if is_search_like(&l) {
-                    continue;
-                }
-                // Prefer lines that parse as read ranges; otherwise allow if they are not search-like.
-                let keep = parse_read_line(&l).is_some() || seg_idx == 0; // be permissive for first segment
-                if !keep {
-                    continue;
-                }
-                kept.push(l);
-            }
-        }
-
-        if kept.is_empty() {
-            return Some(kept);
-        }
-
-        // Normalize connector: first visible line uses "└ ", later lines use "  ".
-        if let Some(first) = kept.first_mut() {
-            let flat: String = first.spans.iter().map(|s| s.content.as_ref()).collect();
-            let has_connector = flat.trim_start().starts_with("└ ");
-            if !has_connector {
-                first.spans.insert(
-                    0,
-                    Span::styled("└ ", Style::default().fg(crate::colors::text_dim())),
-                );
-            }
-        }
-        for l in kept.iter_mut().skip(1) {
-            if let Some(sp0) = l.spans.get_mut(0) {
-                if sp0.content.as_ref() == "└ " {
-                    sp0.content = "  ".into();
-                    // Keep dim styling for alignment consistency
-                    sp0.style = sp0.style.add_modifier(Modifier::DIM);
-                }
-            }
-        }
-
-        // Merge adjacent/overlapping ranges in-place
-        coalesce_read_ranges_in_lines_local(&mut kept);
-        Some(kept)
-    }
-}
-
-#[cfg(test)]
-mod tests {
-    use super::*;
-    use codex_core::parse_command::ParsedCommand;
-
-    #[test]
-    fn action_enum_from_parsed_variants() {
-        // Read
-        let parsed = vec![ParsedCommand::Read {
-            name: "foo.txt".into(),
-            cmd: "sed -n '1,10p' foo.txt".into(),
-        }];
-        assert!(matches!(action_enum_from_parsed(&parsed), ExecAction::Read));
-        // Search
-        let parsed = vec![ParsedCommand::Search {
-            query: Some("term".into()),
-            path: Some("src".into()),
-            cmd: "rg term src".into(),
-        }];
-        assert!(matches!(
-            action_enum_from_parsed(&parsed),
-            ExecAction::Search
-        ));
-        // List files
-        let parsed = vec![ParsedCommand::ListFiles {
-            cmd: "ls -la".into(),
-            path: Some(".".into()),
-        }];
-        assert!(matches!(action_enum_from_parsed(&parsed), ExecAction::List));
-        // Default → Run
-        let parsed = vec![ParsedCommand::Unknown {
-            cmd: "echo hi".into(),
-        }];
-        assert!(matches!(action_enum_from_parsed(&parsed), ExecAction::Run));
-        // Empty → Run
-        let parsed: Vec<ParsedCommand> = vec![];
-        assert!(matches!(action_enum_from_parsed(&parsed), ExecAction::Run));
-    }
-
-    #[test]
-    fn merged_exec_cell_push_and_kind() {
-        // Build two completed ExecCell instances for Read
-        let parsed = vec![ParsedCommand::Read {
-            name: "foo.txt".into(),
-            cmd: "sed -n '1,10p' foo.txt".into(),
-        }];
-        let e1 = new_completed_exec_command(
-            vec!["sed".into(), "-n".into(), "1,10p".into(), "foo.txt".into()],
-            parsed.clone(),
-            CommandOutput {
-                exit_code: 0,
-                stdout: "ok".into(),
-                stderr: String::new(),
-            },
-        );
-        let e2 = new_completed_exec_command(
-            vec!["sed".into(), "-n".into(), "11,20p".into(), "foo.txt".into()],
-            parsed,
-            CommandOutput {
-                exit_code: 0,
-                stdout: "ok2".into(),
-                stderr: String::new(),
-            },
-        );
-        let mut merged = MergedExecCell::from_exec(&e1);
-        assert!(matches!(merged.exec_kind(), ExecKind::Read));
-        // Push the second and ensure it keeps kind and adds a segment
-        let before = merged.segments.len();
-        merged.push_exec(&e2);
-        assert_eq!(merged.segments.len(), before + 1);
-        assert!(matches!(merged.exec_kind(), ExecKind::Read));
-    }
-
-    #[test]
-    fn parse_read_line_annotation_handles_common_tools() {
-        // sed -n 'A,Bp'
-        assert_eq!(
-            parse_read_line_annotation("sed -n '5,42p' foo.txt"),
-            Some("(lines 5 to 42)".into())
-        );
-        // head -n N
-        assert_eq!(
-            parse_read_line_annotation("head -n 100 foo.txt"),
-            Some("(lines 1 to 100)".into())
-        );
-        // tail -n +K
-        assert_eq!(
-            parse_read_line_annotation("tail -n +20 foo.txt"),
-            Some("(from 20 to end)".into())
-        );
-        // tail -n N
-        assert_eq!(
-            parse_read_line_annotation("tail -n 50 foo.txt"),
-            Some("(last 50 lines)".into())
-        );
-        // Unrelated command
-        assert_eq!(parse_read_line_annotation("cat foo.txt"), None);
-    }
-}
-
-impl HistoryCell for MergedExecCell {
-    fn as_any(&self) -> &dyn std::any::Any {
-        self
-    }
-    fn as_any_mut(&mut self) -> &mut dyn std::any::Any {
-        self
-    }
-    fn kind(&self) -> HistoryCellType {
-        HistoryCellType::Exec {
-            kind: self.kind,
-            status: ExecStatus::Success,
-        }
-    }
-    fn desired_height(&self, width: u16) -> u16 {
-        // Match custom_render_with_skip exactly:
-        // - Single shared header row (1)
-        // - For each segment:
-        //   - Measure preamble after dropping the per-segment header
-        //     and normalizing the leading "└ " prefix at full `width`.
-        //   - Measure output inside a left-bordered block with left padding,
-        //     which reduces the effective wrapping width by 2 columns.
-        let mut total: u16 = 1; // shared header (e.g., "Ran", "Read")
-        let pre_wrap_width = width;
-        let out_wrap_width = width.saturating_sub(2);
-
-        if let Some(agg_pre) = self.aggregated_read_preamble_lines() {
-            let pre_rows: u16 = Paragraph::new(Text::from(agg_pre))
-                .wrap(Wrap { trim: false })
-                .line_count(pre_wrap_width)
-                .try_into()
-                .unwrap_or(0);
-            total = total.saturating_add(pre_rows);
-            for (_pre_raw, out_raw) in &self.segments {
-                let out = trim_empty_lines(out_raw.clone());
-                let out_rows: u16 = Paragraph::new(Text::from(out))
-                    .wrap(Wrap { trim: false })
-                    .line_count(out_wrap_width)
-                    .try_into()
-                    .unwrap_or(0);
-                total = total.saturating_add(out_rows);
-            }
-            return total;
-        }
-
-        let mut added_corner = false;
-        for (pre_raw, out_raw) in &self.segments {
-            // Build preamble like the renderer: trim, drop first header line, ensure prefix
-            let mut pre = trim_empty_lines(pre_raw.clone());
-            if !pre.is_empty() {
-                pre.remove(0);
-            }
-            if let Some(first) = pre.first_mut() {
-                let flat: String = first.spans.iter().map(|s| s.content.as_ref()).collect();
-                let has_corner = flat.trim_start().starts_with("└ ");
-                let has_spaced_corner = flat.trim_start().starts_with("  └ ");
-                if !added_corner {
-                    if !(has_corner || has_spaced_corner) {
-                        first.spans.insert(
-                            0,
-                            Span::styled("└ ", Style::default().fg(crate::colors::text_dim())),
-                        );
-                    }
-                    added_corner = true;
-                } else {
-                    // For subsequent segments, ensure no leading corner; use two spaces instead.
-                    if let Some(sp0) = first.spans.get_mut(0) {
-                        if sp0.content.as_ref() == "└ " {
-                            sp0.content = "  ".into();
-                            sp0.style = sp0.style.add_modifier(Modifier::DIM);
-                        }
-                    }
-                }
-            }
-            let out = trim_empty_lines(out_raw.clone());
-            let pre_rows: u16 = Paragraph::new(Text::from(pre))
-                .wrap(Wrap { trim: false })
-                .line_count(pre_wrap_width)
-                .try_into()
-                .unwrap_or(0);
-            let out_rows: u16 = Paragraph::new(Text::from(out))
-                .wrap(Wrap { trim: false })
-                .line_count(out_wrap_width)
-                .try_into()
-                .unwrap_or(0);
-            total = total.saturating_add(pre_rows).saturating_add(out_rows);
-        }
-
-        total
-    }
-    fn display_lines(&self) -> Vec<Line<'static>> {
-        // Fallback textual form: concatenate all preambles + outputs with blank separators.
-        let mut out: Vec<Line<'static>> = Vec::new();
-        for (i, (pre, body)) in self.segments.iter().enumerate() {
-            if i > 0 {
-                out.push(Line::from(""));
-            }
-            out.extend(trim_empty_lines(pre.clone()));
-            out.extend(trim_empty_lines(body.clone()));
-        }
-        out
-    }
-    fn has_custom_render(&self) -> bool {
-        true
-    }
-    fn custom_render_with_skip(&self, area: Rect, buf: &mut Buffer, mut skip_rows: u16) {
-        // Single shared header (e.g., "Ran") then each segment's command + output.
-        let bg = Style::default()
-            .bg(crate::colors::background())
-            .fg(crate::colors::text());
-        // Hard clear area first
-        for y in area.y..area.y.saturating_add(area.height) {
-            for x in area.x..area.x.saturating_add(area.width) {
-                buf[(x, y)].set_char(' ').set_style(bg);
-            }
-        }
-
-        // Build one header line based on exec kind
-        let header_line = match self.kind {
-            ExecKind::Read => Line::styled("Read", Style::default().fg(crate::colors::text())),
-            ExecKind::Search => {
-                Line::styled("Searched", Style::default().fg(crate::colors::text()))
-            }
-            ExecKind::List => {
-                Line::styled("List Files", Style::default().fg(crate::colors::text()))
-            }
-            ExecKind::Run => Line::styled(
-                "Ran",
-                Style::default()
-                    .fg(crate::colors::text_bright())
-                    .add_modifier(Modifier::BOLD),
-            ),
-        };
-
-        let mut cur_y = area.y;
-        let end_y = area.y.saturating_add(area.height);
-
-        // Render or skip header line
-        if skip_rows == 0 {
-            if cur_y < end_y {
-                let txt = Text::from(vec![header_line.clone()]);
-                Paragraph::new(txt)
-                    .block(Block::default().style(bg))
-                    .wrap(Wrap { trim: false })
-                    .render(
-                        Rect {
-                            x: area.x,
-                            y: cur_y,
-                            width: area.width,
-                            height: 1,
-                        },
-                        buf,
-                    );
-                cur_y = cur_y.saturating_add(1);
-            }
-        } else {
-            skip_rows = skip_rows.saturating_sub(1);
-        }
-
-        // Helper: ensure only the very first preamble line across all segments gets the corner
-        let mut added_corner: bool = false;
-        let mut ensure_prefix = |lines: &mut Vec<Line<'static>>| {
-            if let Some(first) = lines.first_mut() {
-                let flat: String = first.spans.iter().map(|s| s.content.as_ref()).collect();
-                let has_corner = flat.trim_start().starts_with("└ ");
-                let has_spaced_corner = flat.trim_start().starts_with("  └ ");
-                if !added_corner {
-                    if !(has_corner || has_spaced_corner) {
-                        first.spans.insert(
-                            0,
-                            Span::styled("└ ", Style::default().fg(crate::colors::text_dim())),
-                        );
-                    }
-                    added_corner = true;
-                } else {
-                    // For subsequent segments, replace any leading corner with two spaces
-                    if let Some(sp0) = first.spans.get_mut(0) {
-                        if sp0.content.as_ref() == "└ " {
-                            sp0.content = "  ".into();
-                            sp0.style = sp0.style.add_modifier(Modifier::DIM);
-                        }
-                    }
-                }
-            }
-        };
-
-        // Special aggregated rendering for Read: collapse file ranges
-        if self.kind == ExecKind::Read {
-            // Build aggregated preamble once
-            let agg_pre = self.aggregated_read_preamble_lines().unwrap_or_else(|| {
-                // Fallback: concatenate per-segment preambles
-                let mut all: Vec<Line<'static>> = Vec::new();
-                for (i, (pre_raw, _)) in self.segments.iter().enumerate() {
-                    let mut pre = trim_empty_lines(pre_raw.clone());
-                    if !pre.is_empty() {
-                        pre.remove(0);
-                    }
-                    if i == 0 {
-                        // ensure leading corner (legacy for Read aggregation)
-                        if let Some(first) = pre.first_mut() {
-                            let flat: String =
-                                first.spans.iter().map(|s| s.content.as_ref()).collect();
-                            let already = flat.trim_start().starts_with("└ ")
-                                || flat.trim_start().starts_with("  └ ");
-                            if !already {
-                                first.spans.insert(
-                                    0,
-                                    Span::styled(
-                                        "└ ",
-                                        Style::default().fg(crate::colors::text_dim()),
-                                    ),
-                                );
-                            }
-                        }
-                    }
-                    all.extend(pre);
-                }
-                all
-            });
-
-            // Header was already handled above (including skip accounting).
-            // Render aggregated preamble next using the current skip_rows.
-            let pre_text = Text::from(agg_pre);
-            let pre_wrap_width = area.width;
-            let pre_total: u16 = Paragraph::new(pre_text.clone())
-                .wrap(Wrap { trim: false })
-                .line_count(pre_wrap_width)
-                .try_into()
-                .unwrap_or(0);
-            if cur_y < end_y {
-                let pre_skip = skip_rows.min(pre_total);
-                let pre_remaining = pre_total.saturating_sub(pre_skip);
-                let pre_height = pre_remaining.min(end_y.saturating_sub(cur_y));
-                if pre_height > 0 {
-                    Paragraph::new(pre_text)
-                        .block(Block::default().style(bg))
-                        .wrap(Wrap { trim: false })
-                        .scroll((pre_skip, 0))
-                        .style(bg)
-                        .render(
-                            Rect {
-                                x: area.x,
-                                y: cur_y,
-                                width: area.width,
-                                height: pre_height,
-                            },
-                            buf,
-                        );
-                    cur_y = cur_y.saturating_add(pre_height);
-                }
-                skip_rows = skip_rows.saturating_sub(pre_skip);
-            }
-
-            // Render each segment's output only
-            let out_wrap_width = area.width.saturating_sub(2);
-            for (_pre_raw, out_raw) in self.segments.iter() {
-                if cur_y >= end_y {
-                    break;
-                }
-                let out = trim_empty_lines(out_raw.clone());
-                let out_text = Text::from(out.clone());
-                let out_total: u16 = Paragraph::new(out_text.clone())
-                    .wrap(Wrap { trim: false })
-                    .line_count(out_wrap_width)
-                    .try_into()
-                    .unwrap_or(0);
-                let out_skip = skip_rows.min(out_total);
-                let out_remaining = out_total.saturating_sub(out_skip);
-                let out_height = out_remaining.min(end_y.saturating_sub(cur_y));
-                if out_height > 0 {
-                    let out_area = Rect {
-                        x: area.x,
-                        y: cur_y,
-                        width: area.width,
-                        height: out_height,
-                    };
-                    let block = Block::default()
-                        .borders(Borders::LEFT)
-                        .border_style(
-                            Style::default()
-                                .fg(crate::colors::border_dim())
-                                .bg(crate::colors::background()),
-                        )
-                        .style(Style::default().bg(crate::colors::background()))
-                        .padding(Padding {
-                            left: 1,
-                            right: 0,
-                            top: 0,
-                            bottom: 0,
-                        });
-                    Paragraph::new(out_text)
-                        .block(block)
-                        .wrap(Wrap { trim: false })
-                        .scroll((out_skip, 0))
-                        .style(
-                            Style::default()
-                                .bg(crate::colors::background())
-                                .fg(crate::colors::text_dim()),
-                        )
-                        .render(out_area, buf);
-                    cur_y = cur_y.saturating_add(out_height);
-                }
-                skip_rows = skip_rows.saturating_sub(out_skip);
-            }
-            return;
-        }
-
-        for (pre_raw, out_raw) in self.segments.iter() {
-            if cur_y >= end_y {
-                break;
-            }
-            // Drop the per-segment header line (first element)
-            let mut pre = trim_empty_lines(pre_raw.clone());
-            if !pre.is_empty() {
-                pre.remove(0);
-            }
-            // Normalize command prefix for generic execs (only on the first segment)
-            ensure_prefix(&mut pre);
-
-            let out = trim_empty_lines(out_raw.clone());
-
-            // Measure with same widths as ExecCell
-            let pre_text = Text::from(pre.clone());
-            let out_text = Text::from(out.clone());
-            let pre_wrap_width = area.width;
-            let out_wrap_width = area.width.saturating_sub(2);
-            let pre_total: u16 = Paragraph::new(pre_text.clone())
-                .wrap(Wrap { trim: false })
-                .line_count(pre_wrap_width)
-                .try_into()
-                .unwrap_or(0);
-            let out_total: u16 = Paragraph::new(out_text.clone())
-                .wrap(Wrap { trim: false })
-                .line_count(out_wrap_width)
-                .try_into()
-                .unwrap_or(0);
-
-            // Apply skip to pre, then out
-            let pre_skip = skip_rows.min(pre_total);
-            let out_skip = skip_rows.saturating_sub(pre_total).min(out_total);
-
-            // Render pre
-            let pre_remaining = pre_total.saturating_sub(pre_skip);
-            let pre_height = pre_remaining.min(end_y.saturating_sub(cur_y));
-            if pre_height > 0 {
-                Paragraph::new(pre_text)
-                    .block(Block::default().style(bg))
-                    .wrap(Wrap { trim: false })
-                    .scroll((pre_skip, 0))
-                    .style(bg)
-                    .render(
-                        Rect {
-                            x: area.x,
-                            y: cur_y,
-                            width: area.width,
-                            height: pre_height,
-                        },
-                        buf,
-                    );
-                cur_y = cur_y.saturating_add(pre_height);
-            }
-
-            if cur_y >= end_y {
-                break;
-            }
-            // Render out as bordered, dim block
-            let out_remaining = out_total.saturating_sub(out_skip);
-            let out_height = out_remaining.min(end_y.saturating_sub(cur_y));
-            if out_height > 0 {
-                let out_area = Rect {
-                    x: area.x,
-                    y: cur_y,
-                    width: area.width,
-                    height: out_height,
-                };
-                let block = Block::default()
-                    .borders(Borders::LEFT)
-                    .border_style(
-                        Style::default()
-                            .fg(crate::colors::border_dim())
-                            .bg(crate::colors::background()),
-                    )
-                    .style(Style::default().bg(crate::colors::background()))
-                    .padding(Padding {
-                        left: 1,
-                        right: 0,
-                        top: 0,
-                        bottom: 0,
-                    });
-                Paragraph::new(out_text)
-                    .block(block)
-                    .wrap(Wrap { trim: false })
-                    .scroll((out_skip, 0))
-                    .style(
-                        Style::default()
-                            .bg(crate::colors::background())
-                            .fg(crate::colors::text_dim()),
-                    )
-                    .render(out_area, buf);
-                cur_y = cur_y.saturating_add(out_height);
-            }
-
-            // Consume skip rows used in this segment
-            let consumed = pre_total + out_total;
-            skip_rows = skip_rows.saturating_sub(consumed);
-        }
-    }
-}
-
-fn exec_render_parts_generic(
-    command: &[String],
-    output: Option<&CommandOutput>,
-    start_time: Option<Instant>,
-) -> (Vec<Line<'static>>, Vec<Line<'static>>) {
-    let mut pre: Vec<Line<'static>> = Vec::new();
-    let command_escaped = strip_bash_lc_and_escape(command);
-    // Highlight the full command as a bash snippet; we will append
-    // the running duration (when applicable) to the first visual line.
-    let mut highlighted_cmd: Vec<Line<'static>> =
-        crate::syntax_highlight::highlight_code_block(&command_escaped, Some("bash"));
-
-    let header_line = match output {
-        None => {
-            let duration_str = if let Some(start) = start_time {
-                let elapsed = start.elapsed();
-                format!(" ({})", format_duration(elapsed))
-            } else {
-                String::new()
-            };
-            Line::styled(
-                "Running...".to_string() + &duration_str,
-                Style::default()
-                    .fg(crate::colors::info())
-                    .add_modifier(Modifier::BOLD),
-            )
-        }
-        Some(o) if o.exit_code == 0 => Line::styled(
-            "Ran",
-            Style::default()
-                .fg(crate::colors::text_bright())
-                .add_modifier(Modifier::BOLD),
-        ),
-        Some(_) => Line::styled(
-            "Ran",
-            Style::default()
-                .fg(crate::colors::text_bright())
-                .add_modifier(Modifier::BOLD),
-        ),
-    };
-
-    // Compute output first so we know whether to draw a downward corner on the command.
-    let out = output_lines(output, false, false);
-    let has_output = !trim_empty_lines(out.clone()).is_empty();
-
-    pre.push(header_line.clone());
-    if let Some(first) = highlighted_cmd.first_mut() {
-        // Append duration (dim) to the first highlighted line when running
-        if output.is_none() && start_time.is_some() {
-            let elapsed = start_time.unwrap().elapsed();
-            let duration_str = format!(" ({})", format_duration(elapsed));
-            first.spans.push(Span::styled(
-                duration_str,
-                Style::default().fg(crate::colors::text_dim()),
-            ));
-        }
-        // Corner is added on the last command line, not the first
-    }
-    if has_output {
-        if let Some(last) = highlighted_cmd.last_mut() {
-            last.spans.insert(
-                0,
-                Span::styled("┌ ", Style::default().fg(crate::colors::text_dim())),
-            );
-        }
-    }
-    pre.extend(highlighted_cmd);
-    // Output: already computed above
-    (pre, out)
-}
-
-fn exec_render_parts_parsed(
-    parsed_commands: &[ParsedCommand],
-    output: Option<&CommandOutput>,
-    start_time: Option<Instant>,
-) -> (Vec<Line<'static>>, Vec<Line<'static>>) {
-    let action = action_enum_from_parsed(&parsed_commands.to_vec());
-    let ctx_path = first_context_path(parsed_commands);
-    let mut pre: Vec<Line<'static>> = vec![match output {
-        None => {
-            match action {
-                // For these informational actions, remove the transient “running” style
-                // and render exactly like the finalized state (no duration, normal text color).
-                ExecAction::Read => {
-                    Line::styled("Read", Style::default().fg(crate::colors::text()))
-                }
-                ExecAction::Search => {
-                    Line::styled("Searched", Style::default().fg(crate::colors::text()))
-                }
-                ExecAction::List => {
-                    Line::styled("List Files", Style::default().fg(crate::colors::text()))
-                }
-                // Keep rich running header for real Run commands
-                ExecAction::Run => {
-                    let duration_str = if let Some(start) = start_time {
-                        let elapsed = start.elapsed();
-                        format!(" ({})", format_duration(elapsed))
-                    } else {
-                        String::new()
-                    };
-                    let header = match &ctx_path {
-                        Some(p) => format!("Running... in {}", p),
-                        None => "Running...".to_string(),
-                    };
-                    Line::styled(
-                        header + &duration_str,
-                        Style::default()
-                            .fg(crate::colors::info())
-                            .add_modifier(Modifier::BOLD),
-                    )
-                }
-            }
-        }
-        Some(o) if o.exit_code == 0 => {
-            let done = match action {
-                ExecAction::Read => "Read".to_string(),
-                ExecAction::Search => "Searched".to_string(),
-                ExecAction::List => "List Files".to_string(),
-                ExecAction::Run => match &ctx_path {
-                    Some(p) => format!("Ran in {}", p),
-                    None => "Ran".to_string(),
-                },
-            };
-            if matches!(
-                action,
-                ExecAction::Read | ExecAction::Search | ExecAction::List
-            ) {
-                Line::styled(done, Style::default().fg(crate::colors::text()))
-            } else {
-                Line::styled(
-                    done,
-                    Style::default()
-                        .fg(crate::colors::text_bright())
-                        .add_modifier(Modifier::BOLD),
-                )
-            }
-        }
-        Some(_) => {
-            let done = match action {
-                ExecAction::Read => "Read".to_string(),
-                ExecAction::Search => "Searched".to_string(),
-                ExecAction::List => "List Files".to_string(),
-                ExecAction::Run => match &ctx_path {
-                    Some(p) => format!("Ran in {}", p),
-                    None => "Ran".to_string(),
-                },
-            };
-            if matches!(
-                action,
-                ExecAction::Read | ExecAction::Search | ExecAction::List
-            ) {
-                Line::styled(done, Style::default().fg(crate::colors::text()))
-            } else {
-                Line::styled(
-                    done,
-                    Style::default()
-                        .fg(crate::colors::text_bright())
-                        .add_modifier(Modifier::BOLD),
-                )
-            }
-        }
-    }];
-
-    // Reuse the same parsed-content rendering as new_parsed_command
-    let mut search_paths: std::collections::HashSet<String> = std::collections::HashSet::new();
-    for pc in parsed_commands.iter() {
-        if let ParsedCommand::Search { path: Some(p), .. } = pc {
-            search_paths.insert(p.to_string());
-        }
-    }
-    // Compute output preview first to know whether to draw the downward corner.
-    let show_stdout = matches!(action, ExecAction::Run);
-    let out = output_lines(output, !show_stdout, false);
-    let mut any_content_emitted = false;
-    // Determine allowed label(s) for this cell's primary action
-    let expected_label: Option<&'static str> = match action {
-        ExecAction::Read => Some("Read"),
-        ExecAction::Search => Some("Search"),
-        ExecAction::List => Some("List Files"),
-        ExecAction::Run => None, // run: allow a set of labels
-    };
-    for parsed in parsed_commands.iter() {
-        let (label, content) = match parsed {
-            ParsedCommand::Read { name, cmd, .. } => {
-                let mut c = name.clone();
-                if let Some(ann) = parse_read_line_annotation(cmd) {
-                    c = format!("{} {}", c, ann);
-                }
-                ("Read".to_string(), c)
-            }
-            ParsedCommand::ListFiles { cmd: _, path } => match path {
-                Some(p) => {
-                    if search_paths.contains(p) {
-                        (String::new(), String::new())
-                    } else {
-                        let display_p = if p.ends_with('/') {
-                            p.to_string()
-                        } else {
-                            format!("{}/", p)
-                        };
-                        ("List Files".to_string(), format!("in {}", display_p))
-                    }
-                }
-                None => ("List Files".to_string(), "in ./".to_string()),
-            },
-            ParsedCommand::Search { query, path, cmd } => {
-                // Make search terms human-readable:
-                // - Unescape any backslash-escaped character (e.g., "\?" -> "?")
-                // - Close unbalanced pairs for '(' and '{' to avoid dangling text in UI
-                let prettify_term = |s: &str| -> String {
-                    // General unescape: remove backslashes that escape the next char
-                    let mut out = String::with_capacity(s.len());
-                    let mut iter = s.chars();
-                    while let Some(ch) = iter.next() {
-                        if ch == '\\' {
-                            if let Some(next) = iter.next() {
-                                out.push(next);
-                            } else {
-                                out.push('\\');
-                            }
-                        } else {
-                            out.push(ch);
-                        }
-                    }
-
-                    // Balance parentheses
-                    let opens_paren = out.matches("(").count();
-                    let closes_paren = out.matches(")").count();
-                    for _ in 0..opens_paren.saturating_sub(closes_paren) {
-                        out.push(')');
-                    }
-
-                    // Balance curly braces
-                    let opens_curly = out.matches("{").count();
-                    let closes_curly = out.matches("}").count();
-                    for _ in 0..opens_curly.saturating_sub(closes_curly) {
-                        out.push('}');
-                    }
-
-                    out
-                };
-                let fmt_query = |q: &str| -> String {
-                    let mut parts: Vec<String> = q
-                        .split('|')
-                        .map(|s| s.trim())
-                        .filter(|s| !s.is_empty())
-                        .map(prettify_term)
-                        .collect();
-                    match parts.len() {
-                        0 => String::new(),
-                        1 => parts.remove(0),
-                        2 => format!("{} and {}", parts[0], parts[1]),
-                        _ => {
-                            let last = parts.last().cloned().unwrap_or_default();
-                            let head = &parts[..parts.len() - 1];
-                            format!("{} and {}", head.join(", "), last)
-                        }
-                    }
-                };
-                match (query, path) {
-                    (Some(q), Some(p)) => {
-                        let display_p = if p.ends_with('/') {
-                            p.to_string()
-                        } else {
-                            format!("{}/", p)
-                        };
-                        (
-                            "Search".to_string(),
-                            format!("{} in {}", fmt_query(q), display_p),
-                        )
-                    }
-                    (Some(q), None) => ("Search".to_string(), format!("{}", fmt_query(q))),
-                    (None, Some(p)) => {
-                        let display_p = if p.ends_with('/') {
-                            p.to_string()
-                        } else {
-                            format!("{}/", p)
-                        };
-                        ("Search".to_string(), format!("in {}", display_p))
-                    }
-                    (None, None) => ("Search".to_string(), cmd.clone()),
-                }
-            }
-            // Upstream variants not present in our core parser are ignored or treated as generic runs
-            ParsedCommand::Unknown { cmd } => {
-                // Suppress separator helpers like `echo ---` which are used
-                // internally to delimit chunks when reading files.
-                let t = cmd.trim();
-                let lower = t.to_lowercase();
-                if lower.starts_with("echo") && lower.contains("---") {
-                    (String::new(), String::new()) // drop from preamble
-                } else {
-                    ("Run".to_string(), cmd.clone())
-                }
-            } // Noop variant not present in our core parser
-              // ParsedCommand::Noop { .. } => continue,
-        };
-        // Enforce per-action grouping: only keep entries matching this cell's action.
-        if let Some(exp) = expected_label {
-            if label != exp {
-                continue;
-            }
-        } else if !(label == "Run" || label == "Search") {
-            // For generic "run" header, keep common run-like labels only.
-            continue;
-        }
-        if label.is_empty() && content.is_empty() {
-            continue;
-        }
-        for line_text in content.lines() {
-            if line_text.is_empty() {
-                continue;
-            }
-            let prefix = if !any_content_emitted { "└ " } else { "  " };
-            let mut spans: Vec<Span<'static>> = vec![Span::styled(
-                prefix,
-                Style::default().add_modifier(Modifier::DIM),
-            )];
-            match label.as_str() {
-                "Search" => {
-                    let remaining = line_text.to_string();
-                    let (terms_part, path_part) = if let Some(idx) = remaining.rfind(" (in ") {
-                        (
-                            remaining[..idx].to_string(),
-                            Some(remaining[idx..].to_string()),
-                        )
-                    } else if let Some(idx) = remaining.rfind(" in ") {
-                        let suffix = &remaining[idx + 1..];
-                        if suffix.trim_end().ends_with('/') {
-                            (
-                                remaining[..idx].to_string(),
-                                Some(remaining[idx..].to_string()),
-                            )
-                        } else {
-                            (remaining.clone(), None)
-                        }
-                    } else {
-                        (remaining.clone(), None)
-                    };
-                    let tmp = terms_part.clone();
-                    let chunks: Vec<String> = if tmp.contains(", ") {
-                        tmp.split(", ").map(|s| s.to_string()).collect()
-                    } else {
-                        vec![tmp.clone()]
-                    };
-                    for (i, chunk) in chunks.iter().enumerate() {
-                        if i > 0 {
-                            spans.push(Span::styled(
-                                ", ",
-                                Style::default().fg(crate::colors::text_dim()),
-                            ));
-                        }
-                        if let Some((left, right)) = chunk.rsplit_once(" and ") {
-                            if !left.is_empty() {
-                                spans.push(Span::styled(
-                                    left.to_string(),
-                                    Style::default().fg(crate::colors::text()),
-                                ));
-                                spans.push(Span::styled(
-                                    " and ",
-                                    Style::default().fg(crate::colors::text_dim()),
-                                ));
-                                spans.push(Span::styled(
-                                    right.to_string(),
-                                    Style::default().fg(crate::colors::text()),
-                                ));
-                            } else {
-                                spans.push(Span::styled(
-                                    chunk.to_string(),
-                                    Style::default().fg(crate::colors::text()),
-                                ));
-                            }
-                        } else {
-                            spans.push(Span::styled(
-                                chunk.to_string(),
-                                Style::default().fg(crate::colors::text()),
-                            ));
-                        }
-                    }
-                    if let Some(p) = path_part {
-                        spans.push(Span::styled(
-                            p,
-                            Style::default().fg(crate::colors::text_dim()),
-                        ));
-                    }
-                }
-                "Read" => {
-                    if let Some(idx) = line_text.find(" (") {
-                        let (fname, rest) = line_text.split_at(idx);
-                        spans.push(Span::styled(
-                            fname.to_string(),
-                            Style::default().fg(crate::colors::text()),
-                        ));
-                        spans.push(Span::styled(
-                            rest.to_string(),
-                            Style::default().fg(crate::colors::text_dim()),
-                        ));
-                    } else {
-                        spans.push(Span::styled(
-                            line_text.to_string(),
-                            Style::default().fg(crate::colors::text()),
-                        ));
-                    }
-                }
-                "List Files" => {
-                    spans.push(Span::styled(
-                        line_text.to_string(),
-                        Style::default().fg(crate::colors::text()),
-                    ));
-                }
-                _ => {
-                    // Apply shell syntax highlighting to executed command lines.
-                    // We highlight the single logical line as bash and append its spans inline.
-                    let mut hl =
-                        crate::syntax_highlight::highlight_code_block(line_text, Some("bash"));
-                    if let Some(mut first) = hl.pop() {
-                        // `highlight_code_block` returns exactly one line for single-line input.
-                        // Append the highlighted spans inline after the prefix.
-                        spans.extend(first.spans.drain(..));
-                    } else {
-                        // Fallback: plain text if highlighting yields nothing.
-                        spans.push(Span::styled(
-                            line_text.to_string(),
-                            Style::default().fg(crate::colors::text()),
-                        ));
-                    }
-                }
-            }
-            pre.push(Line::from(spans));
-            any_content_emitted = true;
-        }
-    }
-
-    // If this is a List Files cell and nothing emitted (e.g., suppressed due to matching Search path),
-    // still show a single contextual line so users can see where we listed.
-    if matches!(action, ExecAction::List) && !any_content_emitted {
-        let display_p = match &ctx_path {
-            Some(p) if !p.is_empty() => {
-                if p.ends_with('/') {
-                    p.to_string()
-                } else {
-                    format!("{p}/")
-                }
-            }
-            _ => "./".to_string(),
-        };
-        pre.push(Line::from(vec![
-            Span::styled("└ ", Style::default().add_modifier(Modifier::DIM)),
-            Span::styled(
-                format!("in {display_p}"),
-                Style::default().fg(crate::colors::text()),
-            ),
-        ]));
-    }
-
-    // Collapse adjacent Read ranges for the same file inside a single exec's preamble
-    coalesce_read_ranges_in_lines_local(&mut pre);
-
-    // Output: show stdout only for real run commands; errors always included
-    (pre, out)
-}
-
-// Local helper: coalesce "<file> (lines A to B)" entries when contiguous.
-fn coalesce_read_ranges_in_lines_local(lines: &mut Vec<Line<'static>>) {
-    use ratatui::style::{Modifier, Style};
-    use ratatui::text::Span;
-    // Nothing to do for empty/single line vectors
-    if lines.len() <= 1 {
-        return;
-    }
-
-    // Parse a content line of the form
-    //   "└ <file> (lines A to B)" or "  <file> (lines A to B)"
-    // into (filename, start, end, prefix, original_index).
-    fn parse_read_line_with_index(
-        idx: usize,
-        line: &Line<'_>,
-    ) -> Option<(String, u32, u32, String, usize)> {
-        if line.spans.is_empty() {
-            return None;
-        }
-        let prefix = line.spans[0].content.to_string();
-        if !(prefix == "└ " || prefix == "  ") {
-            return None;
-        }
-        let rest: String = line
-            .spans
-            .iter()
-            .skip(1)
-            .map(|s| s.content.as_ref())
-            .collect();
-        if let Some(i) = rest.rfind(" (lines ") {
-            let fname = rest[..i].to_string();
-            let tail = &rest[i + 1..];
-            if tail.starts_with("(lines ") && tail.ends_with(")") {
-                let inner = &tail[7..tail.len() - 1];
-                if let Some((s1, s2)) = inner.split_once(" to ") {
-                    if let (Ok(a), Ok(b)) = (s1.trim().parse::<u32>(), s2.trim().parse::<u32>()) {
-                        return Some((fname, a, b, prefix, idx));
-                    }
-                }
-            }
-        }
-        None
-    }
-
-    // Collect read ranges grouped by filename, preserving first-seen order.
-    // Also track the earliest prefix to reuse when emitting a single line per file.
-    #[derive(Default)]
-    struct FileRanges {
-        prefix: String,
-        first_index: usize,
-        ranges: Vec<(u32, u32)>,
-    }
-
-    let mut files: Vec<(String, FileRanges)> = Vec::new();
-    let mut non_read_lines: Vec<Line<'static>> = Vec::new();
-
-    for (idx, line) in lines.iter().enumerate() {
-        if let Some((fname, a, b, prefix, orig_idx)) = parse_read_line_with_index(idx, line) {
-            // Insert or update entry for this file, preserving encounter order
-            if let Some((_name, fr)) = files.iter_mut().find(|(n, _)| n == &fname) {
-                fr.ranges.push((a.min(b), a.max(b)));
-                // Keep earliest index as stable ordering anchor
-                if orig_idx < fr.first_index {
-                    fr.first_index = orig_idx;
-                }
-            } else {
-                files.push((
-                    fname,
-                    FileRanges {
-                        prefix,
-                        first_index: orig_idx,
-                        ranges: vec![(a.min(b), a.max(b))],
-                    },
-                ));
-            }
-        } else {
-            non_read_lines.push(line.clone());
-        }
-    }
-
-    if files.is_empty() {
-        return;
-    }
-
-    // For each file: merge overlapping/touching ranges; then sort ascending and emit one line.
-    fn merge_and_sort(mut v: Vec<(u32, u32)>) -> Vec<(u32, u32)> {
-        if v.len() <= 1 {
-            return v;
-        }
-        v.sort_by_key(|(s, _)| *s);
-        let mut out: Vec<(u32, u32)> = Vec::with_capacity(v.len());
-        let mut cur = v[0];
-        for &(s, e) in v.iter().skip(1) {
-            if s <= cur.1.saturating_add(1) {
-                // touching or overlap
-                cur.1 = cur.1.max(e);
-            } else {
-                out.push(cur);
-                cur = (s, e);
-            }
-        }
-        out.push(cur);
-        out
-    }
-
-    // Rebuild the lines vector: keep header (if present) and any non-read lines,
-    // then append one consolidated line per file in first-seen order by index.
-    let mut rebuilt: Vec<Line<'static>> = Vec::with_capacity(lines.len());
-
-    // Heuristic: preserve an initial header line that does not start with a connector.
-    if !lines.is_empty() {
-        if lines[0]
-            .spans
-            .first()
-            .map(|s| s.content.as_ref() != "└ " && s.content.as_ref() != "  ")
-            .unwrap_or(false)
-        {
-            rebuilt.push(lines[0].clone());
-        }
-    }
-
-    // Sort files by their first appearance index to keep stable ordering with other files.
-    files.sort_by_key(|(_n, fr)| fr.first_index);
-
-    for (name, mut fr) in files.into_iter() {
-        fr.ranges = merge_and_sort(fr.ranges);
-        // Build range annotation: " (lines S1 to E1, S2 to E2, ...)"
-        let mut ann = String::new();
-        ann.push_str(" (");
-        ann.push_str("lines ");
-        for (i, (s, e)) in fr.ranges.iter().enumerate() {
-            if i > 0 {
-                ann.push_str(", ");
-            }
-            ann.push_str(&format!("{} to {}", s, e));
-        }
-        ann.push(')');
-
-        let spans: Vec<Span<'static>> = vec![
-            Span::styled(fr.prefix, Style::default().add_modifier(Modifier::DIM)),
-            Span::styled(name, Style::default().fg(crate::colors::text())),
-            Span::styled(ann, Style::default().fg(crate::colors::text_dim())),
-        ];
-        rebuilt.push(Line::from(spans));
-    }
-
-    // Append any other non-read lines (rare for Read sections, but safe)
-    // Note: keep their original order after consolidated entries
-    rebuilt.extend(non_read_lines.into_iter());
-
-    *lines = rebuilt;
-}
-
-impl WidgetRef for &ExecCell {
-    fn render_ref(&self, area: Rect, buf: &mut Buffer) {
-        Paragraph::new(Text::from(self.display_lines_trimmed()))
-            .wrap(Wrap { trim: false })
-            .style(Style::default().bg(crate::colors::background()))
-            .render(area, buf);
-    }
-}
-
-// ==================== AnimatedWelcomeCell ====================
-
-pub(crate) struct AnimatedWelcomeCell {
-    pub(crate) start_time: Instant,
-    pub(crate) completed: std::cell::Cell<bool>,
-    pub(crate) fade_start: std::cell::Cell<Option<Instant>>,
-    pub(crate) faded_out: std::cell::Cell<bool>,
-    // Lock the measured height on first layout so it doesn't resize later
-    pub(crate) locked_height: std::cell::Cell<Option<u16>>,
-    // When true, render nothing but keep reserved height (for stable layout)
-    pub(crate) hidden: std::cell::Cell<bool>,
-}
-
-impl HistoryCell for AnimatedWelcomeCell {
-    fn as_any(&self) -> &dyn std::any::Any {
-        self
-    }
-    fn as_any_mut(&mut self) -> &mut dyn std::any::Any {
-        self
-    }
-    fn kind(&self) -> HistoryCellType {
-        HistoryCellType::AnimatedWelcome
-    }
-    fn display_lines(&self) -> Vec<Line<'static>> {
-        // For plain lines, just show a simple welcome message
-        vec![
-            Line::from(""),
-            Line::from("Welcome to Smarty"),
-            Line::from(crate::greeting::greeting_placeholder()),
-            Line::from(""),
-        ]
-    }
-
-    fn desired_height(&self, width: u16) -> u16 {
-        // On first use, choose a height based on width; then lock it to avoid
-        // resizing as the user scrolls or resizes slightly.
-        if let Some(h) = self.locked_height.get() {
-            return h.saturating_add(3);
-        }
-
-        // Estimate columns for "smarty": 6 letters * 5 cols + 5 gaps = 35 cols.
-        let cols: u16 = 35;
-        let base_rows: u16 = 7;
-        // Reduce overall height by capping scale to 2 (was 3). Allow override.
-        let max_scale: u16 = std::env::var("SMARTY_INTRO_MAX_SCALE")
-            .ok()
-            .and_then(|s| s.parse::<u16>().ok())
-            .filter(|&v| v >= 1 && v <= 4)
-            .unwrap_or(2);
-        let scale = if width >= cols {
-            (width / cols).min(max_scale).max(1)
-        } else {
-            1
-        };
-        let h = base_rows.saturating_mul(scale);
-        self.locked_height.set(Some(h));
-        // Add a little padding below to give extra spacing
-        h.saturating_add(3)
-    }
-
-    fn has_custom_render(&self) -> bool {
-        true // AnimatedWelcomeCell uses custom rendering for the glitch animation
-    }
-
-    fn custom_render(&self, area: Rect, buf: &mut Buffer) {
-        // If hidden, draw nothing (area will retain background) to preserve layout height.
-        if self.hidden.get() {
-            return;
-        }
-        let _elapsed = self.start_time.elapsed();
-        // Top-align within the provided area so scrolling simply crops the top.
-        // Limit to our locked height if present to avoid growth/shrink.
-        let locked_h = self.locked_height.get().unwrap_or(21);
-        let height = locked_h.min(area.height);
-        let positioned_area = Rect {
-            x: area.x,
-            y: area.y,
-            width: area.width,
-            height,
-        };
-
-        let fade_duration = std::time::Duration::from_millis(800);
-
-        // Check if we're in fade-out phase
-        if let Some(fade_time) = self.fade_start.get() {
-            let fade_elapsed = fade_time.elapsed();
-            if fade_elapsed < fade_duration && !self.faded_out.get() {
-                // Fade-out animation
-                let fade_progress = fade_elapsed.as_secs_f32() / fade_duration.as_secs_f32();
-                let alpha = 1.0 - fade_progress; // From 1.0 to 0.0
-
-                crate::glitch_animation::render_intro_animation_with_alpha(
-                    positioned_area,
-                    buf,
-                    1.0, // Full animation progress (static state)
-                    alpha,
-                );
-            } else {
-                // Fade-out complete - mark as faded out
-                self.faded_out.set(true);
-                // Don't render anything (invisible)
-                // not rendering
-            }
-        } else {
-            // Normal animation phase
-            let elapsed = self.start_time.elapsed();
-            let animation_duration = std::time::Duration::from_secs(2);
-
-            if elapsed < animation_duration && !self.completed.get() {
-                // Calculate animation progress
-                let progress = elapsed.as_secs_f32() / animation_duration.as_secs_f32();
-
-                // Render the animation
-                crate::glitch_animation::render_intro_animation(positioned_area, buf, progress);
-            } else {
-                // Animation complete - mark it and render final static state
-                self.completed.set(true);
-
-                // Render the final static state
-                crate::glitch_animation::render_intro_animation(positioned_area, buf, 1.0);
-            }
-        }
-    }
-
-    fn is_animating(&self) -> bool {
-        // Check for initial animation
-        if !self.completed.get() {
-            let elapsed = self.start_time.elapsed();
-            let animation_duration = std::time::Duration::from_secs(2);
-            if elapsed < animation_duration {
-                return true;
-            }
-            // Mark as completed if animation time has passed
-            self.completed.set(true);
-        }
-
-        // Check for fade-out animation
-        if let Some(fade_time) = self.fade_start.get() {
-            if !self.faded_out.get() {
-                let fade_elapsed = fade_time.elapsed();
-                let fade_duration = std::time::Duration::from_millis(800);
-                if fade_elapsed < fade_duration {
-                    return true;
-                }
-                // Mark as faded out if fade time has passed
-                self.faded_out.set(true);
-            }
-        }
-
-        false
-    }
-
-    fn trigger_fade(&self) {
-        // Only trigger fade if not already fading or faded
-        if self.fade_start.get().is_none() {
-            self.fade_start.set(Some(Instant::now()));
-        }
-    }
-
-    fn should_remove(&self) -> bool {
-        // Remove only after fade-out is complete
-        self.faded_out.get()
-    }
-}
-
-// ==================== LoadingCell ====================
-
-#[allow(dead_code)]
-pub(crate) struct LoadingCell {
-    #[allow(dead_code)] // May be used for displaying status alongside animation
-    pub(crate) message: String,
-}
-
-impl HistoryCell for LoadingCell {
-    fn as_any_mut(&mut self) -> &mut dyn std::any::Any {
-        self
-    }
-    fn kind(&self) -> HistoryCellType {
-        HistoryCellType::Loading
-    }
-    fn display_lines(&self) -> Vec<Line<'static>> {
-        vec![
-            Line::from(""),
-            Line::from(vec![
-                Span::styled("⟳ ", Style::default().fg(crate::colors::info())),
-                Span::from("Loading..."),
-            ]),
-            Line::from(""),
-        ]
-    }
-
-    fn desired_height(&self, _width: u16) -> u16 {
-        3 // Just 3 lines for the loading message
-    }
-
-    fn has_custom_render(&self) -> bool {
-        false // No custom rendering needed, just use display_lines
-    }
-
-    fn is_animating(&self) -> bool {
-        false // Not animating - no need for constant redraws
-    }
-
-    fn is_loading_cell(&self) -> bool {
-        true // This is a loading cell
-    }
-}
-/// Return the emoji followed by a hair space (U+200A) and a normal space.
-/// This creates a reasonable gap across different terminals,
-/// in particular Terminal.app and iTerm, which render too tightly with just a single normal space.
-///
-/// Improvements here could be to condition this behavior on terminal,
-/// or possibly on emoji.
-// Removed unused helpers padded_emoji and padded_emoji_with.
-
-// ==================== ImageOutputCell ====================
-
-pub(crate) struct ImageOutputCell {
-    #[allow(dead_code)] // Will be used for terminal image protocol support
-    pub(crate) image: DynamicImage,
-}
-
-impl HistoryCell for ImageOutputCell {
-    fn as_any_mut(&mut self) -> &mut dyn std::any::Any {
-        self
-    }
-    fn kind(&self) -> HistoryCellType {
-        HistoryCellType::Image
-    }
-    fn display_lines(&self) -> Vec<Line<'static>> {
-        vec![
-            Line::from("tool result (image output omitted)"),
-            Line::from(""),
-        ]
-    }
-}
-
-// ==================== ToolCallCell ====================
-
-pub(crate) enum ToolState {
-    #[allow(dead_code)]
-    Running,
-    Success,
-    Failed,
-}
-
-pub(crate) struct ToolCallCell {
-    lines: Vec<Line<'static>>,
-    state: ToolState,
-}
-
-impl HistoryCell for ToolCallCell {
-    fn as_any_mut(&mut self) -> &mut dyn std::any::Any {
-        self
-    }
-    fn as_any(&self) -> &dyn std::any::Any {
-        self
-    }
-    fn kind(&self) -> HistoryCellType {
-        HistoryCellType::Tool {
-            status: match self.state {
-                ToolState::Running => ToolStatus::Running,
-                ToolState::Success => ToolStatus::Success,
-                ToolState::Failed => ToolStatus::Failed,
-            },
-        }
-    }
-    fn display_lines(&self) -> Vec<Line<'static>> {
-        // Show all lines; header visibility aligns with exec-style sections
-        self.lines.clone()
-    }
-}
-
-impl ToolCallCell {
-    pub(crate) fn retint(&mut self, old: &crate::theme::Theme, new: &crate::theme::Theme) {
-        retint_lines_in_place(&mut self.lines, old, new);
-    }
-}
-
-// ==================== RunningToolCallCell (animated) ====================
-
-pub(crate) struct RunningToolCallCell {
-    title: String,
-    start_time: Instant,
-    arg_lines: Vec<Line<'static>>,
-}
-
-impl HistoryCell for RunningToolCallCell {
-    fn as_any(&self) -> &dyn std::any::Any {
-        self
-    }
-    fn as_any_mut(&mut self) -> &mut dyn std::any::Any {
-        self
-    }
-    fn kind(&self) -> HistoryCellType {
-        HistoryCellType::Tool {
-            status: ToolStatus::Running,
-        }
-    }
-    fn is_animating(&self) -> bool {
-        true
-    }
-    fn display_lines(&self) -> Vec<Line<'static>> {
-        let elapsed = self.start_time.elapsed();
-        let mut lines: Vec<Line<'static>> = Vec::new();
-        lines.push(Line::styled(
-            format!("{} ({})", self.title, format_duration(elapsed)),
-            Style::default()
-                .fg(crate::colors::info())
-                .add_modifier(Modifier::BOLD),
-        ));
-        lines.extend(self.arg_lines.clone());
-        lines.push(Line::from(""));
-        lines
-    }
-}
-
-impl RunningToolCallCell {
-    pub(crate) fn has_title(&self, title: &str) -> bool {
-        self.title == title
-    }
-    /// Finalize a running web search cell into a completed ToolCallCell.
-    pub(crate) fn finalize_web_search(&self, success: bool, query: Option<String>) -> ToolCallCell {
-        let duration = self.start_time.elapsed();
-        let title = if success {
-            "Web Search"
-        } else {
-            "Web Search (failed)"
-        };
-        let duration = format_duration(duration);
-
-        let title_line = if success {
-            Line::from(vec![
-                Span::styled(
-                    title,
-                    Style::default()
-                        .fg(crate::colors::success())
-                        .add_modifier(Modifier::BOLD),
-                ),
-                format!(", duration: {duration}").dim(),
-            ])
-        } else {
-            Line::from(vec![
-                Span::styled(
-                    title,
-                    Style::default()
-                        .fg(crate::colors::error())
-                        .add_modifier(Modifier::BOLD),
-                ),
-                format!(", duration: {duration}").dim(),
-            ])
-        };
-
-        let mut lines: Vec<Line<'static>> = Vec::new();
-        lines.push(title_line);
-        if let Some(q) = query {
-            lines.push(Line::from(vec![
-                Span::styled("└ query: ", Style::default().fg(crate::colors::text_dim())),
-                Span::styled(q, Style::default().fg(crate::colors::text())),
-            ]));
-        }
-        lines.push(Line::from(""));
-
-        ToolCallCell {
-            lines,
-            state: if success {
-                ToolState::Success
-            } else {
-                ToolState::Failed
-            },
-        }
-    }
-}
-
-// ==================== CollapsibleReasoningCell ====================
-// For reasoning content that can be collapsed to show only summary
-
-pub(crate) struct CollapsibleReasoningCell {
-    pub(crate) lines: Vec<Line<'static>>,
-    pub(crate) collapsed: std::cell::Cell<bool>,
-    pub(crate) in_progress: std::cell::Cell<bool>,
-    // Optional stream id to anchor routing of deltas/finals
-    pub(crate) id: Option<String>,
-}
-
-impl CollapsibleReasoningCell {
-    pub fn new_with_id(lines: Vec<Line<'static>>, id: Option<String>) -> Self {
-        Self {
-            lines,
-            collapsed: std::cell::Cell::new(true), // Default to collapsed
-            in_progress: std::cell::Cell::new(false),
-            id,
-        }
-    }
-
-    /// Append lines with conservative de-duplication:
-    /// - Drops exact adjacent duplicates (same plain text as last line).
-    /// - Drops any leading prefix of `new_lines` that exactly matches the
-    ///   existing tail (overlap), ignoring ephemeral debug marker lines like
-    ///   "[sN ...]" on both sides so markers don't break matching.
-    pub fn append_lines_dedup(&mut self, mut new_lines: Vec<Line<'static>>) {
-        if new_lines.is_empty() {
-            return;
-        }
-
-        let to_plain = |l: &Line<'_>| -> String {
-            l.spans
-                .iter()
-                .map(|s| s.content.as_ref())
-                .collect::<String>()
-        };
-        let is_marker = |l: &Line<'_>| -> bool {
-            let t = to_plain(l).trim().to_string();
-            t.starts_with('[') && t.ends_with(']')
-        };
-
-        // Compute overlap (suffix/prefix match) while skipping marker lines.
-        let mut existing_plain: Vec<String> = self
-            .lines
-            .iter()
-            .rev()
-            .filter(|l| !is_marker(l))
-            .take(64)
-            .map(|l| to_plain(l))
-            .collect();
-        existing_plain.reverse();
-
-        let incoming_plain: Vec<String> = new_lines
-            .iter()
-            .filter(|l| !is_marker(l))
-            .map(|l| to_plain(l))
-            .collect();
-
-        let max_overlap = existing_plain.len().min(incoming_plain.len());
-        let mut overlap = 0usize;
-        for k in (1..=max_overlap).rev() {
-            if existing_plain.len() >= k && incoming_plain.len() >= k {
-                if existing_plain[existing_plain.len() - k..] == incoming_plain[..k] {
-                    overlap = k;
-                    break;
-                }
-            }
-        }
-        if overlap > 0 {
-            // Drop the first `overlap` non-marker lines from `new_lines`, preserving markers.
-            let mut to_drop = overlap;
-            let mut trimmed: Vec<Line<'static>> = Vec::with_capacity(new_lines.len());
-            for l in new_lines.into_iter() {
-                if to_drop > 0 && !is_marker(&l) {
-                    to_drop -= 1;
-                    continue;
-                }
-                trimmed.push(l);
-            }
-            new_lines = trimmed;
-        }
-
-        // Append, dropping immediate exact duplicates (plain text) to reduce noise.
-        for nl in new_lines.drain(..) {
-            let dup = self
-                .lines
-                .last()
-                .map(|last| to_plain(last) == to_plain(&nl))
-                .unwrap_or(false);
-            if !dup {
-                self.lines.push(nl);
-            }
-        }
-    }
-
-    /// Build a compact debug summary of detected section titles and line metrics
-    /// for on-screen overlays. Only used when the TUI `--order` overlay is active.
-    pub(crate) fn debug_title_overlay(&self) -> String {
-        use unicode_width::UnicodeWidthStr as _;
-        let lines = self.normalized_lines();
-        let mut title_idxs: Vec<usize> = Vec::new();
-        let mut title_previews: Vec<String> = Vec::new();
-        for (i, l) in lines.iter().enumerate() {
-            // Same rule as extract_section_titles: line is a heading if all spans are bold
-            // (ignoring spans that are purely whitespace when trimmed).
-            let is_title = !l.spans.is_empty()
-                && l.spans.iter().all(|s| {
-                    s.style.add_modifier.contains(Modifier::BOLD) || s.content.trim().is_empty()
-                });
-            if is_title {
-                title_idxs.push(i);
-                let mut text: String = l.spans.iter().map(|s| s.content.as_ref()).collect();
-                // Truncate preview by display width to avoid slicing inside a UTF-8 codepoint.
-                // Reserve 1 col for the ellipsis when truncation occurs.
-                let maxw = 60usize;
-                if text.width() > maxw {
-                    let (prefix, _suffix, _w) =
-                        crate::live_wrap::take_prefix_by_width(&text, maxw.saturating_sub(1));
-                    text = format!("{}…", prefix);
-                }
-                title_previews.push(text);
-            }
-        }
-        let total = lines.len();
-        let titles = title_previews.len();
-        // Also record final line width to catch cut-offs
-        let lastw = lines
-            .last()
-            .map(|l| {
-                l.spans
-                    .iter()
-                    .map(|s| s.content.as_ref())
-                    .collect::<String>()
-                    .width()
-            })
-            .unwrap_or(0);
-        format!(
-            "rtitles={} idx={:?} total_lines={} lastw={} prevs={:?}",
-            titles, title_idxs, total, lastw, title_previews
-        )
-    }
-
-    pub fn toggle_collapsed(&self) {
-        self.collapsed.set(!self.collapsed.get());
-    }
-
-    pub fn set_collapsed(&self, collapsed: bool) {
-        self.collapsed.set(collapsed);
-    }
-
-    #[allow(dead_code)]
-    pub fn is_collapsed(&self) -> bool {
-        self.collapsed.get()
-    }
-
-    pub fn set_in_progress(&self, in_progress: bool) {
-        self.in_progress.set(in_progress);
-    }
-
-    /// Normalize reasoning content lines by splitting any line that begins
-    /// with a bold "section title" followed immediately by regular text.
-    /// This produces a separate title line and keeps following text on a new line,
-    /// improving section detection and spacing.
-    fn normalized_lines(&self) -> Vec<Line<'static>> {
-        let mut out: Vec<Line<'static>> = Vec::new();
-        for line in &self.lines {
-            // Skip unchanged if empty or single span
-            if line.spans.len() <= 1 {
-                out.push(line.clone());
-                continue;
-            }
-
-            // Determine length of the leading bold run
-            let mut idx = 0usize;
-            while idx < line.spans.len() {
-                let s = &line.spans[idx];
-                // Treat heading-style titles (often bold) as bold too
-                let is_bold = s.style.add_modifier.contains(Modifier::BOLD);
-                if idx == 0 && s.content.trim().is_empty() {
-                    // allow leading spaces in the bold run
-                    idx += 1;
-                    continue;
-                }
-                if is_bold {
-                    idx += 1;
-                    continue;
-                }
-                break;
-            }
-
-            // If no leading bold run or the entire line is bold, keep as-is
-            if idx == 0 || idx >= line.spans.len() {
-                out.push(line.clone());
-                continue;
-            }
-
-            // Create a separate title line from the leading bold spans
-            let mut title_spans = Vec::new();
-            let mut rest_spans = Vec::new();
-            for (i, s) in line.spans.iter().enumerate() {
-                if i < idx {
-                    title_spans.push(s.clone());
-                } else {
-                    rest_spans.push(s.clone());
-                }
-            }
-
-            // Push title line
-            out.push(Line::from(title_spans));
-            // Insert a spacer if the rest is non-empty and not already a blank line
-            let rest_is_blank = rest_spans.iter().all(|s| s.content.trim().is_empty());
-            if !rest_is_blank {
-                out.push(Line::from(rest_spans));
-            }
-        }
-        out
-    }
-
-    /// Extracts section titles for collapsed display: any line that appears to
-    /// be a heading (entire line styled bold). While streaming (`in_progress`),
-    /// we intentionally suppress the fallback that would otherwise return the
-    /// first non-empty non-header line — this prevents verbose paragraph
-    /// content from flashing before the model emits proper section titles.
-    ///
-    /// After streaming completes, we keep the gentle fallback so providers
-    /// that never emit bold headings still have a concise summary line.
-    fn extract_section_titles(&self) -> Vec<Line<'static>> {
-        let lines = self.normalized_lines();
-        let mut titles: Vec<Line<'static>> = Vec::new();
-        for (_idx, l) in lines.iter().enumerate() {
-            // Skip blank lines
-            let text: String = l.spans.iter().map(|s| s.content.as_ref()).collect();
-            let trimmed = text.trim();
-            if trimmed.is_empty() {
-                continue;
-            }
-
-            // Heading rule (per product): entire line bold only.
-            let all_bold = !l.spans.is_empty()
-                && l.spans.iter().all(|s| {
-                    s.style.add_modifier.contains(Modifier::BOLD) || s.content.trim().is_empty()
-                });
-            if all_bold {
-                titles.push(l.clone());
-            }
-        }
-
-        // If we're still streaming, do NOT fallback to the first non-empty line;
-        // show an ellipsis in `display_lines` until a real title arrives. This
-        // avoids flashing full reasoning paragraphs in collapsed mode.
-        if titles.is_empty() && !self.in_progress.get() {
-            // Fallback (finalized only): first non-empty line as summary
-            for l in lines.iter() {
-                let text: String = l.spans.iter().map(|s| s.content.as_ref()).collect();
-                let trimmed = text.trim();
-                if trimmed.is_empty() {
-                    continue;
-                }
-                titles.push(l.clone());
-                break;
-            }
-        }
-
-        // Style collapsed titles consistently dim to match reasoning theme
-        let color = crate::colors::text_dim();
-        titles
-            .into_iter()
-            .map(|line| {
-                let spans: Vec<Span<'static>> = line
-                    .spans
-                    .into_iter()
-                    .map(|s| s.style(Style::default().fg(color)))
-                    .collect();
-                Line::from(spans)
-            })
-            .collect()
-    }
-}
-
-impl HistoryCell for CollapsibleReasoningCell {
-    fn as_any_mut(&mut self) -> &mut dyn std::any::Any {
-        self
-    }
-    fn as_any(&self) -> &dyn std::any::Any {
-        self
-    }
-    fn kind(&self) -> HistoryCellType {
-        HistoryCellType::Reasoning
-    }
-
-    fn display_lines(&self) -> Vec<Line<'static>> {
-        // Touch id for sanity/read to avoid dead-code warning; used for routing in ChatWidget
-        let _ = &self.id;
-        if self.lines.is_empty() {
-            return Vec::new();
-        }
-
-        // Normalize to improve section splitting and spacing
-        let normalized = self.normalized_lines();
-
-        // There is no explicit 'thinking' header; show all lines
-        let start_idx = 0;
-
-        if self.collapsed.get() {
-            // When collapsed, show extracted section titles (or at least one summary)
-            let mut titles = self.extract_section_titles();
-            if self.in_progress.get() {
-                if let Some(last) = titles.pop() {
-                    let mut spans = last.spans;
-                    spans.push(Span::styled(
-                        "…",
-                        Style::default().fg(crate::colors::text_dim()),
-                    ));
-                    titles.push(Line::from(spans));
-                } else {
-                    // No title yet — show a dim ellipsis placeholder
-                    titles.push(Line::from("…".dim()));
-                }
-            }
-            titles
-        } else {
-            // When expanded, show all lines; append an ellipsis if in progress
-            let mut out = normalized[start_idx..].to_vec();
-            if self.in_progress.get() {
-                out.push(Line::from("…".dim()));
-            }
-            out
-        }
-    }
-
-    fn gutter_symbol(&self) -> Option<&'static str> {
-        // No gutter icon for reasoning/thinking
-        None
-    }
-
-    fn has_custom_render(&self) -> bool {
-        true
-    }
-
-    fn custom_render_with_skip(&self, area: Rect, buf: &mut Buffer, skip_rows: u16) {
-        // Collapsed path: simple paragraph (titles only), already dimmed by extract_section_titles
-        if self.collapsed.get() {
-            // Clear background
-            let bg_style = Style::default()
-                .bg(crate::colors::background())
-                .fg(crate::colors::text());
-            for y in area.y..area.y.saturating_add(area.height) {
-                for x in area.x..area.x.saturating_add(area.width) {
-                    buf[(x, y)].set_char(' ').set_style(bg_style);
-                }
-            }
-            let lines = self.display_lines_trimmed();
-            Paragraph::new(Text::from(lines))
-                .block(Block::default().style(Style::default().bg(crate::colors::background())))
-                .wrap(Wrap { trim: false })
-                .scroll((skip_rows, 0))
-                .style(Style::default().bg(crate::colors::background()))
-                .render(area, buf);
-            return;
-        }
-
-        // Expanded path: render full content with a subtle LEFT border and force dim color.
-        let dim = crate::colors::text_dim();
-        // Normalize and recolor all spans to dim so headings remain bold but not bright.
-        let mut lines = self.normalized_lines();
-        for line in &mut lines {
-            line.spans = line
-                .spans
-                .iter()
-                .map(|s| s.clone().style(Style::default().fg(dim)))
-                .collect();
-            // Also patch any line-level style fg so empty-span lines are dim
-            line.style = line.style.patch(Style::default().fg(dim));
-        }
-        let text = Text::from(trim_empty_lines(lines));
-
-        // Clear area
-        let bg = crate::colors::background();
-        let bg_style = Style::default().bg(bg).fg(dim);
-        for y in area.y..area.y.saturating_add(area.height) {
-            for x in area.x..area.x.saturating_add(area.width) {
-                buf[(x, y)].set_char(' ').set_style(bg_style);
-            }
-        }
-
-        // Left border like exec output: 1px border + 1px left padding
-        let block = Block::default()
-            .borders(Borders::LEFT)
-            .border_style(Style::default().fg(crate::colors::border_dim()).bg(bg))
-            .style(Style::default().bg(bg))
-            .padding(Padding {
-                left: 1,
-                right: 0,
-                top: 0,
-                bottom: 0,
-            });
-
-        // Scroll across wrapped content considering reduced inner width (area.width - 2)
-        Paragraph::new(text)
-            .block(block)
-            .wrap(Wrap { trim: false })
-            .scroll((skip_rows, 0))
-            .style(Style::default().bg(bg).fg(dim))
-            .render(area, buf);
-    }
-}
-
-// ==================== StreamingContentCell ====================
-// For live streaming content that's being actively rendered
-
-pub(crate) struct StreamingContentCell {
-    pub(crate) id: Option<String>,
-    lines: Vec<Line<'static>>,
-    // Show an ellipsis on a new line while streaming is in progress
-    pub(crate) show_ellipsis: bool,
-    // Cached per-width wrap plan to avoid re-segmentation; invalidated on extend
-    cached_layout: std::cell::RefCell<Option<AssistantLayoutCache>>, // reuse same struct
-}
-
-impl HistoryCell for StreamingContentCell {
-    // IMPORTANT: We must support immutable downcasting here. The TUI replaces
-    // an in‑progress StreamingContentCell with a finalized AssistantMarkdownCell
-    // by searching history via `c.as_any().downcast_ref::<StreamingContentCell>()`
-    // and matching on the stream `id`. If this returns a dummy type (default impl)
-    // instead of `self`, the lookup fails and the final cannot find the streaming
-    // cell — leading to duplicates (final gets appended instead of replaced).
-    // See: chatwidget.rs::insert_final_answer_with_id and related logs
-    // ("final-answer: append new AssistantMarkdownCell (no prior cell)").
-    fn as_any(&self) -> &dyn std::any::Any {
-        self
-    }
-    fn as_any_mut(&mut self) -> &mut dyn std::any::Any {
-        self
-    }
-    fn kind(&self) -> HistoryCellType {
-        HistoryCellType::Assistant
-    }
-    fn has_custom_render(&self) -> bool {
-        true
-    }
-    fn desired_height(&self, width: u16) -> u16 {
-        let plan = self.ensure_stream_layout(width);
-        let mut total = plan.total_rows_with_padding;
-        if self.show_ellipsis {
-            total = total.saturating_add(1);
-        }
-        total
-    }
-    fn custom_render_with_skip(&self, area: Rect, buf: &mut Buffer, skip_rows: u16) {
-        // Render with a 1-row top and bottom padding, all using the assistant bg tint.
-        let cell_bg = crate::colors::assistant_bg();
-        let bg_style = Style::default().bg(cell_bg);
-
-        // Hard clear area with assistant background
-        for y in area.y..area.y.saturating_add(area.height) {
-            for x in area.x..area.x.saturating_add(area.width) {
-                buf[(x, y)].set_char(' ').set_style(bg_style);
-            }
-        }
-
-        // Build or reuse cached segments for this width
-        let plan = self.ensure_stream_layout(area.width);
-        let text_wrap_width = area.width;
-        let mut segs = plan.segs.clone();
-        let mut seg_rows = plan.seg_rows.clone();
-        if self.show_ellipsis {
-            // Animated three-dot indicator with a rotating middle dot (·):
-            // frames: "...", "·..", ".·.", "..·", "...".
-            // Keep it subtle and only show during streaming like the old ellipsis.
-            const FRAMES: [&str; 5] = ["...", "·..", ".·.", "..·", "..."];
-            let frame_idx = (SystemTime::now()
-                .duration_since(UNIX_EPOCH)
-                .unwrap_or_default()
-                .as_millis()
-                / 200) as usize
-                % FRAMES.len();
-            let frame = FRAMES[frame_idx];
-
-            segs.push(AssistantSeg::Text(vec![Line::styled(
-                frame.to_string(),
-                Style::default().fg(crate::colors::text_dim()),
-            )]));
-            seg_rows.push(
-                Paragraph::new(Text::from(vec![Line::from(frame)]))
-                    .wrap(Wrap { trim: false })
-                    .line_count(text_wrap_width)
-                    .try_into()
-                    .unwrap_or(1),
-            );
-        }
-
-        // Streaming-style top padding row
-        let mut remaining_skip = skip_rows;
-        let mut cur_y = area.y;
-        let end_y = area.y.saturating_add(area.height);
-        if remaining_skip == 0 && cur_y < end_y {
-            cur_y = cur_y.saturating_add(1);
-        }
-        remaining_skip = remaining_skip.saturating_sub(1);
-
-        // Helpers
-        #[derive(Debug, Clone)]
-        enum Seg {
-            Text(Vec<Line<'static>>),
-            Bullet(Vec<Line<'static>>),
-            Code(Vec<Line<'static>>),
-        }
-        use unicode_width::UnicodeWidthStr as UW;
-        let measure_line =
-            |l: &Line<'_>| -> usize { l.spans.iter().map(|s| UW::width(s.content.as_ref())).sum() };
-        let mut draw_segment = |seg: &Seg, y: &mut u16, skip: &mut u16| {
-            if *y >= end_y {
-                return;
-            }
-            match seg {
-                Seg::Text(lines) => {
-                    let txt = Text::from(lines.clone());
-                    let total: u16 = Paragraph::new(txt.clone())
-                        .wrap(Wrap { trim: false })
-                        .line_count(text_wrap_width)
-                        .try_into()
-                        .unwrap_or(0);
-                    if *skip >= total {
-                        *skip -= total;
-                        return;
-                    }
-                    let avail = end_y.saturating_sub(*y);
-                    let draw_h = (total.saturating_sub(*skip)).min(avail);
-                    if draw_h == 0 {
-                        return;
-                    }
-                    let rect = Rect {
-                        x: area.x,
-                        y: *y,
-                        width: area.width,
-                        height: draw_h,
-                    };
-                    Paragraph::new(txt)
-                        .block(Block::default().style(bg_style))
-                        .wrap(Wrap { trim: false })
-                        .scroll((*skip, 0))
-                        .style(bg_style)
-                        .render(rect, buf);
-                    *y = y.saturating_add(draw_h);
-                    *skip = 0;
-                }
-                Seg::Bullet(lines) => {
-                    let total = lines.len() as u16;
-                    if *skip >= total {
-                        *skip -= total;
-                        return;
-                    }
-                    let avail = end_y.saturating_sub(*y);
-                    let draw_h = (total.saturating_sub(*skip)).min(avail);
-                    if draw_h == 0 {
-                        return;
-                    }
-                    let rect = Rect {
-                        x: area.x,
-                        y: *y,
-                        width: area.width,
-                        height: draw_h,
-                    };
-                    let txt = Text::from(lines.clone());
-                    Paragraph::new(txt)
-                        .block(Block::default().style(bg_style))
-                        .scroll((*skip, 0))
-                        .style(bg_style)
-                        .render(rect, buf);
-                    *y = y.saturating_add(draw_h);
-                    *skip = 0;
-                }
-                Seg::Code(lines_in) => {
-                    if lines_in.is_empty() {
-                        return;
-                    }
-                    // Extract optional language sentinel and drop it from the content lines
-                    let mut lang_label: Option<String> = None;
-                    let mut lines = lines_in.clone();
-                    if let Some(first) = lines.first() {
-                        let flat: String = first.spans.iter().map(|s| s.content.as_ref()).collect();
-                        if let Some(s) = flat.strip_prefix("⟦LANG:") {
-                            if let Some(end) = s.find('⟧') {
-                                lang_label = Some(s[..end].to_string());
-                                lines.remove(0);
-                            }
-                        }
-                    }
-                    if lines.is_empty() {
-                        return;
-                    }
-                    // Determine target width of the code card (respect content width)
-                    let max_w = lines.iter().map(|l| measure_line(l)).max().unwrap_or(0) as u16;
-                    let inner_w = max_w.max(1);
-                    // Borders (2) + inner left/right padding (4 total for two spaces each)
-                    let card_w = inner_w.saturating_add(6).min(area.width.max(6));
-                    // Include top/bottom border only (2); no inner vertical padding
-                    let total = lines.len() as u16 + 2;
-                    if *skip >= total {
-                        *skip -= total;
-                        return;
-                    }
-                    let avail = end_y.saturating_sub(*y);
-                    if avail == 0 {
-                        return;
-                    }
-                    // Compute visible slice of the card (accounting for inner padding rows)
-                    let mut local_skip = *skip;
-                    let mut top_border = 1u16;
-                    if local_skip > 0 {
-                        let drop = local_skip.min(top_border);
-                        top_border -= drop;
-                        local_skip -= drop;
-                    }
-                    let code_skip = local_skip.min(lines.len() as u16);
-                    local_skip -= code_skip;
-                    let mut bottom_border = 1u16;
-                    if local_skip > 0 {
-                        let drop = local_skip.min(bottom_border);
-                        bottom_border -= drop;
-                    }
-                    let visible = top_border + (lines.len() as u16 - code_skip) + bottom_border;
-                    let draw_h = visible.min(avail);
-                    if draw_h == 0 {
-                        return;
-                    }
-                    // Align card to content area (no outer left/right stripes)
-                    let content_x = area.x;
-                    let rect_x = content_x;
-                    // Draw bordered block for the visible rows
-                    let rect = Rect {
-                        x: rect_x,
-                        y: *y,
-                        width: card_w,
-                        height: draw_h,
-                    };
-                    let code_bg = crate::colors::code_block_bg();
-                    let mut blk = Block::default()
-                        .borders(Borders::ALL)
-                        .border_style(Style::default().fg(crate::colors::border()))
-                        .style(Style::default().bg(code_bg))
-                        .padding(Padding {
-                            left: 2,
-                            right: 2,
-                            top: 0,
-                            bottom: 0,
-                        });
-                    if let Some(lang) = &lang_label {
-                        blk = blk.title(Span::styled(
-                            format!(" {} ", lang),
-                            Style::default().fg(crate::colors::text_dim()),
-                        ));
-                    }
-                    let blk_for_inner = blk.clone();
-                    blk.render(rect, buf);
-                    // Inner paragraph area (exclude borders)
-                    let inner_rect = blk_for_inner.inner(rect);
-                    let inner_h = inner_rect.height.min(rect.height);
-                    if inner_h > 0 {
-                        let slice_start = code_skip as usize;
-                        let txt = Text::from(lines[slice_start..].to_vec());
-                        Paragraph::new(txt)
-                            .style(Style::default().bg(code_bg))
-                            .block(Block::default().style(Style::default().bg(code_bg)))
-                            .render(inner_rect, buf);
-                    }
-                    // No outside padding stripes.
-                    *y = y.saturating_add(draw_h);
-                    *skip = 0;
-                }
-            }
-        };
-
-        for (i, seg) in segs.iter().enumerate() {
-            if cur_y >= end_y {
-                break;
-            }
-            // Fast-skip full segments using precomputed rows
-            let rows = seg_rows.get(i).copied().unwrap_or(0);
-            if remaining_skip >= rows {
-                remaining_skip -= rows;
-                continue;
-            }
-            let seg_draw = match seg {
-                AssistantSeg::Text(lines) => Seg::Text(lines.clone()),
-                AssistantSeg::Bullet(lines) => Seg::Bullet(lines.clone()),
-                AssistantSeg::Code(lines) => Seg::Code(lines.clone()),
-            };
-            draw_segment(&seg_draw, &mut cur_y, &mut remaining_skip);
-        }
-        // Bottom padding row (blank): area already cleared
-        if remaining_skip == 0 && cur_y < end_y {
-            cur_y = cur_y.saturating_add(1);
-        } else {
-            remaining_skip = remaining_skip.saturating_sub(1);
-        }
-        // Mark as used to satisfy unused_assignments lint
-        let _ = (cur_y, remaining_skip);
-    }
-    fn display_lines(&self) -> Vec<Line<'static>> {
-        // Hide a leading title header line (e.g., "codex") if present.
-        // This mirrors AssistantMarkdownCell behavior so streaming and final
-        // cells render identically with the header suppressed.
-        let has_leading_header = self
-            .lines
-            .first()
-            .map(|l| {
-                l.spans
-                    .iter()
-                    .map(|s| s.content.as_ref())
-                    .collect::<String>()
-                    .trim()
-                    .eq_ignore_ascii_case("codex")
-            })
-            .unwrap_or(false);
-
-        if has_leading_header {
-            if self.lines.len() == 1 {
-                Vec::new()
-            } else {
-                self.lines[1..].to_vec()
-            }
-        } else {
-            self.lines.clone()
-        }
-    }
-}
-
-impl StreamingContentCell {
-    pub(crate) fn extend_lines(&mut self, mut new_lines: Vec<Line<'static>>) {
-        if new_lines.is_empty() {
-            return;
-        }
-        self.lines.append(&mut new_lines);
-        // Invalidate cached plan so next render recomputes incrementally for current width
-        *self.cached_layout.borrow_mut() = None;
-    }
-
-    pub(crate) fn retint(&mut self, old: &crate::theme::Theme, new: &crate::theme::Theme) {
-        retint_lines_in_place(&mut self.lines, old, new);
-        *self.cached_layout.borrow_mut() = None;
-    }
-
-    fn ensure_stream_layout(&self, width: u16) -> AssistantLayoutCache {
-        if let Some(cache) = self.cached_layout.borrow().as_ref() {
-            if cache.width == width {
-                return cache.clone();
-            }
-        }
-        // Reuse the same segmentation logic as Assistant, operating on current
-        // lines. IMPORTANT: AssistantMarkdownCell::display_lines() hides the
-        // first line as a synthetic header (e.g., "codex"). When we borrow its
-        // layout engine, we must ensure a header line is present so the real
-        // first content line is not dropped. Previously we removed the header
-        // and passed only body lines, which caused the first content line to be
-        // cut off during streaming and only appear once finalized.
-        let mut body_lines = self.lines.clone();
-        let mut had_header = false;
-        if let Some(first) = body_lines.first() {
-            let flat: String = first.spans.iter().map(|s| s.content.as_ref()).collect();
-            if flat.trim().eq_ignore_ascii_case("codex") {
-                had_header = true;
-            }
-        }
-        // Prepend a hidden header if missing so Assistant layout doesn't drop
-        // the first real content line. The header itself is suppressed by both
-        // streaming and finalized render paths, so it never visibly appears.
-        if !had_header {
-            body_lines.insert(0, ratatui::text::Line::from("codex"));
-        }
-        let tmp = AssistantMarkdownCell {
-            raw: String::new(),
-            id: None,
-            // We do not prepend a header; segmentation should be based on body only.
-            lines: body_lines,
-            cached_layout: std::cell::RefCell::new(None),
-        };
-        let cache = tmp.ensure_layout(width);
-        *self.cached_layout.borrow_mut() = Some(cache.clone());
-        cache
-    }
-}
-
-// Detect lines that start with a markdown bullet produced by our renderer and return (indent, bullet)
-fn detect_bullet_prefix(line: &ratatui::text::Line<'_>) -> Option<(usize, String)> {
-    // Treat these as unordered bullets, plus checkbox glyphs for task lists.
-    let bullets = ["-", "•", "◦", "·", "∘", "⋅", "☐", "✔"];
-    let spans = &line.spans;
-    if spans.is_empty() {
-        return None;
-    }
-    // First span may be leading spaces
-    let mut idx = 0;
-    let mut indent = 0usize;
-    if let Some(s) = spans.get(0) {
-        let t = s.content.as_ref();
-        if !t.is_empty() && t.chars().all(|c| c == ' ') {
-            indent = t.chars().count();
-            idx = 1;
-        }
-    }
-    // Next must be a bullet-like prefix with an accompanying space. Accept either
-    // a separate single-space span after the marker OR a trailing space baked
-    // into the bullet span (e.g., checkboxes like "☐ ").
-    let bullet_span = spans.get(idx)?;
-    let mut bullet_text = bullet_span.content.as_ref().to_string();
-    let has_following_space_span = spans
-        .get(idx + 1)
-        .map(|s| s.content.as_ref() == " ")
-        .unwrap_or(false);
-    let has_trailing_space_in_bullet = bullet_text.ends_with(' ');
-    if !(has_following_space_span || has_trailing_space_in_bullet) {
-        return None;
-    }
-    if has_trailing_space_in_bullet {
-        bullet_text.pop();
-    }
-    if bullets.contains(&bullet_text.as_str()) {
-        return Some((indent, bullet_text));
-    }
-    // Ordered list: e.g., "1.", "12.", etc.
-    if bullet_text.len() >= 2
-        && bullet_text.ends_with('.')
-        && bullet_text[..bullet_text.len() - 1]
-            .chars()
-            .all(|c| c.is_ascii_digit())
-    {
-        return Some((indent, bullet_text));
-    }
-    // Fallback: derive from flattened text if span structure is unexpected.
-    // This guards against upstream changes that merge or split the bullet/space spans.
-    let flat: String = line.spans.iter().map(|s| s.content.as_ref()).collect();
-    let mut chars = flat.chars().peekable();
-    let mut indent_count = 0usize;
-    while matches!(chars.peek(), Some(' ')) {
-        chars.next();
-        indent_count += 1;
-    }
-    // Capture token up to first whitespace
-    let mut token = String::new();
-    while let Some(&ch) = chars.peek() {
-        if ch.is_whitespace() {
-            break;
-        }
-        token.push(ch);
-        chars.next();
-        // Limit token length to avoid scanning entire lines on odd inputs
-        if token.len() > 8 {
-            break;
-        }
-    }
-    // Require at least one whitespace after the token
-    let has_space = matches!(chars.peek(), Some(c) if c.is_whitespace());
-    if has_space {
-        let bullets = ["-", "•", "◦", "·", "∘", "⋅", "☐", "✔"]; // same set
-        if bullets.contains(&token.as_str())
-            || (token.len() >= 2
-                && token.ends_with('.')
-                && token[..token.len() - 1].chars().all(|c| c.is_ascii_digit()))
-        {
-            return Some((indent_count, token));
-        }
-    }
-    None
-}
-
-// Wrap a bullet line with a hanging indent so wrapped lines align under the content start.
-fn wrap_bullet_line(
-    mut line: ratatui::text::Line<'static>,
-    indent_spaces: usize,
-    bullet: &str,
-    width: u16,
-) -> Vec<ratatui::text::Line<'static>> {
-    use ratatui::style::Style;
-    use ratatui::text::Span;
-    use unicode_width::UnicodeWidthStr as UWStr;
-
-    // Apply a 1-col safety margin to reduce secondary wraps from Paragraph,
-    // which can occur due to terminal-specific width differences (e.g.,
-    // ambiguous-width glyphs, grapheme clusters). This keeps our prewrapped
-    // bullet lines comfortably within the final render width.
-    let width = width.saturating_sub(1) as usize;
-    let mut spans = std::mem::take(&mut line.spans);
-    // If the line contains OSC 8 hyperlinks (ESC ]8), avoid character-level
-    // rewrapping to prevent breaking escape sequences. Fall back to default
-    // Paragraph wrapping for this line by returning it unchanged.
-    if spans.iter().any(|s| s.content.as_ref().contains('\u{1b}')) {
-        line.spans = spans;
-        return vec![line];
-    }
-    let mut i = 0usize;
-    // Consume leading spaces span
-    if i < spans.len() {
-        let t = spans[i].content.as_ref();
-        if t.chars().all(|c| c == ' ') {
-            i += 1;
-        }
-    }
-    // Consume bullet span and optional following single-space span. Support
-    // cases where the bullet span already contains a trailing space (e.g., "☐ ").
-    let bullet_style = if i < spans.len() {
-        spans[i].style
-    } else {
-        Style::default()
-    };
-    if i < spans.len() {
-        let bullet_span_text = spans[i].content.as_ref().to_string();
-        i += 1; // consume bullet span
-        if !bullet_span_text.ends_with(' ') && i < spans.len() && spans[i].content.as_ref() == " " {
-            i += 1; // consume separate following space span
-        }
-    }
-
-    // Remaining spans comprise the content; build grapheme clusters with style
-    use unicode_segmentation::UnicodeSegmentation;
-    let rest_spans = spans.drain(i..).collect::<Vec<_>>();
-    let mut clusters: Vec<(String, Style)> = Vec::new();
-    for sp in &rest_spans {
-        let st = sp.style;
-        for g in sp.content.as_ref().graphemes(true) {
-            clusters.push((g.to_string(), st));
-        }
-    }
-
-    // Some renderers may leave extra literal spaces between the bullet and the
-    // first non-space glyph as part of the content (instead of a distinct
-    // single-space span). Detect and incorporate those spaces into the hanging
-    // indent, then drop them from the visible content so continuation lines
-    // align perfectly under the start of the sentence.
-    let mut leading_content_spaces: usize = 0;
-    while leading_content_spaces < clusters.len()
-        && (clusters[leading_content_spaces].0 == " "
-            || clusters[leading_content_spaces].0 == "\u{3000}")
-    {
-        leading_content_spaces += 1;
-    }
-
-    // Prefix widths (display columns)
-    let bullet_cols = UWStr::width(bullet);
-    // Use a single space after the bullet so nested lists do not
-    // render with an extra space ("·  item" -> "· item"). Keep the
-    // hanging indent consistent so wrapped lines align under the
-    // start of the bullet content.
-    let gap_after_bullet = 1usize;
-    let extra_gap = leading_content_spaces; // absorb any extra content-leading spaces
-    let first_prefix = indent_spaces + bullet_cols + gap_after_bullet + extra_gap;
-    let cont_prefix = indent_spaces + bullet_cols + gap_after_bullet + extra_gap; // keep continuation aligned
-
-    let mut out: Vec<ratatui::text::Line<'static>> = Vec::new();
-    let mut pos = leading_content_spaces;
-    let mut first = true;
-    while pos < clusters.len() {
-        let avail_cols = if first {
-            width.saturating_sub(first_prefix)
-        } else {
-            width.saturating_sub(cont_prefix)
-        } as usize;
-        let avail_cols = avail_cols.max(1);
-
-        // Greedy take up to avail_cols, preferring to break at a preceding space cluster.
-        let mut taken = 0usize; // number of clusters consumed
-        let mut cols = 0usize; // display columns consumed
-        let mut last_space_idx: Option<usize> = None; // index into clusters
-        while pos + taken < clusters.len() {
-            let (ref g, _) = clusters[pos + taken];
-            let w = UWStr::width(g.as_str());
-            if cols.saturating_add(w) > avail_cols {
-                break;
-            }
-            cols += w;
-            if g == " " || g == "\u{3000}" {
-                last_space_idx = Some(pos + taken);
-            }
-            taken += 1;
-            if cols == avail_cols {
-                break;
-            }
-        }
-
-        // Choose cut position:
-        // - If the entire remaining content fits into this visual line, do NOT
-        //   split at the last space — keep the final word on this line.
-        // - Otherwise, prefer breaking at the last space within range; fall back
-        //   to a hard break when no space is present (e.g., a long token).
-        let (cut_end, next_start) = if pos + taken >= clusters.len() {
-            (pos + taken, pos + taken)
-        } else if let Some(space_idx) = last_space_idx {
-            // Trim any spaces following the break point for next line start
-            let mut next = space_idx;
-            // cut_end excludes the space
-            let mut cut = space_idx;
-            // Also trim any trailing spaces before the break in this segment
-            while cut > pos && clusters[cut - 1].0 == " " {
-                cut -= 1;
-            }
-            // Advance next past contiguous spaces
-            while next < clusters.len() && clusters[next].0 == " " {
-                next += 1;
-            }
-            (cut, next)
-        } else {
-            // No space seen in range – hard break (very long word or first token longer than width)
-            (pos + taken, pos + taken)
-        };
-
-        // If cut_end did not advance (e.g., segment starts with spaces), skip spaces and continue
-        if cut_end <= pos {
-            let mut p = pos;
-            while p < clusters.len() && clusters[p].0 == " " {
-                p += 1;
-            }
-            if p == pos {
-                // safety: ensure forward progress
-                p = pos + 1;
-            }
-            pos = p;
-            continue;
-        }
-
-        let slice = &clusters[pos..cut_end];
-        let mut seg_spans: Vec<Span<'static>> = Vec::new();
-        // Build prefix spans
-        if first {
-            if indent_spaces > 0 {
-                seg_spans.push(Span::raw(" ".repeat(indent_spaces)));
-            }
-            seg_spans.push(Span::styled(bullet.to_string(), bullet_style));
-            // Two-space gap after bullet for readability and hanging indent
-            seg_spans.push(Span::raw("  "));
-        } else {
-            seg_spans.push(Span::raw(" ".repeat(cont_prefix)));
-        }
-        // Build content spans coalescing same-style runs
-        let mut cur_style = None::<Style>;
-        let mut buf = String::new();
-        for (g, st) in slice.iter() {
-            if cur_style.map(|cs| cs == *st).unwrap_or(false) {
-                buf.push_str(g);
-            } else {
-                if !buf.is_empty() {
-                    seg_spans.push(Span::styled(std::mem::take(&mut buf), cur_style.unwrap()));
-                }
-                cur_style = Some(*st);
-                buf.push_str(g);
-            }
-        }
-        if !buf.is_empty() {
-            seg_spans.push(Span::styled(buf, cur_style.unwrap()));
-        }
-        out.push(ratatui::text::Line::from(seg_spans));
-        pos = next_start;
-        first = false;
-    }
-
-    if out.is_empty() {
-        // Ensure at least prefix-only line (edge case empty content)
-        let mut seg_spans: Vec<Span<'static>> = Vec::new();
-        if indent_spaces > 0 {
-            seg_spans.push(Span::raw(" ".repeat(indent_spaces)));
-        }
-        seg_spans.push(Span::styled(bullet.to_string(), bullet_style));
-        out.push(ratatui::text::Line::from(seg_spans));
-    }
-
-    out
-}
-
-// Wrap a line with a hanging indent of `indent_spaces + hang_cols` columns, without
-// rendering a bullet glyph. This is used for the special case where we suppress the
-// initial "-" bullet on the first assistant line, but still want continuation lines
-// to align under where the content would begin (i.e., as if there were a bullet +
-// two-space gap).
-
-fn is_horizontal_rule_line(line: &ratatui::text::Line<'_>) -> bool {
-    let text: String = line.spans.iter().map(|s| s.content.as_ref()).collect();
-    let t = text.trim();
-    if t.is_empty() {
-        return false;
-    }
-    let chars: Vec<char> = t.chars().collect();
-    // Allow optional spaces between characters
-    let only = |ch: char| chars.iter().all(|c| *c == ch || c.is_whitespace());
-    (only('-') && chars.iter().filter(|c| **c == '-').count() >= 3)
-        || (only('*') && chars.iter().filter(|c| **c == '*').count() >= 3)
-        || (only('_') && chars.iter().filter(|c| **c == '_').count() >= 3)
-}
-
-// Bold the first sentence (up to the first '.', '!' or '?' in the first non-empty line),
-// or the entire first non-empty line if no terminator is present. Newlines already split lines.
-// removed bold_first_sentence; renderer handles first sentence styling
-/*
-fn bold_first_sentence(mut lines: Vec<Line<'static>>) -> Vec<Line<'static>> {
-    use ratatui::text::Span;
-    use ratatui::style::Modifier;
-
-    // Find the first non-empty line index
-    let first_idx = match lines.iter().position(|l| {
-        let s: String = l.spans.iter().map(|sp| sp.content.as_ref()).collect();
-        !s.trim().is_empty()
-    }) {
-        Some(i) => i,
-        None => return lines,
-    };
-
-    // Build the plain text of that line
-    let line_text: String = lines[first_idx]
-        .spans
-        .iter()
-        .map(|sp| sp.content.as_ref())
-        .collect();
-
-    // If the first non-space character is a bullet (•), do not bold.
-    if line_text.chars().skip_while(|c| c.is_whitespace()).next() == Some('•') {
-        return lines;
-    }
-
-    // Heuristic: pick first sentence terminator that is not part of a filename or common
-    // abbreviation (e.g., "e.g.", "i.e."). Treat '.', '!' or '?' as terminators when
-    // followed by whitespace/end or a closing quote then whitespace/end. Skip when the
-    // next character is a letter/number (e.g., within filenames like example.sh).
-    let mut boundary: Option<usize> = None; // char index inclusive
-    let chars: Vec<char> = line_text.chars().collect();
-    let len_chars = chars.len();
-    for i in 0..len_chars {
-        let ch = chars[i];
-        if ch == '.' || ch == '!' || ch == '?' || ch == ':' {
-            let next = chars.get(i + 1).copied();
-            // Skip if next is alphanumeric (likely filename/identifier like example.sh)
-            if matches!(next, Some(c) if c.is_ascii_alphanumeric()) { continue; }
-            // Skip common abbreviation endings like "e.g." or "i.e." (match last 4 chars)
-            if i >= 3 {
-                let tail: String = chars[i - 3..=i].iter().collect::<String>().to_lowercase();
-                if tail == "e.g." || tail == "i.e." { continue; }
-            }
-            // Accept if end of line,
-            // or next is whitespace,
-            // or next is quote then whitespace/end
-            let ok = match next {
-                None => true,
-                Some(c) if c.is_whitespace() => true,
-                Some('"') | Some('\'') => {
-                    let n2 = chars.get(i + 2).copied();
-                    n2.is_none() || n2.map(|c| c.is_whitespace()).unwrap_or(false)
-                }
-                _ => false,
-            };
-            if ok { boundary = Some(i); break; }
-        }
-    }
-
-    // Bold up to and including the terminator.
-    let bold_upto = boundary.map(|i| i + 1);
-
-    // If there's no terminator or there's no additional content after it in the message,
-    // do not bold (single-sentence message).
-    if let Some(limit) = bold_upto {
-        let mut has_more_in_line = false;
-        // allow trailing quote right after terminator
-        let mut idx = limit;
-        if let Some('"') | Some('\'') = chars.get(idx) { idx += 1; }
-        if idx < len_chars {
-            has_more_in_line = chars[idx..].iter().any(|c| !c.is_whitespace());
-        }
-        let has_more_below = if !has_more_in_line {
-            lines.iter().skip(first_idx + 1).any(|l| {
-                let s: String = l.spans.iter().map(|sp| sp.content.as_ref()).collect();
-                !s.trim().is_empty()
-            })
-        } else { true };
-        if !has_more_below {
-            return lines; // single-sentence message: leave as-is
-        }
-    } else {
-        // No terminator at all → treat as single sentence; leave as-is
-        return lines;
-    }
-
-    // Rebuild spans for the line with bold applied up to bold_upto (in chars)
-    let mut new_spans: Vec<Span<'static>> = Vec::new();
-    let mut consumed_chars: usize = 0;
-    for sp in lines[first_idx].spans.drain(..) {
-        let content = sp.content.into_owned();
-        let len = content.chars().count();
-        if bold_upto.is_none() {
-            // Entire line bold
-            let mut st = sp.style;
-            st.add_modifier.insert(Modifier::BOLD);
-            st.fg = Some(crate::colors::text_bright());
-            new_spans.push(Span::styled(content, st));
-            consumed_chars += len;
-            continue;
-        }
-        let limit = bold_upto.unwrap();
-        if consumed_chars >= limit {
-            // After bold range, preserve original styling (do not strip bold)
-            new_spans.push(Span::styled(content, sp.style));
-            consumed_chars += len;
-        } else if consumed_chars + len <= limit {
-            // Entire span within bold range
-            let mut st = sp.style;
-            st.add_modifier.insert(Modifier::BOLD);
-            st.fg = Some(crate::colors::text_bright());
-            new_spans.push(Span::styled(content, st));
-            consumed_chars += len;
-        } else {
-            // Split this span at the boundary
-            let split_at = limit - consumed_chars; // chars into this span
-            let mut iter = content.chars();
-            let bold_part: String = iter.by_ref().take(split_at).collect();
-            let rest_part: String = iter.collect();
-            let mut bold_style = sp.style;
-            bold_style.add_modifier.insert(Modifier::BOLD);
-            bold_style.fg = Some(crate::colors::text_bright());
-            if !bold_part.is_empty() { new_spans.push(Span::styled(bold_part, bold_style)); }
-            if !rest_part.is_empty() { new_spans.push(Span::styled(rest_part, sp.style)); }
-            consumed_chars += len;
-        }
-    }
-    lines[first_idx].spans = new_spans;
-
-    // Recolor markdown bullet glyphs inside assistant content to text_dim.
-    // Applies to common unordered bullets produced by our renderer: •, ◦, ·, ∘, ⋅
-    let bullet_set: [&str; 5] = ["•", "◦", "·", "∘", "⋅"];
-    for line in lines.iter_mut() {
-        let mut updated: Vec<Span<'static>> = Vec::with_capacity(line.spans.len());
-        for sp in line.spans.drain(..) {
-            let content_ref = sp.content.as_ref();
-            if bullet_set.contains(&content_ref) {
-                let mut st = sp.style;
-                st.fg = Some(crate::colors::text_dim());
-                updated.push(Span::styled(sp.content, st));
-            } else {
-                updated.push(sp);
-            }
-        }
-        line.spans = updated;
-    }
-
-    lines
-}
-*/
-
-// ==================== Helper Functions ====================
-
-// Unified preview format: show first 2 and last 5 non-empty lines with an ellipsis between.
-const PREVIEW_HEAD_LINES: usize = 2;
-const PREVIEW_TAIL_LINES: usize = 5;
-
-/// Normalize common TTY overwrite sequences within a text block so that
-/// progress lines using carriage returns, backspaces, or ESC[K erase behave as
-/// expected when rendered in a pure-buffered UI (no cursor movement).
-fn normalize_overwrite_sequences(input: &str) -> String {
-    // Process per line, but keep CR/BS/CSI semantics within logical lines.
-    // Treat "\n" as committing a line and resetting the cursor.
-    let mut out = String::with_capacity(input.len());
-    let mut line: Vec<char> = Vec::new(); // visible chars only
-    let mut cursor: usize = 0; // column in visible chars
-
-    // Helper to flush current line to out
-    let flush_line = |line: &mut Vec<char>, cursor: &mut usize, out: &mut String| {
-        if !line.is_empty() {
-            out.push_str(&line.iter().collect::<String>());
-        }
-        out.push('\n');
-        line.clear();
-        *cursor = 0;
-    };
-
-    let chars: Vec<char> = input.chars().collect();
-    let mut i = 0;
-    while i < chars.len() {
-        let ch = chars[i];
-        match ch {
-            '\n' => {
-                flush_line(&mut line, &mut cursor, &mut out);
-                i += 1;
-            }
-            '\r' => {
-                // Carriage return: move cursor to column 0
-                cursor = 0;
-                i += 1;
-            }
-            '\u{0008}' => {
-                // Backspace: move left one column if possible
-                if cursor > 0 {
-                    cursor -= 1;
-                }
-                i += 1;
-            }
-            '\u{001B}' => {
-                // CSI: ESC [ ... <cmd>
-                if i + 1 < chars.len() && chars[i + 1] == '[' {
-                    // Find final byte (alphabetic)
-                    let mut j = i + 2;
-                    while j < chars.len() && !chars[j].is_alphabetic() {
-                        j += 1;
-                    }
-                    if j < chars.len() {
-                        let cmd = chars[j];
-                        // Extract numeric prefix (first parameter only)
-                        let num: usize = chars[i + 2..j]
-                            .iter()
-                            .take_while(|c| c.is_ascii_digit())
-                            .collect::<String>()
-                            .parse()
-                            .unwrap_or(0);
-
-                        match cmd {
-                            // Erase in Line: 0/None = cursor..end, 1 = start..cursor, 2 = entire line
-                            'K' => {
-                                let n = num; // default 0 when absent
-                                match n {
-                                    0 => {
-                                        if cursor < line.len() {
-                                            line.truncate(cursor);
-                                        }
-                                    }
-                                    1 => {
-                                        // Replace from start to cursor with spaces to keep remaining columns stable
-                                        let end = cursor.min(line.len());
-                                        for k in 0..end {
-                                            line[k] = ' ';
-                                        }
-                                        // Trim leading spaces if the whole line became spaces
-                                        while line.last().map_or(false, |c| *c == ' ') {
-                                            line.pop();
-                                        }
-                                    }
-                                    2 => {
-                                        line.clear();
-                                        cursor = 0;
-                                    }
-                                    _ => {}
-                                }
-                                i = j + 1;
-                                continue;
-                            }
-                            // Cursor horizontal absolute (1-based)
-                            'G' => {
-                                let pos = num.saturating_sub(1);
-                                cursor = pos.min(line.len());
-                                i = j + 1;
-                                continue;
-                            }
-                            // Cursor forward/backward
-                            'C' => {
-                                cursor = cursor.saturating_add(num);
-                                i = j + 1;
-                                continue;
-                            }
-                            'D' => {
-                                cursor = cursor.saturating_sub(num);
-                                i = j + 1;
-                                continue;
-                            }
-                            _ => {
-                                // Unknown/unsupported CSI (incl. SGR 'm'): keep styling intact by
-                                // copying the entire sequence verbatim into the output so ANSI
-                                // parsing can apply later, but do not affect cursor position.
-                                // First, splice current visible buffer into out to preserve order
-                                if !line.is_empty() {
-                                    out.push_str(&line.iter().collect::<String>());
-                                    line.clear();
-                                    cursor = 0;
-                                }
-                                for k in i..=j {
-                                    out.push(chars[k]);
-                                }
-                                i = j + 1;
-                                continue;
-                            }
-                        }
-                    } else {
-                        // Malformed CSI: drop it entirely by exiting the loop
-                        break;
-                    }
-                } else {
-                    // Other ESC sequences (e.g., OSC): pass through verbatim without affecting cursor
-                    // Copy ESC and advance one; do not attempt to parse full OSC payload here.
-                    if !line.is_empty() {
-                        out.push_str(&line.iter().collect::<String>());
-                        line.clear();
-                        cursor = 0;
-                    }
-                    out.push(ch);
-                    i += 1;
-                }
-            }
-            _ => {
-                // Put visible char at cursor, expanding with spaces if needed
-                if cursor < line.len() {
-                    line[cursor] = ch;
-                } else {
-                    while line.len() < cursor {
-                        line.push(' ');
-                    }
-                    line.push(ch);
-                }
-                cursor += 1;
-                i += 1;
-            }
-        }
-    }
-    // Flush any remaining visible text
-    if !line.is_empty() {
-        out.push_str(&line.iter().collect::<String>());
-    }
-    out
-}
-
-fn build_preview_lines(text: &str, _include_left_pipe: bool) -> Vec<Line<'static>> {
-    // Prefer UI‑themed JSON highlighting when the (ANSI‑stripped) text parses as JSON.
-    let stripped_plain = sanitize_for_tui(
-        text,
-        SanitizeMode::Plain,
-        SanitizeOptions {
-            expand_tabs: true,
-            tabstop: 4,
-            debug_markers: false,
-        },
-    );
-    if let Ok(json_val) = serde_json::from_str::<serde_json::Value>(&stripped_plain) {
-        let pretty =
-            serde_json::to_string_pretty(&json_val).unwrap_or_else(|_| json_val.to_string());
-        let highlighted = crate::syntax_highlight::highlight_code_block(&pretty, Some("json"));
-        return select_preview_from_lines(&highlighted, PREVIEW_HEAD_LINES, PREVIEW_TAIL_LINES);
-    }
-
-    // Otherwise, compact valid JSON (without ANSI) to improve wrap, or pass original through.
-    let processed = format_json_compact(text).unwrap_or_else(|| text.to_string());
-    let processed = normalize_overwrite_sequences(&processed);
-    let processed = sanitize_for_tui(
-        &processed,
-        SanitizeMode::AnsiPreserving,
-        SanitizeOptions {
-            expand_tabs: true,
-            tabstop: 4,
-            debug_markers: false,
-        },
-    );
-    let non_empty: Vec<&str> = processed.lines().filter(|line| !line.is_empty()).collect();
-
-    enum Seg<'a> {
-        Line(&'a str),
-        Ellipsis,
-    }
-    let segments: Vec<Seg> = if non_empty.len() <= PREVIEW_HEAD_LINES + PREVIEW_TAIL_LINES {
-        non_empty.iter().map(|s| Seg::Line(s)).collect()
-    } else {
-        let mut v: Vec<Seg> = Vec::with_capacity(PREVIEW_HEAD_LINES + PREVIEW_TAIL_LINES + 1);
-        // Head
-        for i in 0..PREVIEW_HEAD_LINES {
-            v.push(Seg::Line(non_empty[i]));
-        }
-        v.push(Seg::Ellipsis);
-        // Tail
-        let start = non_empty.len().saturating_sub(PREVIEW_TAIL_LINES);
-        for s in &non_empty[start..] {
-            v.push(Seg::Line(s));
-        }
-        v
-    };
-
-    fn ansi_line_with_theme_bg(s: &str) -> Line<'static> {
-        let mut ln = ansi_escape_line(s);
-        for sp in ln.spans.iter_mut() {
-            sp.style.bg = None;
-        }
-        ln
-    }
-
-    let mut out: Vec<Line<'static>> = Vec::new();
-    for seg in segments {
-        match seg {
-            Seg::Line(line) => out.push(ansi_line_with_theme_bg(line)),
-            Seg::Ellipsis => out.push(Line::from("⋮".dim())),
-        }
-    }
-    out
-}
-
-fn output_lines(
-    output: Option<&CommandOutput>,
-    only_err: bool,
-    include_angle_pipe: bool,
-) -> Vec<Line<'static>> {
-    let CommandOutput {
-        exit_code,
-        stdout,
-        stderr,
-    } = match output {
-        Some(o) => o,
-        None => return Vec::new(),
-    };
-
-    let mut lines: Vec<Line<'static>> = Vec::new();
-
-    if !only_err && !stdout.is_empty() {
-        lines.extend(build_preview_lines(stdout, include_angle_pipe));
-    }
-
-    if !stderr.is_empty() && *exit_code != 0 {
-        if !lines.is_empty() {
-            lines.push(Line::from(""));
-        }
-        lines.push(Line::styled(
-            format!("Error (exit code {})", exit_code),
-            Style::default().fg(crate::colors::error()),
-        ));
-        let stderr_norm = sanitize_for_tui(
-            &normalize_overwrite_sequences(stderr),
-            SanitizeMode::AnsiPreserving,
-            SanitizeOptions {
-                expand_tabs: true,
-                tabstop: 4,
-                debug_markers: false,
-            },
-        );
-        for line in stderr_norm.lines().filter(|line| !line.is_empty()) {
-            lines.push(ansi_escape_line(line).style(Style::default().fg(crate::colors::error())));
-        }
-    }
-
-    if !lines.is_empty() {
-        lines.push(Line::from(""));
-    }
-
-    lines
-}
-
-fn format_mcp_invocation(invocation: McpInvocation) -> Line<'static> {
-    let provider_name = pretty_provider_name(&invocation.server);
-    let invocation_str = if let Some(args) = invocation.arguments {
-        format!("{}.{}({})", provider_name, invocation.tool, args)
-    } else {
-        format!("{}.{}()", provider_name, invocation.tool)
-    };
-
-    Line::styled(
-        invocation_str,
-        Style::default()
-            .fg(crate::colors::text_dim())
-            .add_modifier(Modifier::ITALIC),
-    )
-}
-
-fn pretty_provider_name(id: &str) -> String {
-    // Special case common providers with human-friendly names
-    match id {
-        "brave-search" => "brave",
-        "screenshot-website-fast" => "screenshot",
-        "read-website-fast" => "readweb",
-        "sequential-thinking" => "think",
-        "discord-bot" => "discord",
-        _ => id,
-    }
-    .to_string()
-}
-
-// ==================== Factory Functions ====================
-
-pub(crate) fn new_background_event(message: String) -> PlainHistoryCell {
-    let mut lines: Vec<Line<'static>> = Vec::new();
-    lines.push(Line::from("event".dim()));
-    let msg_norm = normalize_overwrite_sequences(&message);
-    lines.extend(msg_norm.lines().map(|line| ansi_escape_line(line).dim()));
-    // No empty line at end - trimming and spacing handled by renderer
-    PlainHistoryCell {
-        lines,
-        kind: HistoryCellType::BackgroundEvent,
-    }
-}
-
-pub(crate) fn new_session_info(
-    config: &Config,
-    event: SessionConfiguredEvent,
-    is_first_event: bool,
-) -> PlainHistoryCell {
-    let SessionConfiguredEvent {
-        model,
-        session_id: _,
-        history_log_id: _,
-        history_entry_count: _,
-        ..
-    } = event;
-
-    if is_first_event {
-        let mut lines: Vec<Line<'static>> = Vec::new();
-        lines.push(Line::from("notice".dim()));
-        lines.extend(popular_commands_lines());
-        PlainHistoryCell {
-            lines,
-            kind: HistoryCellType::Notice,
-        }
-    } else if config.model == model {
-        PlainHistoryCell {
-            lines: Vec::new(),
-            kind: HistoryCellType::Notice,
-        }
-    } else {
-        let lines = vec![
-            Line::from("model changed:")
-                .fg(crate::colors::keyword())
-                .bold(),
-            Line::from(format!("requested: {}", config.model)),
-            Line::from(format!("used: {model}")),
-            // No empty line at end - trimming and spacing handled by renderer
-        ];
-        PlainHistoryCell {
-            lines,
-            kind: HistoryCellType::Notice,
-        }
-    }
-}
-
-/// Build the common lines for the "Popular commands" section (without the leading
-/// "notice" marker). Shared between the initial session info and the startup prelude.
-fn popular_commands_lines() -> Vec<Line<'static>> {
-    let mut lines: Vec<Line<'static>> = Vec::new();
-    lines.push(Line::styled(
-        "Popular commands:",
-        Style::default().fg(crate::colors::text_bright()),
-    ));
-    lines.push(Line::from(vec![
-        Span::styled("/chrome", Style::default().fg(crate::colors::primary())),
-        Span::from(" - "),
-        Span::from(SlashCommand::Chrome.description())
-            .style(Style::default().add_modifier(Modifier::DIM)),
-    ]));
-    lines.push(Line::from(vec![
-        Span::styled(
-            "/browser <url>",
-            Style::default().fg(crate::colors::primary()),
-        ),
-        Span::from(" - "),
-        Span::from(SlashCommand::Browser.description())
-            .style(Style::default().add_modifier(Modifier::DIM)),
-    ]));
-    lines.push(Line::from(vec![
-        Span::styled("/plan", Style::default().fg(crate::colors::primary())),
-        Span::from(" - "),
-        Span::from(SlashCommand::Plan.description())
-            .style(Style::default().add_modifier(Modifier::DIM)),
-    ]));
-    lines.push(Line::from(vec![
-        Span::styled("/solve", Style::default().fg(crate::colors::primary())),
-        Span::from(" - "),
-        Span::from(SlashCommand::Solve.description())
-            .style(Style::default().add_modifier(Modifier::DIM)),
-    ]));
-    lines.push(Line::from(vec![
-        Span::styled("/code", Style::default().fg(crate::colors::primary())),
-        Span::from(" - "),
-        Span::from(SlashCommand::Code.description())
-            .style(Style::default().add_modifier(Modifier::DIM)),
-    ]));
-    lines.push(Line::from(vec![
-        Span::styled("/reasoning", Style::default().fg(crate::colors::primary())),
-        Span::from(" - "),
-        Span::from(SlashCommand::Reasoning.description())
-            .style(Style::default().add_modifier(Modifier::DIM)),
-    ]));
-    lines.push(Line::from(vec![
-        Span::styled("/resume", Style::default().fg(crate::colors::primary())),
-        Span::from(" - "),
-        Span::from(SlashCommand::Resume.description())
-            .style(Style::default().add_modifier(Modifier::DIM)),
-    ]));
-    lines
-}
-
-/// Create a notice cell that shows the "Popular commands" immediately.
-/// If `connecting_mcp` is true, include a dim status line to inform users
-/// that external MCP servers are being connected in the background.
-pub(crate) fn new_popular_commands_notice(_connecting_mcp: bool) -> PlainHistoryCell {
-    let mut lines: Vec<Line<'static>> = Vec::new();
-    lines.push(Line::from("notice".dim()));
-    lines.extend(popular_commands_lines());
-    // Connecting status is now rendered as a separate BackgroundEvent cell
-    // with its own gutter icon and spacing. Keep this notice focused.
-    PlainHistoryCell {
-        lines,
-        kind: HistoryCellType::Notice,
-    }
-}
-
-/// Background status cell shown during startup while external MCP servers
-/// are being connected. Uses the standard background-event gutter (»)
-/// and inserts a blank line above the message for visual separation from
-/// the Popular commands block.
-pub(crate) fn new_connecting_mcp_status() -> PlainHistoryCell {
-    let mut lines: Vec<Line<'static>> = Vec::new();
-    lines.push(Line::from("event".dim()));
-    // Explicit blank line above the status message
-    lines.push(Line::from(String::new()));
-    lines.push(Line::from(Span::styled(
-        "Connecting MCP servers…",
-        Style::default().fg(crate::colors::text_dim()),
-    )));
-    PlainHistoryCell {
-        lines,
-        kind: HistoryCellType::BackgroundEvent,
-    }
-}
-
-pub(crate) fn new_user_prompt(message: String) -> PlainHistoryCell {
-    let mut lines: Vec<Line<'static>> = Vec::new();
-    lines.push(Line::from("user"));
-    // Sanitize user-provided text for terminal safety and stable layout:
-    // - Normalize common TTY overwrite sequences (\r, \x08, ESC[K)
-    // - Expand tabs to spaces with a fixed tab stop so wrapping is deterministic
-    // - Parse ANSI sequences into spans so we never emit raw control bytes
-    let normalized = normalize_overwrite_sequences(&message);
-    let sanitized = sanitize_for_tui(
-        &normalized,
-        SanitizeMode::AnsiPreserving,
-        SanitizeOptions {
-            expand_tabs: true,
-            tabstop: 4,
-            debug_markers: false,
-        },
-    );
-    // Build content lines with ANSI converted to styled spans
-    let content: Vec<Line<'static>> = sanitized.lines().map(|l| ansi_escape_line(l)).collect();
-    let content = trim_empty_lines(content);
-    lines.extend(content);
-    // No empty line at end - trimming and spacing handled by renderer
-    PlainHistoryCell {
-        lines,
-        kind: HistoryCellType::User,
-    }
-}
-
-/// Render a queued user message that will be sent in the next turn.
-/// Visually identical to a normal user cell, but the header shows a
-/// small "(queued)" suffix so it’s clear it hasn’t been executed yet.
-pub(crate) fn new_queued_user_prompt(message: String) -> PlainHistoryCell {
-    use ratatui::style::Style;
-    use ratatui::text::Span;
-    let mut lines: Vec<Line<'static>> = Vec::new();
-    // Header: "user (queued)"
-    lines.push(Line::from(vec![
-        Span::from("user "),
-        Span::from("(queued)").style(Style::default().fg(crate::colors::text_dim())),
-    ]));
-    // Normalize and render body like normal user messages
-    let normalized = normalize_overwrite_sequences(&message);
-    let sanitized = sanitize_for_tui(
-        &normalized,
-        SanitizeMode::AnsiPreserving,
-        SanitizeOptions {
-            expand_tabs: true,
-            tabstop: 4,
-            debug_markers: false,
-        },
-    );
-    let content: Vec<Line<'static>> = sanitized.lines().map(|l| ansi_escape_line(l)).collect();
-    let content = trim_empty_lines(content);
-    lines.extend(content);
-    PlainHistoryCell {
-        lines,
-        kind: HistoryCellType::User,
-    }
-}
-
-/// Expand horizontal tabs to spaces using a fixed tab stop.
-/// This prevents terminals from applying their own tab expansion after
-/// ratatui has computed layout, which can otherwise cause glyphs to appear
-/// to "hang" or smear until overwritten.
-// Tab expansion and control stripping are centralized in crate::sanitize
-
-#[allow(dead_code)]
-pub(crate) fn new_text_line(line: Line<'static>) -> PlainHistoryCell {
-    PlainHistoryCell {
-        lines: vec![line],
-        kind: HistoryCellType::Notice,
-    }
-}
-
-pub(crate) fn new_streaming_content(lines: Vec<Line<'static>>) -> StreamingContentCell {
-    StreamingContentCell {
-        id: None,
-        lines,
-        show_ellipsis: true,
-        cached_layout: std::cell::RefCell::new(None),
-    }
-}
-
-pub(crate) fn new_streaming_content_with_id(
-    id: Option<String>,
-    lines: Vec<Line<'static>>,
-) -> StreamingContentCell {
-    StreamingContentCell {
-        id,
-        lines,
-        show_ellipsis: true,
-        cached_layout: std::cell::RefCell::new(None),
-    }
-}
-
-pub(crate) fn new_animated_welcome() -> AnimatedWelcomeCell {
-    AnimatedWelcomeCell {
-        start_time: Instant::now(),
-        completed: std::cell::Cell::new(false),
-        fade_start: std::cell::Cell::new(None),
-        faded_out: std::cell::Cell::new(false),
-        locked_height: std::cell::Cell::new(None),
-        hidden: std::cell::Cell::new(false),
-    }
-}
-
-#[allow(dead_code)]
-pub(crate) fn new_loading_cell(message: String) -> LoadingCell {
-    LoadingCell { message }
-}
-
-pub(crate) fn new_active_exec_command(
-    command: Vec<String>,
-    parsed: Vec<ParsedCommand>,
-) -> ExecCell {
-    new_exec_cell(command, parsed, None)
-}
-
-pub(crate) fn new_completed_exec_command(
-    command: Vec<String>,
-    parsed: Vec<ParsedCommand>,
-    output: CommandOutput,
-) -> ExecCell {
-    new_exec_cell(command, parsed, Some(output))
-}
-
-fn new_exec_cell(
-    command: Vec<String>,
-    parsed: Vec<ParsedCommand>,
-    output: Option<CommandOutput>,
-) -> ExecCell {
-    let start_time = if output.is_none() {
-        Some(Instant::now())
-    } else {
-        None
-    };
-    ExecCell {
-        command,
-        parsed,
-        output,
-        start_time,
-        cached_display_lines: std::cell::RefCell::new(None),
-        cached_pre_lines: std::cell::RefCell::new(None),
-        cached_out_lines: std::cell::RefCell::new(None),
-        cached_wrap: std::cell::RefCell::new(None),
-    }
-}
-
-fn exec_command_lines(
-    command: &[String],
-    parsed: &[ParsedCommand],
-    output: Option<&CommandOutput>,
-    start_time: Option<Instant>,
-) -> Vec<Line<'static>> {
-    match parsed.is_empty() {
-        true => new_exec_command_generic(command, output, start_time),
-        false => new_parsed_command(parsed, output, start_time),
-    }
-}
-
-// Legacy helper removed in favor of ExecAction (action_enum_from_parsed)
-
-fn first_context_path(parsed_commands: &[ParsedCommand]) -> Option<String> {
-    for parsed in parsed_commands.iter() {
-        match parsed {
-            ParsedCommand::ListFiles { path, .. } => {
-                if let Some(p) = path {
-                    return Some(p.clone());
-                }
-            }
-            ParsedCommand::Search { path, .. } => {
-                if let Some(p) = path {
-                    return Some(p.clone());
-                }
-            }
-            _ => {}
-        }
-    }
-    None
-}
-
-fn parse_read_line_annotation(cmd: &str) -> Option<String> {
-    let lower = cmd.to_lowercase();
-    // Try sed -n '<start>,<end>p'
-    if lower.contains("sed") && lower.contains("-n") {
-        // Look for a token like 123,456p possibly quoted
-        for raw in cmd.split(|c: char| c.is_whitespace() || c == '"' || c == '\'') {
-            let token = raw.trim();
-            if token.ends_with('p') {
-                let core = &token[..token.len().saturating_sub(1)];
-                if let Some((a, b)) = core.split_once(',') {
-                    if let (Ok(start), Ok(end)) = (a.trim().parse::<u32>(), b.trim().parse::<u32>())
-                    {
-                        return Some(format!("(lines {} to {})", start, end));
-                    }
-                }
-            }
-        }
-    }
-    // head -n N => lines 1..N
-    if lower.contains("head") && lower.contains("-n") {
-        let parts: Vec<&str> = cmd.split_whitespace().collect();
-        for i in 0..parts.len() {
-            if parts[i] == "-n" && i + 1 < parts.len() {
-                if let Ok(n) = parts[i + 1]
-                    .trim_matches('"')
-                    .trim_matches('\'')
-                    .parse::<u32>()
-                {
-                    return Some(format!("(lines 1 to {})", n));
-                }
-            }
-        }
-    }
-    // tail -n +K => from K to end; tail -n N => last N lines
-    if lower.contains("tail") && lower.contains("-n") {
-        let parts: Vec<&str> = cmd.split_whitespace().collect();
-        for i in 0..parts.len() {
-            if parts[i] == "-n" && i + 1 < parts.len() {
-                let val = parts[i + 1].trim_matches('"').trim_matches('\'');
-                if let Some(rest) = val.strip_prefix('+') {
-                    if let Ok(k) = rest.parse::<u32>() {
-                        return Some(format!("(from {} to end)", k));
-                    }
-                } else if let Ok(n) = val.parse::<u32>() {
-                    return Some(format!("(last {} lines)", n));
-                }
-            }
-        }
-    }
-    None
-}
-
-fn new_parsed_command(
-    parsed_commands: &[ParsedCommand],
-    output: Option<&CommandOutput>,
-    start_time: Option<Instant>,
-) -> Vec<Line<'static>> {
-    let action = action_enum_from_parsed(&parsed_commands.to_vec());
-    let ctx_path = first_context_path(parsed_commands);
-    let mut lines: Vec<Line> = vec![match output {
-        None => {
-            let duration_str = if let Some(start) = start_time {
-                let elapsed = start.elapsed();
-                format!(" ({})", format_duration(elapsed))
-            } else {
-                String::new()
-            };
-            // Running state per action
-            let header = match action {
-                ExecAction::Read => "Read".to_string(),
-                ExecAction::Search => "Searched".to_string(),
-                ExecAction::List => "List Files".to_string(),
-                ExecAction::Run => match &ctx_path {
-                    Some(p) => format!("Running... in {p}"),
-                    None => "Running...".to_string(),
-                },
-            };
-            // Use non-bold styling for informational actions; use info color
-            if matches!(
-                action,
-                ExecAction::Read | ExecAction::Search | ExecAction::List
-            ) {
-                Line::styled(
-                    format!("{header}{duration_str}"),
-                    Style::default().fg(crate::colors::info()),
-                )
-            } else {
-                Line::styled(
-                    format!("{header}{duration_str}"),
-                    Style::default()
-                        .fg(crate::colors::info())
-                        .add_modifier(Modifier::BOLD),
-                )
-            }
-        }
-        Some(o) if o.exit_code == 0 => {
-            let done = match action {
-                ExecAction::Read => "Read".to_string(),
-                ExecAction::Search => "Searched".to_string(),
-                ExecAction::List => "List Files".to_string(),
-                ExecAction::Run => match &ctx_path {
-                    Some(p) => format!("Ran in {p}"),
-                    None => "Ran".to_string(),
-                },
-            };
-            // Color by action: informational (Read/Search/List) use normal text; execution uses primary
-            if matches!(
-                action,
-                ExecAction::Read | ExecAction::Search | ExecAction::List
-            ) {
-                Line::styled(done, Style::default().fg(crate::colors::text()))
-            } else {
-                Line::styled(
-                    done,
-                    Style::default()
-                        .fg(crate::colors::text_bright())
-                        .add_modifier(Modifier::BOLD),
-                )
-            }
-        }
-        Some(_o) => {
-            // Preserve the action header (e.g., "Searched") on error so users
-            // can still see what operation was attempted. Error details are
-            // rendered below via `output_lines`.
-            let done = match action {
-                ExecAction::Read => "Read".to_string(),
-                ExecAction::Search => "Searched".to_string(),
-                ExecAction::List => "List Files".to_string(),
-                ExecAction::Run => match &ctx_path {
-                    Some(p) => format!("Ran in {p}"),
-                    None => "Ran".to_string(),
-                },
-            };
-            // Use the same styling as success to keep headers stable/recognizable.
-            if matches!(
-                action,
-                ExecAction::Read | ExecAction::Search | ExecAction::List
-            ) {
-                Line::styled(done, Style::default().fg(crate::colors::text()))
-            } else {
-                Line::styled(
-                    done,
-                    Style::default()
-                        .fg(crate::colors::text_bright())
-                        .add_modifier(Modifier::BOLD),
-                )
-            }
-        }
-    }];
-
-    // Collect any paths referenced by search commands to suppress redundant directory lines
-    let mut search_paths: std::collections::HashSet<String> = std::collections::HashSet::new();
-    for pc in parsed_commands.iter() {
-        if let ParsedCommand::Search { path: Some(p), .. } = pc {
-            search_paths.insert(p.to_string());
-        }
-    }
-
-    // We'll emit only content lines here; the header above already communicates the action.
-    // Use a single leading "└ " for the very first content line, then indent subsequent ones.
-    let mut any_content_emitted = false;
-
-    // Restrict displayed entries to the primary action for this cell.
-    // For the generic "run" header, allow Run/Test/Lint/Format entries.
-    let expected_label: Option<&'static str> = match action {
-        ExecAction::Read => Some("Read"),
-        ExecAction::Search => Some("Search"),
-        ExecAction::List => Some("List Files"),
-        ExecAction::Run => None,
-    };
-
-    for parsed in parsed_commands.iter() {
-        // Produce a logical label and content string without icons
-        let (label, content) = match parsed {
-            ParsedCommand::Read { name, cmd, .. } => {
-                let mut c = name.clone();
-                if let Some(ann) = parse_read_line_annotation(cmd) {
-                    c = format!("{c} {ann}");
-                }
-                ("Read".to_string(), c)
-            }
-            ParsedCommand::ListFiles { cmd: _, path } => match path {
-                Some(p) => {
-                    if search_paths.contains(p) {
-                        (String::new(), String::new()) // suppressed
-                    } else {
-                        let display_p = if p.ends_with('/') {
-                            p.to_string()
-                        } else {
-                            format!("{p}/")
-                        };
-                        ("List Files".to_string(), format!("in {display_p}"))
-                    }
-                }
-                None => ("List Files".to_string(), "in ./".to_string()),
-            },
-            ParsedCommand::Search { query, path, cmd } => {
-                // Format query for display: unescape backslash-escapes and close common unbalanced delimiters
-                let prettify_term = |s: &str| -> String {
-                    // General unescape: turn "\X" into "X" for any X
-                    let mut out = String::with_capacity(s.len());
-                    let mut iter = s.chars();
-                    while let Some(ch) = iter.next() {
-                        if ch == '\\' {
-                            if let Some(next) = iter.next() {
-                                out.push(next);
-                            } else {
-                                out.push('\\');
-                            }
-                        } else {
-                            out.push(ch);
-                        }
-                    }
-                    // Balance parentheses
-                    let opens_paren = out.matches("(").count();
-                    let closes_paren = out.matches(")").count();
-                    for _ in 0..opens_paren.saturating_sub(closes_paren) {
-                        out.push(')');
-                    }
-                    // Balance curly braces
-                    let opens_curly = out.matches("{").count();
-                    let closes_curly = out.matches("}").count();
-                    for _ in 0..opens_curly.saturating_sub(closes_curly) {
-                        out.push('}');
-                    }
-                    out
-                };
-                let fmt_query = |q: &str| -> String {
-                    let mut parts: Vec<String> = q
-                        .split('|')
-                        .map(|s| s.trim())
-                        .filter(|s| !s.is_empty())
-                        .map(prettify_term)
-                        .collect();
-                    match parts.len() {
-                        0 => String::new(),
-                        1 => parts.remove(0),
-                        2 => format!("{} and {}", parts[0], parts[1]),
-                        _ => {
-                            let last = parts.last().cloned().unwrap_or_default();
-                            let head = &parts[..parts.len() - 1];
-                            format!("{} and {}", head.join(", "), last)
-                        }
-                    }
-                };
-                match (query, path) {
-                    (Some(q), Some(p)) => {
-                        let display_p = if p.ends_with('/') {
-                            p.to_string()
-                        } else {
-                            format!("{p}/")
-                        };
-                        (
-                            "Search".to_string(),
-                            format!("{} in {}", fmt_query(q), display_p),
-                        )
-                    }
-                    (Some(q), None) => ("Search".to_string(), format!("{}", fmt_query(q))),
-                    (None, Some(p)) => {
-                        let display_p = if p.ends_with('/') {
-                            p.to_string()
-                        } else {
-                            format!("{p}/")
-                        };
-                        ("Search".to_string(), format!("in {}", display_p))
-                    }
-                    (None, None) => ("Search".to_string(), cmd.clone()),
-                }
-            }
-            // Upstream-only variants handled as generic runs in this fork
-            ParsedCommand::Unknown { cmd } => {
-                let t = cmd.trim();
-                let lower = t.to_lowercase();
-                if lower.starts_with("echo") && lower.contains("---") {
-                    (String::new(), String::new())
-                } else {
-                    ("Run".to_string(), cmd.clone())
-                }
-            } // ParsedCommand::Noop { .. } => continue,
-        };
-
-        // Keep only entries that match the primary action grouping.
-        if let Some(exp) = expected_label {
-            if label != exp {
-                continue;
-            }
-        } else if !(label == "Run" || label == "Search") {
-            continue;
-        }
-
-        // Skip suppressed entries
-        if label.is_empty() && content.is_empty() {
-            continue;
-        }
-
-        // Split content into lines and push without repeating the action label
-        for line_text in content.lines() {
-            if line_text.is_empty() {
-                continue;
-            }
-            let prefix = if !any_content_emitted { "└ " } else { "  " };
-            let mut spans: Vec<Span<'static>> = vec![Span::styled(
-                prefix,
-                Style::default().add_modifier(Modifier::DIM),
-            )];
-
-            match label.as_str() {
-                // Highlight searched terms in normal text color; keep connectors/path dim
-                "Search" => {
-                    let remaining = line_text.to_string();
-                    // Split off optional path suffix. Support both " (in ...)" and " in <dir>/" forms.
-                    let (terms_part, path_part) = if let Some(idx) = remaining.rfind(" (in ") {
-                        (
-                            remaining[..idx].to_string(),
-                            Some(remaining[idx..].to_string()),
-                        )
-                    } else if let Some(idx) = remaining.rfind(" in ") {
-                        let suffix = &remaining[idx + 1..]; // keep leading space for styling
-                        // Heuristic: treat as path if it ends with '/'
-                        if suffix.trim_end().ends_with('/') {
-                            (
-                                remaining[..idx].to_string(),
-                                Some(remaining[idx..].to_string()),
-                            )
-                        } else {
-                            (remaining.clone(), None)
-                        }
-                    } else {
-                        (remaining.clone(), None)
-                    };
-                    // Tokenize terms by ", " and " and " while preserving separators
-                    let tmp = terms_part.clone();
-                    // First, split by ", "
-                    let chunks: Vec<String> = if tmp.contains(", ") {
-                        tmp.split(", ").map(|s| s.to_string()).collect()
-                    } else {
-                        vec![tmp.clone()]
-                    };
-                    for (i, chunk) in chunks.iter().enumerate() {
-                        if i > 0 {
-                            // Add comma separator between items (dim)
-                            spans.push(Span::styled(
-                                ", ",
-                                Style::default().fg(crate::colors::text_dim()),
-                            ));
-                        }
-                        // Within each chunk, if it contains " and ", split into left and right with dimmed " and "
-                        if let Some((left, right)) = chunk.rsplit_once(" and ") {
-                            if !left.is_empty() {
-                                spans.push(Span::styled(
-                                    left.to_string(),
-                                    Style::default().fg(crate::colors::text()),
-                                ));
-                                spans.push(Span::styled(
-                                    " and ",
-                                    Style::default().fg(crate::colors::text_dim()),
-                                ));
-                                spans.push(Span::styled(
-                                    right.to_string(),
-                                    Style::default().fg(crate::colors::text()),
-                                ));
-                            } else {
-                                spans.push(Span::styled(
-                                    chunk.to_string(),
-                                    Style::default().fg(crate::colors::text()),
-                                ));
-                            }
-                        } else {
-                            spans.push(Span::styled(
-                                chunk.to_string(),
-                                Style::default().fg(crate::colors::text()),
-                            ));
-                        }
-                    }
-                    if let Some(p) = path_part {
-                        // Dim the entire path portion including the " in " or " (in " prefix
-                        spans.push(Span::styled(
-                            p,
-                            Style::default().fg(crate::colors::text_dim()),
-                        ));
-                    }
-                }
-                // Highlight filenames in Read; keep line ranges dim
-                "Read" => {
-                    if let Some(idx) = line_text.find(" (") {
-                        let (fname, rest) = line_text.split_at(idx);
-                        spans.push(Span::styled(
-                            fname.to_string(),
-                            Style::default().fg(crate::colors::text()),
-                        ));
-                        spans.push(Span::styled(
-                            rest.to_string(),
-                            Style::default().fg(crate::colors::text_dim()),
-                        ));
-                    } else {
-                        spans.push(Span::styled(
-                            line_text.to_string(),
-                            Style::default().fg(crate::colors::text()),
-                        ));
-                    }
-                }
-                // List Files: highlight directory names
-                "List Files" => {
-                    spans.push(Span::styled(
-                        line_text.to_string(),
-                        Style::default().fg(crate::colors::text()),
-                    ));
-                }
-                _ => {
-                    // For executed commands (Run/Test/Lint/etc.), use shell syntax highlighting.
-                    let mut hl =
-                        crate::syntax_highlight::highlight_code_block(line_text, Some("bash"));
-                    if let Some(mut first) = hl.pop() {
-                        // If the exec has completed ("Ran"), render command in a unified
-                        // completed color to make the state change clear; otherwise keep
-                        // full syntax highlighting while running.
-                        if output.is_some() {
-                            for s in first.spans.drain(..) {
-                                spans.push(Span::styled(
-                                    s.content.to_string(),
-                                    Style::default().fg(crate::colors::text_bright()),
-                                ));
-                            }
-                        } else {
-                            spans.extend(first.spans.drain(..));
-                        }
-                    } else {
-                        spans.push(Span::styled(
-                            line_text.to_string(),
-                            Style::default().fg(if output.is_some() {
-                                crate::colors::text_bright()
-                            } else {
-                                crate::colors::text()
-                            }),
-                        ));
-                    }
-                }
-            }
-
-            lines.push(Line::from(spans));
-            any_content_emitted = true;
-        }
-    }
-
-    // If this is a List Files cell and the loop above produced no content (e.g.,
-    // the list path was suppressed because a Search referenced the same path),
-    // emit a single contextual line so the location is always visible.
-    if matches!(action, ExecAction::List) && !any_content_emitted {
-        let display_p = match &ctx_path {
-            Some(p) if !p.is_empty() => {
-                if p.ends_with('/') {
-                    p.to_string()
-                } else {
-                    format!("{p}/")
-                }
-            }
-            _ => "./".to_string(),
-        };
-        lines.push(Line::from(vec![
-            Span::styled("└ ", Style::default().add_modifier(Modifier::DIM)),
-            Span::styled(
-                format!("in {display_p}"),
-                Style::default().fg(crate::colors::text()),
-            ),
-        ]));
-        // no-op: avoid unused assignment warning; the variable's value is not consumed later
-    }
-
-    // Show stdout for real run commands; keep read/search/list concise unless error
-    let show_stdout = matches!(action, ExecAction::Run);
-    let use_angle_pipe = show_stdout; // add "> " prefix for run output
-    lines.extend(output_lines(output, !show_stdout, use_angle_pipe));
-    lines.push(Line::from(""));
-    lines
-}
-
-fn new_exec_command_generic(
-    command: &[String],
-    output: Option<&CommandOutput>,
-    start_time: Option<Instant>,
-) -> Vec<Line<'static>> {
-    let mut lines: Vec<Line<'static>> = Vec::new();
-    let command_escaped = strip_bash_lc_and_escape(command);
-    // Highlight the command as bash and then append a dimmed duration to the
-    // first visual line while running.
-    let mut highlighted_cmd =
-        crate::syntax_highlight::highlight_code_block(&command_escaped, Some("bash"));
-
-    let header_line = match output {
-        None => {
-            let duration_str = if let Some(start) = start_time {
-                let elapsed = start.elapsed();
-                format!(" ({})", format_duration(elapsed))
-            } else {
-                String::new()
-            };
-            Line::styled(
-                format!("Running...{duration_str}"),
-                Style::default()
-                    .fg(crate::colors::info())
-                    .add_modifier(Modifier::BOLD),
-            )
-        }
-        Some(o) if o.exit_code == 0 => Line::styled(
-            "Ran",
-            Style::default()
-                .fg(crate::colors::text_bright())
-                .add_modifier(Modifier::BOLD),
-        ),
-        Some(_o) => {
-            // Preserve the header as "Ran" even on error; detailed error output
-            // (including exit code and stderr) will be shown below by `output_lines`.
-            Line::styled(
-                "Ran",
-                Style::default()
-                    .fg(crate::colors::text_bright())
-                    .add_modifier(Modifier::BOLD),
-            )
-        }
-    };
-
-    lines.push(header_line.clone());
-    if let Some(first) = highlighted_cmd.first_mut() {
-        if output.is_none() && start_time.is_some() {
-            let elapsed = start_time.unwrap().elapsed();
-            let duration_str = format!(" ({})", format_duration(elapsed));
-            first.spans.push(Span::styled(
-                duration_str,
-                Style::default().fg(crate::colors::text_dim()),
-            ));
-        }
-    }
-    lines.extend(highlighted_cmd);
-
-    lines.extend(output_lines(output, false, true));
-    lines
-}
-
-#[allow(dead_code)]
-pub(crate) fn new_active_mcp_tool_call(invocation: McpInvocation) -> ToolCallCell {
-    let title_line = Line::styled("Working", Style::default().fg(crate::colors::info()));
-    let lines: Vec<Line> = vec![
-        title_line,
-        format_mcp_invocation(invocation),
-        Line::from(""),
-    ];
-    ToolCallCell {
-        lines,
-        state: ToolState::Running,
-    }
-}
-
-#[allow(dead_code)]
-pub(crate) fn new_active_custom_tool_call(tool_name: String, args: Option<String>) -> ToolCallCell {
-    let title_line = Line::styled("Working", Style::default().fg(crate::colors::info()));
-    let invocation_str = if let Some(args) = args {
-        format!("{}({})", tool_name, args)
-    } else {
-        format!("{}()", tool_name)
-    };
-
-    let lines: Vec<Line> = vec![
-        title_line,
-        Line::styled(
-            invocation_str,
-            Style::default()
-                .fg(crate::colors::text_dim())
-                .add_modifier(Modifier::ITALIC),
-        ),
-        Line::from(""),
-    ];
-    ToolCallCell {
-        lines,
-        state: ToolState::Running,
-    }
-}
-
-// Friendly present-participle titles for running browser tools
-fn browser_running_title(tool_name: &str) -> &'static str {
-    match tool_name {
-        "browser_click" => "Clicking...",
-        "browser_type" => "Typing...",
-        "browser_key" => "Sending key...",
-        "browser_javascript" => "Running JavaScript...",
-        "browser_scroll" => "Scrolling...",
-        "browser_open" => "Opening...",
-        "browser_close" => "Closing...",
-        "browser_status" => "Checking status...",
-        "browser_history" => "Navigating...",
-        "browser_inspect" => "Inspecting...",
-        "browser_console" => "Reading console...",
-        "browser_move" => "Moving...",
-        _ => "Working...",
-    }
-}
-
-pub(crate) fn new_running_browser_tool_call(
-    tool_name: String,
-    args: Option<String>,
-) -> RunningToolCallCell {
-    // Parse args JSON and use compact humanized form when possible
-=======
 // Attempt a compact, humanized one-line summary for browser tools.
 // Returns Some(lines) when a concise form is available for the given tool, else None.
 fn format_browser_args_humanized(
@@ -13852,7 +8662,6 @@
     };
 
     // Parse args JSON (if provided)
->>>>>>> 2822aa52
     let mut arg_lines: Vec<Line<'static>> = Vec::new();
     if let Some(args_str) = args {
         if let Ok(json) = serde_json::from_str::<serde_json::Value>(&args_str) {
@@ -13863,144 +8672,6 @@
             }
         }
     }
-<<<<<<< HEAD
-    RunningToolCallCell {
-        title: browser_running_title(&tool_name).to_string(),
-        start_time: Instant::now(),
-        arg_lines,
-    }
-}
-
-fn custom_tool_running_title(tool_name: &str) -> String {
-    if tool_name.starts_with("agent_") {
-        // Reuse agent title and append ellipsis
-        format!("{}...", agent_tool_title(tool_name))
-    } else if tool_name.starts_with("browser_") {
-        browser_running_title(tool_name).to_string()
-    } else {
-        // TitleCase from snake_case and append ellipsis
-        let pretty = tool_name
-            .split('_')
-            .filter(|s| !s.is_empty())
-            .map(|s| {
-                let mut chars = s.chars();
-                match chars.next() {
-                    Some(f) => format!("{}{}", f.to_uppercase(), chars.as_str()),
-                    None => String::new(),
-                }
-            })
-            .collect::<Vec<_>>()
-            .join(" ");
-        format!("{}...", pretty)
-    }
-}
-
-pub(crate) fn new_running_custom_tool_call(
-    tool_name: String,
-    args: Option<String>,
-) -> RunningToolCallCell {
-    // Parse args JSON and format as key/value lines
-    let mut arg_lines: Vec<Line<'static>> = Vec::new();
-    if let Some(args_str) = args {
-        if let Ok(json) = serde_json::from_str::<serde_json::Value>(&args_str) {
-            arg_lines.extend(format_browser_args_line(&json));
-        } else {
-            // Fallback to showing raw args string
-            arg_lines.push(Line::from(vec![
-                Span::styled("└ args: ", Style::default().fg(crate::colors::text_dim())),
-                Span::styled(args_str, Style::default().fg(crate::colors::text())),
-            ]));
-        }
-    }
-    RunningToolCallCell {
-        title: custom_tool_running_title(&tool_name),
-        start_time: Instant::now(),
-        arg_lines,
-    }
-}
-
-/// Running web search call (native Responses web_search)
-pub(crate) fn new_running_web_search(query: Option<String>) -> RunningToolCallCell {
-    let mut arg_lines: Vec<Line<'static>> = Vec::new();
-    if let Some(q) = query {
-        arg_lines.push(Line::from(vec![
-            Span::styled("└ query: ", Style::default().fg(crate::colors::text_dim())),
-            Span::styled(q, Style::default().fg(crate::colors::text())),
-        ]));
-    }
-    RunningToolCallCell {
-        title: "Web Search...".to_string(),
-        start_time: Instant::now(),
-        arg_lines,
-    }
-}
-
-pub(crate) fn new_running_mcp_tool_call(invocation: McpInvocation) -> RunningToolCallCell {
-    // Represent as provider.tool(...) on one dim line beneath a generic running header with timer
-    let line = format_mcp_invocation(invocation);
-    RunningToolCallCell {
-        title: "Working...".to_string(),
-        start_time: Instant::now(),
-        arg_lines: vec![line],
-    }
-}
-
-pub(crate) fn new_completed_custom_tool_call(
-    tool_name: String,
-    args: Option<String>,
-    duration: Duration,
-    success: bool,
-    result: String,
-) -> ToolCallCell {
-    // Special rendering for browser_* tools
-    if tool_name.starts_with("browser_") {
-        return new_completed_browser_tool_call(tool_name, args, duration, success, result);
-    }
-    // Special rendering for agent_* tools
-    if tool_name.starts_with("agent_") {
-        return new_completed_agent_tool_call(tool_name, args, duration, success, result);
-    }
-    let duration = format_duration(duration);
-    let status_str = if success { "Complete" } else { "Error" };
-    let title_line = if success {
-        Line::from(vec![
-            Span::styled(status_str, Style::default().fg(crate::colors::success())),
-            format!(", duration: {duration}").dim(),
-        ])
-    } else {
-        Line::from(vec![
-            Span::styled(status_str, Style::default().fg(crate::colors::error())),
-            format!(", duration: {duration}").dim(),
-        ])
-    };
-
-    let invocation_str = if let Some(args) = args {
-        format!("{}({})", tool_name, args)
-    } else {
-        format!("{}()", tool_name)
-    };
-
-    let mut lines: Vec<Line<'static>> = Vec::new();
-    lines.push(title_line);
-    lines.push(Line::styled(
-        invocation_str,
-        Style::default()
-            .fg(crate::colors::text_dim())
-            .add_modifier(Modifier::ITALIC),
-    ));
-
-    if !result.is_empty() {
-        lines.push(Line::from(""));
-        let mut preview = build_preview_lines(&result, true);
-        preview = preview
-            .into_iter()
-            .map(|l| l.style(Style::default().fg(crate::colors::text_dim())))
-            .collect();
-        lines.extend(preview);
-    }
-
-    lines.push(Line::from(""));
-=======
 
     // Result lines (preview format)
     let mut result_lines: Vec<Line<'static>> = Vec::new();
@@ -14021,7 +8692,6 @@
     }
     lines.push(Line::from(""));
 
->>>>>>> 2822aa52
     ToolCallCell {
         lines,
         state: if success {
@@ -14030,607 +8700,6 @@
             ToolState::Failed
         },
     }
-<<<<<<< HEAD
-}
-
-/// Completed web_fetch tool call with markdown rendering of the `markdown` field.
-// Web fetch preview sizing: show 10 lines at the start and 5 at the end.
-const WEB_FETCH_HEAD_LINES: usize = 10;
-const WEB_FETCH_TAIL_LINES: usize = 5;
-
-pub(crate) fn new_completed_web_fetch_tool_call(
-    cfg: &Config,
-    args: Option<String>,
-    duration: Duration,
-    success: bool,
-    result: String,
-) -> WebFetchToolCell {
-    let duration = format_duration(duration);
-    let status_str = if success { "Complete" } else { "Error" };
-    let title_line = if success {
-        Line::from(vec![
-            Span::styled(status_str, Style::default().fg(crate::colors::success())),
-            format!(", duration: {duration}").dim(),
-        ])
-    } else {
-        Line::from(vec![
-            Span::styled(status_str, Style::default().fg(crate::colors::error())),
-            format!(", duration: {duration}").dim(),
-        ])
-    };
-
-    let invocation_str = if let Some(args) = args {
-        format!("{}({})", "web_fetch", args)
-    } else {
-        format!("{}()", "web_fetch")
-    };
-
-    // Header/preamble (no border)
-    let mut pre_lines: Vec<Line<'static>> = Vec::new();
-    pre_lines.push(title_line);
-    pre_lines.push(Line::styled(
-        invocation_str,
-        Style::default()
-            .fg(crate::colors::text_dim())
-            .add_modifier(Modifier::ITALIC),
-    ));
-
-    // Try to parse JSON and extract the markdown field
-    let mut appended_markdown = false;
-    let mut body_lines: Vec<Line<'static>> = Vec::new();
-    if !result.is_empty() {
-        if let Ok(value) = serde_json::from_str::<serde_json::Value>(&result) {
-            if let Some(md) = value.get("markdown").and_then(|v| v.as_str()) {
-                // Build a smarter sectioned preview from the raw markdown.
-                let mut sect = build_web_fetch_sectioned_preview(md, cfg);
-                dim_webfetch_emphasis_and_links(&mut sect);
-                body_lines.extend(sect);
-                appended_markdown = true;
-            }
-        }
-    }
-
-    // Fallback: compact preview if JSON parse failed or no markdown present
-    if !appended_markdown && !result.is_empty() {
-        // Fallback to plain text/JSON preview with ANSI preserved.
-        let mut pv =
-            select_preview_from_plain_text(&result, WEB_FETCH_HEAD_LINES, WEB_FETCH_TAIL_LINES);
-        dim_webfetch_emphasis_and_links(&mut pv);
-        body_lines.extend(pv);
-    }
-
-    // Spacer below header and below body to match exec styling
-    pre_lines.push(Line::from(""));
-    if !body_lines.is_empty() {
-        body_lines.push(Line::from(""));
-    }
-
-    WebFetchToolCell {
-        pre_lines,
-        body_lines,
-        state: if success {
-            ToolState::Success
-        } else {
-            ToolState::Failed
-        },
-    }
-}
-
-// Helper: choose first `head` and last `tail` non-empty lines from a styled line list
-fn select_preview_from_lines(
-    lines: &[Line<'static>],
-    head: usize,
-    tail: usize,
-) -> Vec<Line<'static>> {
-    fn is_non_empty(l: &Line<'_>) -> bool {
-        let s: String = l.spans.iter().map(|sp| sp.content.as_ref()).collect();
-        !s.trim().is_empty()
-    }
-    let non_empty_idx: Vec<usize> = lines
-        .iter()
-        .enumerate()
-        .filter_map(|(i, l)| if is_non_empty(l) { Some(i) } else { None })
-        .collect();
-    if non_empty_idx.len() <= head + tail {
-        return lines.to_vec();
-    }
-    let mut out: Vec<Line<'static>> = Vec::new();
-    for &i in non_empty_idx.iter().take(head) {
-        out.push(lines[i].clone());
-    }
-    out.push(Line::from("⋮".dim()));
-    for &i in non_empty_idx
-        .iter()
-        .rev()
-        .take(tail)
-        .collect::<Vec<_>>()
-        .iter()
-        .rev()
-    {
-        out.push(lines[*i].clone());
-    }
-    out
-}
-
-// Helper: like build_preview_lines but parameterized and preserving ANSI
-fn select_preview_from_plain_text(text: &str, head: usize, tail: usize) -> Vec<Line<'static>> {
-    let processed = format_json_compact(text).unwrap_or_else(|| text.to_string());
-    let processed = normalize_overwrite_sequences(&processed);
-    let processed = sanitize_for_tui(
-        &processed,
-        SanitizeMode::AnsiPreserving,
-        SanitizeOptions {
-            expand_tabs: true,
-            tabstop: 4,
-            debug_markers: false,
-        },
-    );
-    let non_empty: Vec<&str> = processed.lines().filter(|line| !line.is_empty()).collect();
-    fn ansi_line_with_theme_bg(s: &str) -> Line<'static> {
-        let mut ln = ansi_escape_line(s);
-        for sp in ln.spans.iter_mut() {
-            sp.style.bg = None;
-        }
-        ln
-    }
-    let mut out: Vec<Line<'static>> = Vec::new();
-    if non_empty.len() <= head + tail {
-        for s in non_empty {
-            out.push(ansi_line_with_theme_bg(s));
-        }
-        return out;
-    }
-    for s in non_empty.iter().take(head) {
-        out.push(ansi_line_with_theme_bg(s));
-    }
-    out.push(Line::from("⋮".dim()));
-    let start = non_empty.len().saturating_sub(tail);
-    for s in &non_empty[start..] {
-        out.push(ansi_line_with_theme_bg(s));
-    }
-    out
-}
-
-// ==================== WebFetchToolCell ====================
-
-pub(crate) struct WebFetchToolCell {
-    pre_lines: Vec<Line<'static>>,  // header/invocation
-    body_lines: Vec<Line<'static>>, // bordered, dim preview
-    state: ToolState,
-}
-
-impl HistoryCell for WebFetchToolCell {
-    fn as_any(&self) -> &dyn std::any::Any {
-        self
-    }
-    fn as_any_mut(&mut self) -> &mut dyn std::any::Any {
-        self
-    }
-    fn kind(&self) -> HistoryCellType {
-        HistoryCellType::Tool {
-            status: match self.state {
-                ToolState::Running => ToolStatus::Running,
-                ToolState::Success => ToolStatus::Success,
-                ToolState::Failed => ToolStatus::Failed,
-            },
-        }
-    }
-    fn display_lines(&self) -> Vec<Line<'static>> {
-        // Fallback textual representation used only for measurement outside custom render
-        let mut v = Vec::new();
-        v.extend(self.pre_lines.clone());
-        v.extend(self.body_lines.clone());
-        v
-    }
-    fn has_custom_render(&self) -> bool {
-        true
-    }
-    fn desired_height(&self, width: u16) -> u16 {
-        let pre_text = Text::from(trim_empty_lines(self.pre_lines.clone()));
-        let body_text = Text::from(trim_empty_lines(self.body_lines.clone()));
-        let pre_total: u16 = Paragraph::new(pre_text)
-            .wrap(Wrap { trim: false })
-            .line_count(width)
-            .try_into()
-            .unwrap_or(0);
-        let body_total: u16 = Paragraph::new(body_text)
-            .wrap(Wrap { trim: false })
-            .line_count(width.saturating_sub(2))
-            .try_into()
-            .unwrap_or(0);
-        pre_total.saturating_add(body_total)
-    }
-    fn custom_render_with_skip(&self, area: Rect, buf: &mut Buffer, skip_rows: u16) {
-        // Measure with the same widths we will render with.
-        let pre_text = Text::from(trim_empty_lines(self.pre_lines.clone()));
-        let body_text = Text::from(trim_empty_lines(self.body_lines.clone()));
-        let pre_wrap_width = area.width;
-        let body_wrap_width = area.width.saturating_sub(2);
-        let pre_total: u16 = Paragraph::new(pre_text.clone())
-            .wrap(Wrap { trim: false })
-            .line_count(pre_wrap_width)
-            .try_into()
-            .unwrap_or(0);
-        let body_total: u16 = Paragraph::new(body_text.clone())
-            .wrap(Wrap { trim: false })
-            .line_count(body_wrap_width)
-            .try_into()
-            .unwrap_or(0);
-
-        let pre_skip = skip_rows.min(pre_total);
-        let body_skip = skip_rows.saturating_sub(pre_total).min(body_total);
-
-        let pre_remaining = pre_total.saturating_sub(pre_skip);
-        let pre_height = pre_remaining.min(area.height);
-        let body_available = area.height.saturating_sub(pre_height);
-        let body_remaining = body_total.saturating_sub(body_skip);
-        let body_height = body_available.min(body_remaining);
-
-        // Render preamble
-        if pre_height > 0 {
-            let pre_area = Rect {
-                x: area.x,
-                y: area.y,
-                width: area.width,
-                height: pre_height,
-            };
-            let bg_style = Style::default()
-                .bg(crate::colors::background())
-                .fg(crate::colors::text());
-            for y in pre_area.y..pre_area.y.saturating_add(pre_area.height) {
-                for x in pre_area.x..pre_area.x.saturating_add(pre_area.width) {
-                    buf[(x, y)].set_char(' ').set_style(bg_style);
-                }
-            }
-            let pre_block =
-                Block::default().style(Style::default().bg(crate::colors::background()));
-            Paragraph::new(pre_text)
-                .block(pre_block)
-                .wrap(Wrap { trim: false })
-                .scroll((pre_skip, 0))
-                .style(Style::default().bg(crate::colors::background()))
-                .render(pre_area, buf);
-        }
-
-        // Render body with left border + dim text
-        if body_height > 0 {
-            let body_area = Rect {
-                x: area.x,
-                y: area.y.saturating_add(pre_height),
-                width: area.width,
-                height: body_height,
-            };
-            let bg_style = Style::default()
-                .bg(crate::colors::background())
-                .fg(crate::colors::text_dim());
-            for y in body_area.y..body_area.y.saturating_add(body_area.height) {
-                for x in body_area.x..body_area.x.saturating_add(body_area.width) {
-                    buf[(x, y)].set_char(' ').set_style(bg_style);
-                }
-            }
-            let block = Block::default()
-                .borders(Borders::LEFT)
-                .border_style(
-                    Style::default()
-                        .fg(crate::colors::border_dim())
-                        .bg(crate::colors::background()),
-                )
-                .style(Style::default().bg(crate::colors::background()))
-                .padding(Padding {
-                    left: 1,
-                    right: 0,
-                    top: 0,
-                    bottom: 0,
-                });
-            Paragraph::new(body_text)
-                .block(block)
-                .wrap(Wrap { trim: false })
-                .scroll((body_skip, 0))
-                .style(
-                    Style::default()
-                        .bg(crate::colors::background())
-                        .fg(crate::colors::text_dim()),
-                )
-                .render(body_area, buf);
-        }
-    }
-}
-
-// Build sectioned preview for web_fetch markdown:
-// - First 2 non-empty lines
-// - Up to 5 sections: a heading line (starts with #) plus the next 4 lines
-// - Last 2 non-empty lines
-// Ellipses (⋮) are inserted between groups. All content is rendered as markdown.
-fn build_web_fetch_sectioned_preview(md: &str, cfg: &Config) -> Vec<Line<'static>> {
-    let lines: Vec<&str> = md.lines().collect();
-
-    // Collect first 1 and last 1 non-empty lines (by raw markdown lines)
-    let first_non_empty: Vec<usize> = lines
-        .iter()
-        .enumerate()
-        .filter_map(|(i, l)| if l.trim().is_empty() { None } else { Some(i) })
-        .take(1)
-        .collect();
-    let last_non_empty_rev: Vec<usize> = lines
-        .iter()
-        .enumerate()
-        .rev()
-        .filter_map(|(i, l)| if l.trim().is_empty() { None } else { Some(i) })
-        .take(1)
-        .collect();
-    let mut last_non_empty = last_non_empty_rev.clone();
-    last_non_empty.reverse();
-
-    // Find up to 5 heading indices outside code fences
-    let mut in_code = false;
-    let mut section_heads: Vec<usize> = Vec::new();
-    let mut i = 0;
-    while i < lines.len() && section_heads.len() < 5 {
-        let l = lines[i];
-        let trimmed = l.trim_start();
-        // Toggle code fence state
-        if trimmed.starts_with("```") || trimmed.starts_with("~~~") {
-            in_code = !in_code;
-            i += 1;
-            continue;
-        }
-        if !in_code {
-            // Heading: 1-6 leading # followed by a space
-            let mut level = 0usize;
-            for ch in trimmed.chars() {
-                if ch == '#' {
-                    level += 1;
-                } else {
-                    break;
-                }
-            }
-            if level >= 1 && level <= 6 {
-                if trimmed.chars().nth(level).map_or(false, |c| c == ' ') {
-                    section_heads.push(i);
-                }
-            }
-        }
-        i += 1;
-    }
-
-    // Helper to render a slice of raw markdown lines
-    let render_slice = |start: usize, end_excl: usize, out: &mut Vec<Line<'static>>| {
-        if start >= end_excl || start >= lines.len() {
-            return;
-        }
-        let end = end_excl.min(lines.len());
-        let segment = lines[start..end].join("\n");
-        let mut seg_lines: Vec<Line<'static>> = Vec::new();
-        crate::markdown::append_markdown(&segment, &mut seg_lines, cfg);
-        // Trim leading/trailing empties per segment to keep things tight
-        out.extend(trim_empty_lines(seg_lines));
-    };
-
-    let mut out: Vec<Line<'static>> = Vec::new();
-
-    // First 2 lines
-    if !first_non_empty.is_empty() {
-        let start = first_non_empty[0];
-        let end = first_non_empty
-            .last()
-            .copied()
-            .unwrap_or(start)
-            .saturating_add(1);
-        render_slice(start, end, &mut out);
-    }
-
-    // Sections
-    if !section_heads.is_empty() {
-        if !out.is_empty() {
-            out.push(Line::from("⋮".dim()));
-        }
-        for (idx, &h) in section_heads.iter().enumerate() {
-            // heading + next 4 lines (total up to 5)
-            let end = (h + 5).min(lines.len());
-            render_slice(h, end, &mut out);
-            if idx + 1 < section_heads.len() {
-                out.push(Line::from("⋮".dim()));
-            }
-        }
-    }
-
-    // Last 2 lines
-    if !last_non_empty.is_empty() {
-        // Avoid duplicating lines if they overlap with earlier content
-        let last_start = *last_non_empty.first().unwrap_or(&0);
-        if !out.is_empty() {
-            out.push(Line::from("⋮".dim()));
-        }
-        let last_end = last_non_empty
-            .last()
-            .copied()
-            .unwrap_or(last_start)
-            .saturating_add(1);
-        render_slice(last_start, last_end, &mut out);
-    }
-
-    if out.is_empty() {
-        // Fallback: if nothing matched, show head/tail preview
-        let mut all_md_lines: Vec<Line<'static>> = Vec::new();
-        crate::markdown::append_markdown(md, &mut all_md_lines, cfg);
-        return select_preview_from_lines(
-            &all_md_lines,
-            WEB_FETCH_HEAD_LINES,
-            WEB_FETCH_TAIL_LINES,
-        );
-    }
-
-    out
-}
-
-// Post-process rendered markdown lines to dim emphasis, lists, and links for web_fetch only.
-fn dim_webfetch_emphasis_and_links(lines: &mut Vec<Line<'static>>) {
-    use ratatui::style::Modifier;
-    let text_dim = crate::colors::text_dim();
-    let code_bg = crate::colors::code_block_bg();
-    // Recompute the link color logic used by the markdown renderer to detect link spans
-    let link_fg = crate::colors::mix_toward(crate::colors::text(), crate::colors::primary(), 0.35);
-    for line in lines.iter_mut() {
-        // Heuristic list detection on the plain text form
-        let s: String = line.spans.iter().map(|sp| sp.content.as_ref()).collect();
-        let t = s.trim_start();
-        let is_list = t.starts_with('-')
-            || t.starts_with('*')
-            || t.starts_with('+')
-            || t.starts_with('•')
-            || t.starts_with('·')
-            || t.starts_with('⋅')
-            || t.chars().take_while(|c| c.is_ascii_digit()).count() > 0
-                && (t.chars().skip_while(|c| c.is_ascii_digit()).next() == Some('.')
-                    || t.chars().skip_while(|c| c.is_ascii_digit()).next() == Some(')'));
-
-        for sp in line.spans.iter_mut() {
-            // Skip code block spans (have a solid code background)
-            if sp.style.bg == Some(code_bg) {
-                continue;
-            }
-            let style = &mut sp.style;
-            let is_bold = style.add_modifier.contains(Modifier::BOLD);
-            let is_under = style.add_modifier.contains(Modifier::UNDERLINED);
-            let is_link_colored = style.fg == Some(link_fg);
-            if is_list || is_bold || is_under || is_link_colored {
-                style.fg = Some(text_dim);
-            }
-        }
-    }
-}
-
-// Map `browser_*` tool names to friendly titles
-fn browser_tool_title(tool_name: &str) -> &'static str {
-    match tool_name {
-        "browser_click" => "Browser Click",
-        "browser_type" => "Browser Type",
-        "browser_key" => "Browser Key",
-        "browser_javascript" => "Browser JavaScript",
-        "browser_scroll" => "Browser Scroll",
-        "browser_open" => "Browser Open",
-        "browser_close" => "Browser Close",
-        "browser_status" => "Browser Status",
-        "browser_history" => "Browser History",
-        "browser_inspect" => "Browser Inspect",
-        "browser_console" => "Browser Console",
-        "browser_cdp" => "Browser CDP",
-        "browser_move" => "Browser Move",
-        _ => "Browser Tool",
-    }
-}
-
-fn format_browser_args_line(args: &serde_json::Value) -> Vec<Line<'static>> {
-    use serde_json::Value;
-    let mut lines: Vec<Line<'static>> = Vec::new();
-
-    let dim = |s: &str| {
-        Span::styled(
-            s.to_string(),
-            Style::default().fg(crate::colors::text_dim()),
-        )
-    };
-    let text = |s: String| Span::styled(s, Style::default().fg(crate::colors::text()));
-
-    // Helper to one-line, truncated representation for values
-    fn short(v: &serde_json::Value, key: &str) -> String {
-        match v {
-            serde_json::Value::String(s) => {
-                let one = s.replace('\n', " ");
-                let max = if key == "code" { 80 } else { 80 };
-                if one.chars().count() > max {
-                    let truncated: String = one.chars().take(max).collect();
-                    format!("{}…", truncated)
-                } else {
-                    one
-                }
-            }
-            serde_json::Value::Number(n) => n.to_string(),
-            serde_json::Value::Bool(b) => b.to_string(),
-            serde_json::Value::Array(a) => format!("[{} items]", a.len()),
-            serde_json::Value::Object(o) => format!("{{{} keys}}", o.len()),
-            serde_json::Value::Null => "null".to_string(),
-        }
-    }
-
-    match args {
-        Value::Object(map) => {
-            // Preserve insertion order (serde_json in this crate preserves order via feature)
-            for (k, v) in map {
-                let val = short(v, k);
-                lines.push(Line::from(vec![
-                    dim("└ "),
-                    dim(&format!("{}: ", k)),
-                    text(val),
-                ]));
-            }
-        }
-        Value::Null => {}
-        other => {
-            lines.push(Line::from(vec![dim("└ args: "), text(other.to_string())]));
-        }
-    }
-    lines
-}
-
-// Attempt a compact, humanized one-line summary for browser tools.
-// Returns Some(lines) when a concise form is available for the given tool, else None.
-fn format_browser_args_humanized(
-    tool_name: &str,
-    args: &serde_json::Value,
-) -> Option<Vec<Line<'static>>> {
-    use serde_json::Value;
-    let text = |s: String| Span::styled(s, Style::default().fg(crate::colors::text()));
-
-    // Helper: format coordinate pair as integers (pixels)
-    let fmt_xy = |x: f64, y: f64| -> String {
-        let xi = x.round() as i64;
-        let yi = y.round() as i64;
-        format!("({xi}, {yi})")
-    };
-
-    match (tool_name, args) {
-        ("browser_click", Value::Object(map)) => {
-            // Expect optional `type`, and x/y for absolute. Only compact when both x and y provided.
-            let ty = map
-                .get("type")
-                .and_then(|v| v.as_str())
-                .unwrap_or("click")
-                .to_lowercase();
-            let (x, y) = match (
-                map.get("x").and_then(|v| v.as_f64()),
-                map.get("y").and_then(|v| v.as_f64()),
-            ) {
-                (Some(x), Some(y)) => (x, y),
-                _ => return None,
-            };
-            let msg = format!("└ {ty} at {}", fmt_xy(x, y));
-            Some(vec![Line::from(text(msg))])
-        }
-        ("browser_move", Value::Object(map)) => {
-            // Prefer absolute x/y → "to (x, y)"; otherwise relative dx/dy → "by (dx, dy)".
-            if let (Some(x), Some(y)) = (
-                map.get("x").and_then(|v| v.as_f64()),
-                map.get("y").and_then(|v| v.as_f64()),
-            ) {
-                let msg = format!("└ to {}", fmt_xy(x, y));
-                return Some(vec![Line::from(text(msg))]);
-            }
-            if let (Some(dx), Some(dy)) = (
-                map.get("dx").and_then(|v| v.as_f64()),
-                map.get("dy").and_then(|v| v.as_f64()),
-            ) {
-                let msg = format!("└ by {}", fmt_xy(dx, dy));
-                return Some(vec![Line::from(text(msg))]);
-            }
-            None
-        }
-        _ => None,
-    }
-}
-
-fn new_completed_browser_tool_call(
-=======
 }
 
 // Map `agent_*` tool names to friendly titles
@@ -14666,18 +8735,13 @@
 }
 
 fn new_completed_agent_tool_call(
->>>>>>> 2822aa52
     tool_name: String,
     args: Option<String>,
     duration: Duration,
     success: bool,
     result: String,
 ) -> ToolCallCell {
-<<<<<<< HEAD
-    let title = browser_tool_title(&tool_name);
-=======
     let title = agent_tool_title(&tool_name);
->>>>>>> 2822aa52
     let duration = format_duration(duration);
 
     // Title styled by status with duration dimmed
@@ -14707,15 +8771,7 @@
     let mut arg_lines: Vec<Line<'static>> = Vec::new();
     if let Some(args_str) = args {
         if let Ok(json) = serde_json::from_str::<serde_json::Value>(&args_str) {
-<<<<<<< HEAD
-            if let Some(lines) = format_browser_args_humanized(&tool_name, &json) {
-                arg_lines.extend(lines);
-            } else {
-                arg_lines.extend(format_browser_args_line(&json));
-            }
-=======
             arg_lines.extend(format_browser_args_line(&json));
->>>>>>> 2822aa52
         }
     }
 
@@ -14728,7 +8784,6 @@
             .collect::<Vec<_>>();
         result_lines.extend(preview);
     }
-<<<<<<< HEAD
 
     let mut lines: Vec<Line<'static>> = Vec::new();
     lines.push(title_line);
@@ -14739,120 +8794,6 @@
     }
     lines.push(Line::from(""));
 
-    ToolCallCell {
-        lines,
-        state: if success {
-            ToolState::Success
-        } else {
-            ToolState::Failed
-        },
-    }
-}
-
-// Map `agent_*` tool names to friendly titles
-fn agent_tool_title(tool_name: &str) -> String {
-    match tool_name {
-        "agent_run" => "Agent Run".to_string(),
-        "agent_check" => "Agent Check".to_string(),
-        "agent_result" => "Agent Result".to_string(),
-        "agent_cancel" => "Agent Cancel".to_string(),
-        "agent_wait" => "Agent Wait".to_string(),
-        "agent_list" => "Agent List".to_string(),
-        other => {
-            // Fallback: pretty-print unknown agent_* tools as "Agent <TitleCase>"
-            if let Some(rest) = other.strip_prefix("agent_") {
-                let title = rest
-                    .split('_')
-                    .filter(|s| !s.is_empty())
-                    .map(|s| {
-                        let mut chars = s.chars();
-                        match chars.next() {
-                            Some(first) => format!("{}{}", first.to_uppercase(), chars.as_str()),
-                            None => String::new(),
-                        }
-                    })
-                    .collect::<Vec<_>>()
-                    .join(" ");
-                format!("Agent {}", title)
-            } else {
-                "Agent Tool".to_string()
-            }
-        }
-    }
-}
-
-fn new_completed_agent_tool_call(
-    tool_name: String,
-    args: Option<String>,
-    duration: Duration,
-    success: bool,
-    result: String,
-) -> ToolCallCell {
-    let title = agent_tool_title(&tool_name);
-    let duration = format_duration(duration);
-
-    // Title styled by status with duration dimmed
-    let title_line = if success {
-        Line::from(vec![
-            Span::styled(
-                title,
-                Style::default()
-                    .fg(crate::colors::success())
-                    .add_modifier(Modifier::BOLD),
-            ),
-            format!(", duration: {duration}").dim(),
-        ])
-    } else {
-        Line::from(vec![
-            Span::styled(
-                title,
-                Style::default()
-                    .fg(crate::colors::error())
-                    .add_modifier(Modifier::BOLD),
-            ),
-            format!(", duration: {duration}").dim(),
-        ])
-    };
-
-    // Parse args JSON (if provided)
-    let mut arg_lines: Vec<Line<'static>> = Vec::new();
-    if let Some(args_str) = args {
-        if let Ok(json) = serde_json::from_str::<serde_json::Value>(&args_str) {
-            arg_lines.extend(format_browser_args_line(&json));
-        }
-    }
-
-    // Result lines (preview format)
-    let mut result_lines: Vec<Line<'static>> = Vec::new();
-    if !result.is_empty() {
-        let preview = build_preview_lines(&result, true)
-            .into_iter()
-            .map(|l| l.style(Style::default().fg(crate::colors::text_dim())))
-            .collect::<Vec<_>>();
-        result_lines.extend(preview);
-    }
-
-    let mut lines: Vec<Line<'static>> = Vec::new();
-    lines.push(title_line);
-    lines.extend(arg_lines);
-    if !result_lines.is_empty() {
-        lines.push(Line::from(""));
-        lines.extend(result_lines);
-    }
-    lines.push(Line::from(""));
-
-=======
-
-    let mut lines: Vec<Line<'static>> = Vec::new();
-    lines.push(title_line);
-    lines.extend(arg_lines);
-    if !result_lines.is_empty() {
-        lines.push(Line::from(""));
-        lines.extend(result_lines);
-    }
-    lines.push(Line::from(""));
-
->>>>>>> 2822aa52
     ToolCallCell {
         lines,
         state: if success {
@@ -15030,16 +8971,6 @@
     lines.push(Line::from(""));
     DiffCell { lines }
 }
-<<<<<<< HEAD
-
-pub(crate) fn new_reasoning_output(reasoning_effort: &ReasoningEffort) -> PlainHistoryCell {
-    let lines = vec![
-        Line::from(""),
-        Line::from("Reasoning Effort")
-            .fg(crate::colors::keyword())
-            .bold(),
-        Line::from(format!("Value: {}", reasoning_effort)),
-=======
 
 pub(crate) fn new_reasoning_output(reasoning_effort: &ReasoningEffort) -> PlainHistoryCell {
     let lines = vec![
@@ -15063,7 +8994,6 @@
             .bold(),
         Line::from(format!("Model: {}", model)),
         Line::from(format!("Reasoning Effort: {}", effort)),
->>>>>>> 2822aa52
     ];
     PlainHistoryCell {
         lines,
@@ -15073,15 +9003,11 @@
 
 // Continue with more factory functions...
 // I'll add the rest in the next part to keep this manageable
-<<<<<<< HEAD
-pub(crate) fn new_status_output(config: &Config, usage: &TokenUsage) -> PlainHistoryCell {
-=======
 pub(crate) fn new_status_output(
     config: &Config,
     total_usage: &TokenUsage,
     last_usage: &TokenUsage,
 ) -> PlainHistoryCell {
->>>>>>> 2822aa52
     let mut lines: Vec<Line<'static>> = Vec::new();
 
     lines.push(Line::from("/status").fg(crate::colors::keyword()));
@@ -15144,14 +9070,6 @@
     }
 
     lines.push(Line::from(""));
-<<<<<<< HEAD
-
-    // 🔐 Authentication
-    lines.push(Line::from(vec!["🔐 ".into(), "Authentication".bold()]));
-    {
-        use codex_login::{AuthMode, CodexAuth, OPENAI_API_KEY_ENV_VAR, try_read_auth_json};
-
-=======
 
     // 🔐 Authentication
     lines.push(Line::from(vec!["🔐 ".into(), "Authentication".bold()]));
@@ -15161,7 +9079,6 @@
         use codex_login::OPENAI_API_KEY_ENV_VAR;
         use codex_login::try_read_auth_json;
 
->>>>>>> 2822aa52
         // Determine effective auth mode the core would choose
         let auth_result = CodexAuth::from_codex_home(
             &config.codex_home,
@@ -15207,221 +9124,22 @@
     // Input: <input> [+ <cached> cached]
     let mut input_line_spans: Vec<Span<'static>> = vec![
         "  • Input: ".into(),
-<<<<<<< HEAD
-        usage.non_cached_input().to_string().into(),
-    ];
-    if let Some(cached) = usage.cached_input_tokens {
-        if cached > 0 {
-            input_line_spans.push(format!(" (+ {cached} cached)").into());
-=======
         format_with_separators(last_usage.non_cached_input()).into(),
     ];
     if let Some(cached) = last_usage.cached_input_tokens {
         if cached > 0 {
             input_line_spans.push(format!(" (+ {} cached)", format_with_separators(cached)).into());
->>>>>>> 2822aa52
         }
     }
     lines.push(Line::from(input_line_spans));
     // Output: <output>
     lines.push(Line::from(vec![
         "  • Output: ".into(),
-<<<<<<< HEAD
-        usage.output_tokens.to_string().into(),
-=======
         format_with_separators(last_usage.output_tokens).into(),
->>>>>>> 2822aa52
     ]));
     // Total: <total>
     lines.push(Line::from(vec![
         "  • Total: ".into(),
-<<<<<<< HEAD
-        usage.blended_total().to_string().into(),
-    ]));
-
-    PlainHistoryCell {
-        lines,
-        kind: HistoryCellType::Notice,
-    }
-}
-
-pub(crate) fn new_prompts_output() -> PlainHistoryCell {
-    let lines: Vec<Line<'static>> = vec![
-        Line::from("/prompts").fg(crate::colors::keyword()),
-        Line::from(""),
-        Line::from(" 1. Explain this codebase"),
-        Line::from(" 2. Summarize recent commits"),
-        Line::from(" 3. Implement {feature}"),
-        Line::from(" 4. Find and fix a bug in @filename"),
-        Line::from(" 5. Write tests for @filename"),
-        Line::from(" 6. Improve documentation in @filename"),
-        Line::from(""),
-    ];
-    PlainHistoryCell {
-        lines,
-        kind: HistoryCellType::Notice,
-    }
-}
-
-pub(crate) fn new_plan_update(update: UpdatePlanArgs) -> PlainHistoryCell {
-    let UpdatePlanArgs { explanation, plan } = update;
-
-    let mut lines: Vec<Line<'static>> = Vec::new();
-    // Header with progress summary
-    let total = plan.len();
-    let completed = plan
-        .iter()
-        .filter(|p| matches!(p.status, StepStatus::Completed))
-        .count();
-
-    let width: usize = 10;
-    let filled = if total > 0 {
-        (completed * width + total / 2) / total
-    } else {
-        0
-    };
-    let empty = width.saturating_sub(filled);
-
-    // Build header without leading icon; icon will render in the gutter
-    let mut header: Vec<Span> = Vec::new();
-    let total = plan.len();
-    let completed = plan
-        .iter()
-        .filter(|p| matches!(p.status, StepStatus::Completed))
-        .count();
-    header.push(Span::styled(
-        " Update plan",
-        Style::default()
-            .fg(crate::colors::primary())
-            .add_modifier(Modifier::BOLD),
-    ));
-    header.push(Span::raw(" ["));
-    if filled > 0 {
-        header.push(Span::styled(
-            "█".repeat(filled),
-            Style::default().fg(crate::colors::success()),
-        ));
-    }
-    if empty > 0 {
-        header.push(Span::styled(
-            "░".repeat(empty),
-            Style::default().add_modifier(Modifier::DIM),
-        ));
-    }
-    header.push(Span::raw("] "));
-    header.push(Span::raw(format!("{completed}/{total}")));
-    lines.push(Line::from(header));
-
-    // Optional explanation/note from the model
-    if let Some(expl) = explanation.and_then(|s| {
-        let t = s.trim().to_string();
-        if t.is_empty() { None } else { Some(t) }
-    }) {
-        lines.push(Line::from("note".dim().italic()));
-        for l in expl.lines() {
-            lines.push(Line::from(l.to_string()).dim());
-        }
-    }
-
-    // Steps styled as checkbox items
-    if plan.is_empty() {
-        lines.push(Line::from("(no steps provided)".dim().italic()));
-    } else {
-        for (idx, PlanItemArg { step, status }) in plan.into_iter().enumerate() {
-            let (box_span, text_span) = match status {
-                StepStatus::Completed => (
-                    Span::styled("✔", Style::default().fg(crate::colors::success())),
-                    Span::styled(
-                        step,
-                        Style::default().add_modifier(Modifier::CROSSED_OUT | Modifier::DIM),
-                    ),
-                ),
-                StepStatus::InProgress => (
-                    Span::raw("□"),
-                    Span::styled(
-                        step,
-                        Style::default()
-                            .fg(crate::colors::info())
-                            .add_modifier(Modifier::BOLD),
-                    ),
-                ),
-                StepStatus::Pending => (
-                    Span::raw("□"),
-                    Span::styled(step, Style::default().add_modifier(Modifier::DIM)),
-                ),
-            };
-            let prefix = if idx == 0 {
-                Span::raw("└ ")
-            } else {
-                Span::raw("  ")
-            };
-            lines.push(Line::from(vec![
-                prefix,
-                box_span,
-                Span::raw(" "),
-                text_span,
-            ]));
-        }
-    }
-
-    PlainHistoryCell {
-        lines,
-        kind: HistoryCellType::PlanUpdate,
-    }
-}
-
-pub(crate) fn new_patch_event(
-    event_type: PatchEventType,
-    changes: HashMap<PathBuf, FileChange>,
-) -> PatchSummaryCell {
-    let title = match event_type {
-        PatchEventType::ApprovalRequest => "proposed patch".to_string(),
-        PatchEventType::ApplyBegin { .. } => "Updating...".to_string(),
-    };
-    let kind = match event_type {
-        PatchEventType::ApprovalRequest => PatchKind::Proposed,
-        PatchEventType::ApplyBegin { .. } => PatchKind::ApplyBegin,
-    };
-    PatchSummaryCell {
-        title,
-        changes,
-        event_type,
-        kind,
-        cached: std::cell::RefCell::new(None),
-    }
-}
-
-pub(crate) fn new_patch_apply_failure(stderr: String) -> PlainHistoryCell {
-    let mut lines: Vec<Line<'static>> = vec![
-        Line::from("❌ Patch application failed")
-            .fg(crate::colors::error())
-            .bold(),
-        Line::from(""),
-    ];
-
-    let norm = normalize_overwrite_sequences(&stderr);
-    let norm = sanitize_for_tui(
-        &norm,
-        SanitizeMode::AnsiPreserving,
-        SanitizeOptions {
-            expand_tabs: true,
-            tabstop: 4,
-            debug_markers: false,
-        },
-    );
-    for line in norm.lines() {
-        if !line.is_empty() {
-            lines.push(ansi_escape_line(line).fg(crate::colors::error()));
-        }
-    }
-
-    lines.push(Line::from(""));
-    PlainHistoryCell {
-        lines,
-        kind: HistoryCellType::Patch {
-            kind: PatchKind::ApplyFailure,
-        },
-=======
         format_with_separators(last_usage.blended_total()).into(),
     ]));
     lines.push(Line::from(vec![
@@ -15730,70 +9448,8 @@
 
     fn has_custom_render(&self) -> bool {
         true
->>>>>>> 2822aa52
-    }
-}
-
-<<<<<<< HEAD
-// ==================== PatchSummaryCell ====================
-// Renders patch summary + details with width-aware hanging indents so wrapped
-// diff lines align under their code indentation.
-
-pub(crate) struct PatchSummaryCell {
-    pub(crate) title: String,
-    pub(crate) changes: HashMap<PathBuf, FileChange>,
-    pub(crate) event_type: PatchEventType,
-    pub(crate) kind: PatchKind,
-    // Cache width-specific rendered lines to avoid repeated filesystem reads
-    // and pre-wrapping work inside create_diff_summary_with_width.
-    cached: std::cell::RefCell<Option<PatchLayoutCache>>,
-}
-
-#[derive(Clone)]
-struct PatchLayoutCache {
-    width: u16,
-    lines: Vec<Line<'static>>,
-}
-
-impl PatchSummaryCell {
-    fn ensure_lines(&self, width: u16) -> Vec<Line<'static>> {
-        if let Some(c) = self.cached.borrow().as_ref() {
-            if c.width == width {
-                return c.lines.clone();
-            }
-        }
-        let lines: Vec<Line<'static>> = create_diff_summary_with_width(
-            &self.title,
-            &self.changes,
-            self.event_type,
-            Some(width as usize),
-        )
-        .into_iter()
-        .collect();
-        *self.cached.borrow_mut() = Some(PatchLayoutCache {
-            width,
-            lines: lines.clone(),
-        });
-        lines
-    }
-}
-
-impl HistoryCell for PatchSummaryCell {
-    fn as_any(&self) -> &dyn std::any::Any {
-        self
-    }
-    fn as_any_mut(&mut self) -> &mut dyn std::any::Any {
-        self
-    }
-    fn kind(&self) -> HistoryCellType {
-        HistoryCellType::Patch { kind: self.kind }
-    }
-
-    // We compute lines based on width at render time; provide a conservative
-    // default for non-width callers (not normally used in our pipeline).
-    fn display_lines(&self) -> Vec<Line<'static>> {
-        self.ensure_lines(80)
-=======
+    }
+
     fn desired_height(&self, width: u16) -> u16 {
         let lines = self.ensure_lines(width);
         Paragraph::new(Text::from(lines))
@@ -15863,88 +9519,6 @@
 fn is_empty_line(line: &Line) -> bool {
     if line.spans.is_empty() {
         return true;
->>>>>>> 2822aa52
-    }
-    // Consider a line empty when all spans have only whitespace
-    line.spans
-        .iter()
-        .all(|s| s.content.as_ref().trim().is_empty())
-}
-
-<<<<<<< HEAD
-    fn has_custom_render(&self) -> bool {
-        true
-    }
-
-    fn desired_height(&self, width: u16) -> u16 {
-        let lines = self.ensure_lines(width);
-        Paragraph::new(Text::from(lines))
-            .wrap(Wrap { trim: false })
-            .line_count(width)
-            .try_into()
-            .unwrap_or(0)
-    }
-
-    fn custom_render_with_skip(&self, area: Rect, buf: &mut Buffer, skip_rows: u16) {
-        let text = Text::from(self.ensure_lines(area.width));
-        let bg_block = Block::default().style(Style::default().bg(crate::colors::background()));
-        Paragraph::new(text)
-            .block(bg_block)
-            .wrap(Wrap { trim: false })
-            .scroll((skip_rows, 0))
-            .style(Style::default().bg(crate::colors::background()))
-            .render(area, buf);
-    }
-}
-
-// new_patch_apply_success was removed in favor of in-place header mutation and type update in chatwidget
-
-// ==================== Spacing Helper ====================
-
-/// Check if a line appears to be a title/header (like "codex", "user", "thinking", etc.)
-fn is_title_line(line: &Line) -> bool {
-    // Check if the line has special formatting that indicates it's a title
-    if line.spans.is_empty() {
-        return false;
-    }
-
-    // Get the text content of the line
-    let text: String = line
-        .spans
-        .iter()
-        .map(|span| span.content.as_ref())
-        .collect::<String>()
-        .trim()
-        .to_lowercase();
-
-    // Check for common title patterns (fallback heuristic only; primary logic uses explicit cell types)
-    matches!(
-        text.as_str(),
-        "codex"
-            | "user"
-            | "thinking"
-            | "event"
-            | "tool"
-            | "/diff"
-            | "/status"
-            | "/prompts"
-            | "reasoning effort"
-            | "error"
-    ) || text.starts_with("⚡")
-        || text.starts_with("⚙")
-        || text.starts_with("✓")
-        || text.starts_with("✗")
-        || text.starts_with("↯")
-        || text.starts_with("proposed patch")
-        || text.starts_with("applying patch")
-        || text.starts_with("updating")
-        || text.starts_with("updated")
-}
-
-/// Check if a line is empty (no content or just whitespace)
-fn is_empty_line(line: &Line) -> bool {
-    if line.spans.is_empty() {
-        return true;
     }
     // Consider a line empty when all spans have only whitespace
     line.spans
@@ -16082,137 +9656,6 @@
             new_spans.push(Span::styled(s.content, st));
         }
         line.spans = new_spans;
-=======
-/// Trim empty lines from the beginning and end of a Vec<Line>.
-/// Also normalizes internal spacing - no more than 1 empty line between content.
-/// This ensures consistent spacing when cells are rendered together.
-pub(crate) fn trim_empty_lines(mut lines: Vec<Line<'static>>) -> Vec<Line<'static>> {
-    // Remove ALL leading empty lines
-    while lines.first().map_or(false, is_empty_line) {
-        lines.remove(0);
-    }
-
-    // Remove ALL trailing empty lines
-    while lines.last().map_or(false, is_empty_line) {
-        lines.pop();
-    }
-
-    // Normalize internal spacing - no more than 1 empty line in a row
-    let mut result = Vec::new();
-    let mut prev_was_empty = false;
-
-    for line in lines {
-        let is_empty = is_empty_line(&line);
-
-        // Skip consecutive empty lines
-        if is_empty && prev_was_empty {
-            continue;
-        }
-
-        // Special case: If this is an empty line right after a title, skip it
-        if is_empty && result.len() == 1 && result.first().map_or(false, is_title_line) {
-            continue;
-        }
-
-        result.push(line);
-        prev_was_empty = is_empty;
-    }
-
-    result
-}
-
-/// Retint a set of pre-rendered lines by mapping colors from the previous
-/// theme palette to the new one. This pragmatically applies a theme change
-/// to already materialized `Line` structures without rebuilding them from
-/// semantic sources.
-pub(crate) fn retint_lines_in_place(
-    lines: &mut Vec<Line<'static>>,
-    old: &crate::theme::Theme,
-    new: &crate::theme::Theme,
-) {
-    use ratatui::style::Color;
-    fn map_color(c: Color, old: &crate::theme::Theme, new: &crate::theme::Theme) -> Color {
-        // Map prior theme-resolved colors to new theme.
-        if c == old.text {
-            return new.text;
-        }
-        if c == old.text_dim {
-            return new.text_dim;
-        }
-        if c == old.text_bright {
-            return new.text_bright;
-        }
-        if c == old.primary {
-            return new.primary;
-        }
-        if c == old.success {
-            return new.success;
-        }
-        if c == old.error {
-            return new.error;
-        }
-        if c == old.info {
-            return new.info;
-        }
-        if c == old.border {
-            return new.border;
-        }
-        if c == old.foreground {
-            return new.foreground;
-        }
-        if c == old.background {
-            return new.background;
-        }
-
-        // Map named ANSI colors to semantic theme colors for dynamic theme switches
-        match c {
-            Color::White => return new.text_bright,
-            Color::Gray | Color::DarkGray => return new.text_dim,
-            Color::Black => return new.text, // ensure visible on dark backgrounds
-            Color::Red | Color::LightRed => return new.error,
-            Color::Green | Color::LightGreen => return new.success,
-            Color::Yellow | Color::LightYellow => return new.warning,
-            Color::Blue | Color::LightBlue | Color::Cyan | Color::LightCyan => return new.info,
-            Color::Magenta | Color::LightMagenta => return new.primary,
-            _ => {}
-        }
-
-        c
-    }
-
-    for line in lines.iter_mut() {
-        // First retint the line-level style so lines that rely on a global
-        // foreground/background (with span-level colors unset) still update.
-        {
-            let mut st = line.style;
-            if let Some(fg) = st.fg {
-                st.fg = Some(map_color(fg, old, new));
-            }
-            if let Some(bg) = st.bg {
-                st.bg = Some(map_color(bg, old, new));
-            }
-            if let Some(uc) = st.underline_color {
-                st.underline_color = Some(map_color(uc, old, new));
-            }
-            line.style = st;
-        }
-
-        // Then retint any explicit span-level colors.
-        let mut new_spans: Vec<Span<'static>> = Vec::with_capacity(line.spans.len());
-        for s in line.spans.drain(..) {
-            let mut st = s.style;
-            if let Some(fg) = st.fg {
-                st.fg = Some(map_color(fg, old, new));
-            }
-            if let Some(bg) = st.bg {
-                st.bg = Some(map_color(bg, old, new));
-            }
-            if let Some(uc) = st.underline_color {
-                st.underline_color = Some(map_color(uc, old, new));
-            }
-            new_spans.push(Span::styled(s.content, st));
-        }
-        line.spans = new_spans;
     }
 }
 fn format_inline_node_for_display(command_escaped: &str) -> Option<String> {
@@ -16266,7 +9709,6 @@
     let script_idx = flag_idx + 1;
     if script_idx >= tokens.len() {
         return None;
->>>>>>> 2822aa52
     }
 
     format_shell_script(&tokens, script_idx, tokens[script_idx].as_str())
