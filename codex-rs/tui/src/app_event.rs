use codex_core::config_types::ReasoningEffort;
use codex_core::config_types::TextVerbosity;
use codex_core::config_types::ThemeName;
use codex_core::protocol::Event;
use codex_core::protocol::ApprovedCommandMatchKind;
use codex_file_search::FileMatch;
use crossterm::event::KeyEvent;
use crossterm::event::MouseEvent;
use ratatui::text::Line;
use crate::streaming::StreamKind;
use std::time::Duration;

use crate::app::ChatWidgetArgs;
use crate::bottom_pane::chrome_selection_view::ChromeLaunchOption;
use crate::slash_command::SlashCommand;
use codex_protocol::models::ResponseItem;
use std::fmt;
use std::path::PathBuf;
<<<<<<< HEAD
=======
use std::sync::mpsc::Sender as StdSender;
>>>>>>> 2822aa52

/// Wrapper to allow including non-Debug types in Debug enums without leaking internals.
pub(crate) struct Redacted<T>(pub T);

impl<T> fmt::Debug for Redacted<T> {
    fn fmt(&self, f: &mut fmt::Formatter<'_>) -> fmt::Result {
        f.write_str("<redacted>")
    }
}
<<<<<<< HEAD
=======

#[derive(Debug, Clone)]
pub(crate) struct TerminalRunController {
    pub tx: StdSender<TerminalRunEvent>,
}

#[derive(Debug, Clone)]
pub(crate) struct TerminalLaunch {
    pub id: u64,
    pub title: String,
    pub command: Vec<String>,
    pub command_display: String,
    pub controller: Option<TerminalRunController>,
    pub auto_close_on_success: bool,
}

#[derive(Debug, Clone)]
pub(crate) enum TerminalRunEvent {
    Chunk { data: Vec<u8>, _is_stderr: bool },
    Exit { exit_code: Option<i32>, _duration: Duration },
}

#[derive(Debug, Clone)]
pub(crate) enum TerminalCommandGate {
    Run(String),
    Cancel,
}

#[derive(Debug, Clone)]
pub(crate) enum TerminalAfter {
    RefreshAgentsAndClose { selected_index: usize },
}
>>>>>>> 2822aa52

#[allow(clippy::large_enum_variant)]
#[derive(Debug)]
pub(crate) enum AppEvent {
    CodexEvent(Event),

    /// Request a redraw which will be debounced by the [`App`].
    RequestRedraw,

    /// Actually draw the next frame.
    Redraw,

<<<<<<< HEAD
=======
    /// Update the terminal title override. `None` restores the default title.
    SetTerminalTitle { title: Option<String> },

>>>>>>> 2822aa52
    /// Schedule a one-shot animation frame roughly after the given duration.
    /// Multiple requests are coalesced by the central frame scheduler.
    ScheduleFrameIn(Duration),

    /// Internal: flush any pending out-of-order ExecEnd events that did not
    /// receive a matching ExecBegin within a short pairing window. This lets
    /// the TUI render a fallback "Ran call_<id>" cell so output is not lost.
    FlushPendingExecEnds,

    KeyEvent(KeyEvent),

    MouseEvent(MouseEvent),

    /// Text pasted from the terminal clipboard.
    Paste(String),

    /// Request to exit the application gracefully.
    ExitRequest,

    /// Forward an `Op` to the Agent. Using an `AppEvent` for this avoids
    /// bubbling channels through layers of widgets.
    CodexOp(codex_core::protocol::Op),

    /// Dispatch a recognized slash command from the UI (composer) to the app
    /// layer so it can be handled centrally. Includes the full command text.
    DispatchCommand(SlashCommand, String),

    /// Switch to a new working directory by rebuilding the chat widget with
    /// the same configuration but a different `cwd`. Optionally submits an
    /// initial prompt once the new session is ready.
    SwitchCwd(std::path::PathBuf, Option<String>),

    /// Signal that agents are about to start (triggered when /plan, /solve, /code commands are entered)
    PrepareAgents,

<<<<<<< HEAD
    /// Update the reasoning effort level
    UpdateReasoningEffort(ReasoningEffort),
=======
    /// Update the model and optional reasoning effort preset
    UpdateModelSelection {
        model: String,
        effort: Option<ReasoningEffort>,
    },
>>>>>>> 2822aa52

    /// Update the text verbosity level
    UpdateTextVerbosity(TextVerbosity),

    /// Update GitHub workflow monitoring toggle
    UpdateGithubWatcher(bool),

    /// Enable/disable a specific MCP server
    UpdateMcpServer { name: String, enable: bool },

    /// Prefill the composer input with the given text
    PrefillComposer(String),

<<<<<<< HEAD
    /// Update the theme (with history event)
    UpdateTheme(ThemeName),
=======
    /// Submit a message with hidden preface instructions
    SubmitTextWithPreface { visible: String, preface: String },

    /// Update the theme (with history event)
    UpdateTheme(ThemeName),
    /// Add or update a subagent command in memory (UI already persisted to config.toml)
    UpdateSubagentCommand(codex_core::config_types::SubagentCommandConfig),
    /// Remove a subagent command from memory (UI already deleted from config.toml)
    DeleteSubagentCommand(String),
    /// Return to the Agents settings list view
    // ShowAgentsSettings removed; overview replaces it
    /// Return to the Agents overview (Agents + Commands)
    ShowAgentsOverview,
    /// Open the agent editor form for a specific agent name
    ShowAgentEditor { name: String },
    // ShowSubagentEditor removed; use ShowSubagentEditorForName or ShowSubagentEditorNew
    /// Open the subagent editor for a specific command name; ChatWidget supplies data
    ShowSubagentEditorForName { name: String },
    /// Open a blank subagent editor to create a new command
    ShowSubagentEditorNew,
>>>>>>> 2822aa52

    /// Preview theme (no history event)
    PreviewTheme(ThemeName),
    /// Update the loading spinner style (with history event)
    UpdateSpinner(String),
    /// Preview loading spinner (no history event)
    PreviewSpinner(String),
    /// Rotate access/safety preset (Read Only → Write with Approval → Full Access)
    CycleAccessMode,
    /// Bottom composer expanded (e.g., slash command popup opened)
    ComposerExpanded,

    /// Kick off an asynchronous file search for the given query (text after
    /// the `@`). Previous searches may be cancelled by the app layer so there
    /// is at most one in-flight search.
    StartFileSearch(String),

    /// Result of a completed asynchronous file search. The `query` echoes the
    /// original search term so the UI can decide whether the results are
    /// still relevant.
    FileSearchResult {
        query: String,
        matches: Vec<FileMatch>,
    },

    /// Result of computing a `/diff` command.
    #[allow(dead_code)]
    DiffResult(String),

    InsertHistory(Vec<Line<'static>>),
    InsertHistoryWithKind { id: Option<String>, kind: StreamKind, lines: Vec<Line<'static>> },
    /// Finalized assistant answer with raw markdown for re-rendering under theme changes.
    InsertFinalAnswer { id: Option<String>, lines: Vec<Line<'static>>, source: String },
    /// Insert a background event near the top of the current request so it
    /// appears above imminent provider output (e.g. above Exec begin).
    InsertBackgroundEventEarly(String),
<<<<<<< HEAD
=======
    /// Insert a background event at the end of the current request so it
    /// follows previously rendered content.
    InsertBackgroundEventLate(String),
>>>>>>> 2822aa52

    #[allow(dead_code)]
    StartCommitAnimation,
    #[allow(dead_code)]
    StopCommitAnimation,
    CommitTick,

    /// Onboarding: result of login_with_chatgpt.
    OnboardingAuthComplete(Result<(), String>),
    OnboardingComplete(ChatWidgetArgs),

    /// Show Chrome launch options dialog
    #[allow(dead_code)]
    ShowChromeOptions(Option<u16>),

    /// Chrome launch option selected by user
    ChromeLaunchOptionSelected(ChromeLaunchOption, Option<u16>),

    /// Start a new chat session by resuming from the given rollout file
    ResumeFrom(std::path::PathBuf),

    /// Begin jump-back to the Nth last user message (1 = latest).
    /// Trims visible history up to that point and pre-fills the composer.
    JumpBack { nth: usize, prefill: String },
    /// Result of an async jump-back fork operation performed off the UI thread.
    /// Carries the forked conversation, trimmed prefix to replay, and composer prefill.
    JumpBackForked {
        cfg: codex_core::config::Config,
        new_conv: Redacted<codex_core::NewConversation>,
        prefix_items: Vec<ResponseItem>,
        prefill: String,
    },
<<<<<<< HEAD

    /// Register an image placeholder inserted by the composer with its backing path
    /// so ChatWidget can resolve it to a LocalImage on submit.
    RegisterPastedImage { placeholder: String, path: PathBuf },

    /// Immediately cancel any running task in the ChatWidget. This is used by
    /// the approval modal to reflect a user's Abort decision instantly in the UI
    /// (clear spinner/status, finalize running exec/tool cells) while the core
    /// continues its own abort/cleanup in parallel.
    CancelRunningTask,
    
}
=======

    /// Register an image placeholder inserted by the composer with its backing path
    /// so ChatWidget can resolve it to a LocalImage on submit.
    RegisterPastedImage { placeholder: String, path: PathBuf },

    /// Immediately cancel any running task in the ChatWidget. This is used by
    /// the approval modal to reflect a user's Abort decision instantly in the UI
    /// (clear spinner/status, finalize running exec/tool cells) while the core
    /// continues its own abort/cleanup in parallel.
    CancelRunningTask,
    /// Register a command pattern as approved, optionally persisting to config.
    RegisterApprovedCommand {
        command: Vec<String>,
        match_kind: ApprovedCommandMatchKind,
        persist: bool,
        semantic_prefix: Option<Vec<String>>,
    },
    /// Indicate that an approval was denied so the UI can clear transient
    /// spinner/status state without interrupting the core task.
    MarkTaskIdle,
    OpenTerminal(TerminalLaunch),
    TerminalChunk {
        id: u64,
        chunk: Vec<u8>,
        _is_stderr: bool,
    },
    TerminalExit {
        id: u64,
        exit_code: Option<i32>,
        _duration: Duration,
    },
    TerminalCancel { id: u64 },
    TerminalRunCommand {
        id: u64,
        command: Vec<String>,
        command_display: String,
        controller: Option<TerminalRunController>,
    },
    TerminalRerun { id: u64 },
    TerminalUpdateMessage { id: u64, message: String },
    TerminalForceClose { id: u64 },
    TerminalAfter(TerminalAfter),
    TerminalSetAssistantMessage { id: u64, message: String },
    TerminalAwaitCommand {
        id: u64,
        suggestion: String,
        ack: Redacted<StdSender<TerminalCommandGate>>,
    },
    #[cfg(not(debug_assertions))]
    RunUpdateCommand {
        command: Vec<String>,
        display: String,
        latest_version: Option<String>,
    },
    #[cfg(not(debug_assertions))]
    SetAutoUpgradeEnabled(bool),
    RequestAgentInstall { name: String, selected_index: usize },
    AgentsOverviewSelectionChanged { index: usize },
    /// Add or update an agent's settings (enabled, params, instructions)
    UpdateAgentConfig {
        name: String,
        enabled: bool,
        args_read_only: Option<Vec<String>>,
        args_write: Option<Vec<String>>,
        instructions: Option<String>,
    },
    
}

// No helper constructor; use `AppEvent::CodexEvent(ev)` directly to avoid shadowing.
>>>>>>> 2822aa52
<|MERGE_RESOLUTION|>--- conflicted
+++ resolved
@@ -16,10 +16,7 @@
 use codex_protocol::models::ResponseItem;
 use std::fmt;
 use std::path::PathBuf;
-<<<<<<< HEAD
-=======
 use std::sync::mpsc::Sender as StdSender;
->>>>>>> 2822aa52
 
 /// Wrapper to allow including non-Debug types in Debug enums without leaking internals.
 pub(crate) struct Redacted<T>(pub T);
@@ -29,8 +26,6 @@
         f.write_str("<redacted>")
     }
 }
-<<<<<<< HEAD
-=======
 
 #[derive(Debug, Clone)]
 pub(crate) struct TerminalRunController {
@@ -63,7 +58,6 @@
 pub(crate) enum TerminalAfter {
     RefreshAgentsAndClose { selected_index: usize },
 }
->>>>>>> 2822aa52
 
 #[allow(clippy::large_enum_variant)]
 #[derive(Debug)]
@@ -76,12 +70,9 @@
     /// Actually draw the next frame.
     Redraw,
 
-<<<<<<< HEAD
-=======
     /// Update the terminal title override. `None` restores the default title.
     SetTerminalTitle { title: Option<String> },
 
->>>>>>> 2822aa52
     /// Schedule a one-shot animation frame roughly after the given duration.
     /// Multiple requests are coalesced by the central frame scheduler.
     ScheduleFrameIn(Duration),
@@ -117,16 +108,11 @@
     /// Signal that agents are about to start (triggered when /plan, /solve, /code commands are entered)
     PrepareAgents,
 
-<<<<<<< HEAD
-    /// Update the reasoning effort level
-    UpdateReasoningEffort(ReasoningEffort),
-=======
     /// Update the model and optional reasoning effort preset
     UpdateModelSelection {
         model: String,
         effort: Option<ReasoningEffort>,
     },
->>>>>>> 2822aa52
 
     /// Update the text verbosity level
     UpdateTextVerbosity(TextVerbosity),
@@ -140,10 +126,6 @@
     /// Prefill the composer input with the given text
     PrefillComposer(String),
 
-<<<<<<< HEAD
-    /// Update the theme (with history event)
-    UpdateTheme(ThemeName),
-=======
     /// Submit a message with hidden preface instructions
     SubmitTextWithPreface { visible: String, preface: String },
 
@@ -164,7 +146,6 @@
     ShowSubagentEditorForName { name: String },
     /// Open a blank subagent editor to create a new command
     ShowSubagentEditorNew,
->>>>>>> 2822aa52
 
     /// Preview theme (no history event)
     PreviewTheme(ThemeName),
@@ -201,12 +182,9 @@
     /// Insert a background event near the top of the current request so it
     /// appears above imminent provider output (e.g. above Exec begin).
     InsertBackgroundEventEarly(String),
-<<<<<<< HEAD
-=======
     /// Insert a background event at the end of the current request so it
     /// follows previously rendered content.
     InsertBackgroundEventLate(String),
->>>>>>> 2822aa52
 
     #[allow(dead_code)]
     StartCommitAnimation,
@@ -239,20 +217,6 @@
         prefix_items: Vec<ResponseItem>,
         prefill: String,
     },
-<<<<<<< HEAD
-
-    /// Register an image placeholder inserted by the composer with its backing path
-    /// so ChatWidget can resolve it to a LocalImage on submit.
-    RegisterPastedImage { placeholder: String, path: PathBuf },
-
-    /// Immediately cancel any running task in the ChatWidget. This is used by
-    /// the approval modal to reflect a user's Abort decision instantly in the UI
-    /// (clear spinner/status, finalize running exec/tool cells) while the core
-    /// continues its own abort/cleanup in parallel.
-    CancelRunningTask,
-    
-}
-=======
 
     /// Register an image placeholder inserted by the composer with its backing path
     /// so ChatWidget can resolve it to a LocalImage on submit.
@@ -322,5 +286,4 @@
     
 }
 
-// No helper constructor; use `AppEvent::CodexEvent(ev)` directly to avoid shadowing.
->>>>>>> 2822aa52
+// No helper constructor; use `AppEvent::CodexEvent(ev)` directly to avoid shadowing.