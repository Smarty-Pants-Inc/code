--- conflicted
+++ resolved
@@ -255,22 +255,24 @@
         command_display: String,
         controller: Option<TerminalRunController>,
     },
+    TerminalRerun { id: u64 },
     TerminalUpdateMessage { id: u64, message: String },
     TerminalForceClose { id: u64 },
     TerminalAfter(TerminalAfter),
-<<<<<<< HEAD
     TerminalSetAssistantMessage { id: u64, message: String },
     TerminalAwaitCommand {
         id: u64,
         suggestion: String,
         ack: Redacted<StdSender<TerminalCommandGate>>,
     },
-=======
     #[cfg(not(debug_assertions))]
-    RunUpdateCommand { command: Vec<String>, display: String, latest_version: Option<String> },
+    RunUpdateCommand {
+        command: Vec<String>,
+        display: String,
+        latest_version: Option<String>,
+    },
     #[cfg(not(debug_assertions))]
     SetAutoUpgradeEnabled(bool),
->>>>>>> 7f87ae74
     RequestAgentInstall { name: String, selected_index: usize },
     AgentsOverviewSelectionChanged { index: usize },
     /// Add or update an agent's settings (enabled, params, instructions)
