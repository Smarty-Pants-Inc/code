--- conflicted
+++ resolved
@@ -132,7 +132,6 @@
         }
 
         // Plain rendering: no borders or padding so the live cell is visually indistinguishable from terminal scrollback.
-<<<<<<< HEAD
         // Theme-aware base styles
         let bg = crate::colors::background();
         let text = crate::colors::text();
@@ -142,6 +141,7 @@
         // Build header spans using theme colors (no terminal-default cyan/dim)
         let mut spans = vec![
             ratatui::text::Span::raw(" "),
+            ratatui::text::Span::raw("• ").style(Style::default().fg(text_dim)),
             ratatui::text::Span::styled(
                 self.header.clone(),
                 Style::default()
@@ -150,10 +150,6 @@
             ),
             ratatui::text::Span::raw(" "),
         ];
-=======
-        let mut spans = vec!["• ".dim()];
-        spans.extend(shimmer_spans(&self.header));
->>>>>>> 69ac5153
         spans.extend(vec![
             ratatui::text::Span::raw(" "),
             // (12s • Esc to interrupt)
