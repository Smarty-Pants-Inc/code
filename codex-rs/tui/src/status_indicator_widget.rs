//! A live status indicator that shows the *latest* log line emitted by the
//! application while the agent is processing a long‑running task.

use std::cell::Cell;
use std::time::Duration;
use std::time::Instant;

use codex_core::protocol::Op;
use ratatui::buffer::Buffer;
use ratatui::layout::Rect;
use ratatui::style::{Style, Stylize};
use ratatui::text::Line;
use ratatui::widgets::Paragraph;
use ratatui::widgets::WidgetRef;

use crate::app_event::AppEvent;
use crate::app_event_sender::AppEventSender;
use crate::shimmer::shimmer_spans;
use textwrap::Options as TwOptions;
use textwrap::WordSplitter;

#[allow(dead_code)]
pub(crate) struct StatusIndicatorWidget {
    /// Animated header text (defaults to "Working").
    header: String,
    /// Queued user messages to display under the status line.
    queued_messages: Vec<String>,

    start_time: Instant,
    /// Last time we scheduled a follow-up frame; used to throttle redraws.
    last_schedule: Cell<Instant>,
    app_event_tx: AppEventSender,
    // We schedule frames via AppEventSender; no direct frame requester.
}

#[allow(dead_code)]
impl StatusIndicatorWidget {
    pub(crate) fn new(app_event_tx: AppEventSender) -> Self {
        Self {
            header: String::from("Working"),
            queued_messages: Vec::new(),
            start_time: Instant::now(),
            last_schedule: Cell::new(Instant::now()),

            app_event_tx,
        }
    }

    pub fn desired_height(&self, width: u16) -> u16 {
        // Status line + optional blank line + wrapped queued messages (up to 3 lines per message)
        // + optional ellipsis line per truncated message + 1 spacer line
        let inner_width = width.max(1) as usize;
        let mut total: u16 = 1; // status line
        if !self.queued_messages.is_empty() {
            total = total.saturating_add(1); // blank line between status and queued messages
        }
        let text_width = inner_width.saturating_sub(3); // account for " ↳ " prefix
        if text_width > 0 {
            let opts = TwOptions::new(text_width)
                .break_words(false)
                .word_splitter(WordSplitter::NoHyphenation);
            for q in &self.queued_messages {
                let wrapped = textwrap::wrap(q, &opts);
                let lines = wrapped.len().min(3) as u16;
                total = total.saturating_add(lines);
                if wrapped.len() > 3 {
                    total = total.saturating_add(1); // ellipsis line
                }
            }
            if !self.queued_messages.is_empty() {
                total = total.saturating_add(1); // keybind hint line
            }
        } else {
            // At least one line per message if width is extremely narrow
            total = total.saturating_add(self.queued_messages.len() as u16);
        }
        total.saturating_add(1) // spacer line
    }

    pub(crate) fn interrupt(&self) {
        self.app_event_tx.send(AppEvent::CodexOp(Op::Interrupt));
    }

    /// Update the animated header label (left of the brackets).
    pub(crate) fn update_header(&mut self, header: String) {
        if self.header != header {
            self.header = header;
        }
    }

    /// Replace the queued messages displayed beneath the header.
    pub(crate) fn set_queued_messages(&mut self, queued: Vec<String>) {
        self.queued_messages = queued;
        // Ensure a redraw so changes are visible.
        // Use the app's debounced redraw path; no need to arm a fast timer here.
        self.app_event_tx.send(AppEvent::RequestRedraw);
    }
}

impl WidgetRef for StatusIndicatorWidget {
    fn render_ref(&self, area: Rect, buf: &mut Buffer) {
        if area.is_empty() {
            return;
        }

        // Schedule next animation frame at a throttled cadence to reduce CPU.
        // 100ms (~10 FPS) is sufficient for shimmer/time updates in terminals.
        let now = Instant::now();
        let last = self.last_schedule.get();
        if now.duration_since(last) >= Duration::from_millis(100) {
            self.last_schedule.set(now);
            self.app_event_tx
                .send(AppEvent::ScheduleFrameIn(Duration::from_millis(100)));
        }
        let elapsed = self.start_time.elapsed().as_secs();

        // Plain rendering: no borders or padding so the live cell is visually indistinguishable from terminal scrollback.
        // Theme-aware base styles
        let bg = crate::colors::background();
        let text = crate::colors::text();
        let text_dim = crate::colors::text_dim();
        let accent = crate::colors::info();

        // Build header spans using theme colors (no terminal-default cyan/dim)
        let mut spans = vec![ratatui::text::Span::raw(" ")];
        // Shimmer uses spans; recolor them with the accent so it tracks theme
        let mut shimmer = shimmer_spans(&self.header)
            .into_iter()
            .map(|s| s.style(Style::default().fg(accent)))
            .collect::<Vec<_>>();
        spans.append(&mut shimmer);
        spans.extend(vec![
            ratatui::text::Span::raw(" "),
            // (12s • Esc to interrupt)
            ratatui::text::Span::raw(format!("({elapsed}s • ")).style(Style::default().fg(text_dim)),
            ratatui::text::Span::raw("Esc").style(Style::default().fg(accent).add_modifier(ratatui::style::Modifier::BOLD)),
            ratatui::text::Span::raw(")").style(Style::default().fg(text_dim)),
        ]);

        // Build lines: status, then queued messages, then spacer.
        let mut lines: Vec<Line<'static>> = Vec::new();
        lines.push(Line::from(spans));
        if !self.queued_messages.is_empty() {
            lines.push(Line::from(""));
        }
        // Wrap queued messages using textwrap and show up to the first 3 lines per message.
        let text_width = area.width.saturating_sub(3); // " ↳ " prefix
        let opts = TwOptions::new(text_width as usize)
            .break_words(false)
            .word_splitter(WordSplitter::NoHyphenation);
        for q in &self.queued_messages {
            let wrapped = textwrap::wrap(q, &opts);
            for (i, piece) in wrapped.iter().take(3).enumerate() {
                let prefix = if i == 0 { " ↳ " } else { "   " };
                let content = format!("{prefix}{piece}");
                lines.push(Line::from(content).style(Style::default().fg(text_dim).italic()));
            }
            if wrapped.len() > 3 {
                lines.push(Line::from("   …").style(Style::default().fg(text_dim).italic()));
            }
        }
        if !self.queued_messages.is_empty() {
            lines.push(
                Line::from(vec![
                    ratatui::text::Span::raw("   "),
                    // Key hint in accent, label in dim text
                    ratatui::text::Span::raw("Alt+↑").style(Style::default().fg(accent)),
                    ratatui::text::Span::raw(" edit").style(Style::default().fg(text_dim)),
                ])
                .style(Style::default()),
            );
        }

        // Ensure background/foreground reflect theme
        let paragraph = Paragraph::new(lines).style(Style::default().bg(bg).fg(text));
        paragraph.render_ref(area, buf);
    }
}

#[cfg(all(test, feature = "legacy_tests"))]
mod tests {
    use super::*;
    use crate::app_event::AppEvent;
    use crate::app_event_sender::AppEventSender;
    use insta::assert_snapshot;
    use ratatui::Terminal;
    use ratatui::backend::TestBackend;
    use tokio::sync::mpsc::unbounded_channel;

<<<<<<< HEAD
=======
    // no extra tests added from upstream for elapsed formatting; our widget uses simple seconds
>>>>>>> 2822aa52
    #[test]
    fn renders_with_working_header() {
        let (tx_raw, _rx) = unbounded_channel::<AppEvent>();
        let tx = AppEventSender::new(tx_raw);
        let w = StatusIndicatorWidget::new(tx);

        // Render into a fixed-size test terminal and snapshot the backend.
        let mut terminal = Terminal::new(TestBackend::new(80, 2)).expect("terminal");
        terminal
            .draw(|f| w.render_ref(f.area(), f.buffer_mut()))
            .expect("draw");
        assert_snapshot!(terminal.backend());
    }

    #[test]
    fn renders_truncated() {
        let (tx_raw, _rx) = unbounded_channel::<AppEvent>();
        let tx = AppEventSender::new(tx_raw);
        let w = StatusIndicatorWidget::new(tx);

        // Render into a fixed-size test terminal and snapshot the backend.
        let mut terminal = Terminal::new(TestBackend::new(20, 2)).expect("terminal");
        terminal
            .draw(|f| w.render_ref(f.area(), f.buffer_mut()))
            .expect("draw");
        assert_snapshot!(terminal.backend());
    }

    #[test]
    fn renders_with_queued_messages() {
        let (tx_raw, _rx) = unbounded_channel::<AppEvent>();
        let tx = AppEventSender::new(tx_raw);
        let mut w = StatusIndicatorWidget::new(tx);
        w.set_queued_messages(vec!["first".to_string(), "second".to_string()]);

        // Render into a fixed-size test terminal and snapshot the backend.
        let mut terminal = Terminal::new(TestBackend::new(80, 8)).expect("terminal");
        terminal
            .draw(|f| w.render_ref(f.area(), f.buffer_mut()))
            .expect("draw");
        assert_snapshot!(terminal.backend());
    }
}<|MERGE_RESOLUTION|>--- conflicted
+++ resolved
@@ -187,10 +187,7 @@
     use ratatui::backend::TestBackend;
     use tokio::sync::mpsc::unbounded_channel;
 
-<<<<<<< HEAD
-=======
     // no extra tests added from upstream for elapsed formatting; our widget uses simple seconds
->>>>>>> 2822aa52
     #[test]
     fn renders_with_working_header() {
         let (tx_raw, _rx) = unbounded_channel::<AppEvent>();
