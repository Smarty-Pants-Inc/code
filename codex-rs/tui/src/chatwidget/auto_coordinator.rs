--- conflicted
+++ resolved
@@ -206,29 +206,6 @@
     client: &ModelClient,
     developer_intro: &str,
     schema: &Value,
-<<<<<<< HEAD
-    conversation: Vec<ResponseItem>,
-) -> Result<(AutoCoordinatorStatus, String, Option<String>)> {
-    const MAX_ATTEMPTS: usize = 5;
-    for attempt in 0..MAX_ATTEMPTS {
-        let mut prompt = Prompt::default();
-        prompt.store = true;
-        prompt
-            .input
-            .push(make_message("developer", developer_intro.to_string()));
-        let mut convo_clone = conversation.clone();
-        prompt.input.append(&mut convo_clone);
-        prompt.text_format = Some(TextFormat {
-            r#type: "json_schema".to_string(),
-            name: Some(SCHEMA_NAME.to_string()),
-            strict: Some(true),
-            schema: Some(schema.clone()),
-        });
-        prompt.model_override = Some(MODEL_SLUG.to_string());
-        let family = find_family_for_model(MODEL_SLUG)
-            .unwrap_or_else(|| derive_default_model_family(MODEL_SLUG));
-        prompt.model_family_override = Some(family);
-=======
     mut conversation: Vec<ResponseItem>,
     app_event_tx: &AppEventSender,
 ) -> Result<(AutoCoordinatorStatus, String, Option<String>)> {
@@ -259,76 +236,22 @@
             return Err(anyhow!("unexpected finish_status '{other}'"));
         }
     };
->>>>>>> 45a6fb94
-
-        let raw = match request_decision(runtime, client, &prompt) {
-            Ok(value) => value,
-            Err(err) => {
-                if attempt + 1 == MAX_ATTEMPTS {
-                    return Err(err);
-                }
-                debug!(
-                    "[Auto coordinator] decision attempt {}/{} failed: {err:?} — retrying",
-                    attempt + 1,
-                    MAX_ATTEMPTS
-                );
-                continue;
-            }
-        };
-
-        let (decision, value) = match parse_decision(&raw) {
-            Ok(res) => res,
-            Err(err) => {
-                if attempt + 1 == MAX_ATTEMPTS {
-                    return Err(err);
-                }
-                debug!(
-                    "[Auto coordinator] parse attempt {}/{} failed: {err:?} — retrying",
-                    attempt + 1,
-                    MAX_ATTEMPTS
-                );
-                continue;
-            }
-        };
-        debug!("[Auto coordinator] model decision: {:?}", value);
-
-        let status = match decision.finish_status.as_str() {
-            "continue" => AutoCoordinatorStatus::Continue,
-            "finish_success" => AutoCoordinatorStatus::Success,
-            "finish_failed" => AutoCoordinatorStatus::Failed,
-            other => {
-                return Err(anyhow!("unexpected finish_status '{other}'"));
-            }
-        };
-
-        let prompt_opt = match status {
-            AutoCoordinatorStatus::Continue => {
-                let prompt_source = decision
-                    .prompt
-                    .as_ref()
-                    .map(|s| s.trim())
-                    .filter(|s| !s.is_empty());
-                let Some(prompt_text) = prompt_source else {
-                    if attempt + 1 == MAX_ATTEMPTS {
-                        return Err(anyhow!("model response missing prompt for continue"));
-                    }
-                    debug!(
-                        "[Auto coordinator] missing prompt on attempt {}/{} — retrying",
-                        attempt + 1,
-                        MAX_ATTEMPTS
-                    );
-                    continue;
-                };
-                let cleaned = strip_role_prefix(prompt_text);
-                Some(cleaned.to_string())
-            }
-            _ => None,
-        };
-
-        return Ok((status, decision.thoughts.trim().to_string(), prompt_opt));
-    }
-
-    Err(anyhow!("coordinator decision attempts exceeded"))
+
+    let prompt_opt = match status {
+        AutoCoordinatorStatus::Continue => {
+            let prompt_text = decision
+                .prompt
+                .as_ref()
+                .map(|s| s.trim())
+                .filter(|s| !s.is_empty())
+                .ok_or_else(|| anyhow!("model response missing prompt for continue"))?;
+            let cleaned = strip_role_prefix(prompt_text);
+            Some(cleaned.to_string())
+        }
+        _ => None,
+    };
+
+    Ok((status, decision.thoughts.trim().to_string(), prompt_opt))
 }
 
 fn request_decision(
@@ -340,30 +263,18 @@
     let tx = app_event_tx.clone();
     runtime.block_on(async move {
         let mut stream = client.stream(prompt).await?;
-        let mut current = String::new();
-        let mut last = String::new();
+        let mut out = String::new();
         while let Some(ev) = stream.next().await {
             match ev {
-                Ok(ResponseEvent::OutputTextDelta { delta, .. }) => {
-                    current.push_str(&delta);
-                    last = current.clone();
-                }
+                Ok(ResponseEvent::OutputTextDelta { delta, .. }) => out.push_str(&delta),
                 Ok(ResponseEvent::OutputItemDone { item, .. }) => {
                     if let ResponseItem::Message { content, .. } = item {
-                        let mut text = String::new();
                         for c in content {
-                            if let ContentItem::OutputText { text: t } = c {
-                                if !text.is_empty() {
-                                    text.push('\n');
-                                }
-                                text.push_str(&t);
+                            if let ContentItem::OutputText { text } = c {
+                                out.push_str(&text);
                             }
                         }
-                        if !text.is_empty() {
-                            last = text;
-                        }
                     }
-                    current.clear();
                 }
                 Ok(ResponseEvent::ReasoningSummaryDelta { delta, .. })
                 | Ok(ResponseEvent::ReasoningContentDelta { delta, .. }) => {
@@ -375,10 +286,7 @@
                 _ => {}
             }
         }
-        if last.is_empty() {
-            last = current;
-        }
-        Ok(last)
+        Ok(out)
     })
 }
 
@@ -456,25 +364,6 @@
 fn strip_role_prefix(input: &str) -> &str {
     const PREFIXES: [&str; 2] = ["Coordinator:", "CLI:"];
     for prefix in PREFIXES {
-<<<<<<< HEAD
-        if starts_with_ignore_ascii_case(trimmed, prefix) {
-            return trimmed[prefix.len()..].trim_start();
-        }
-    }
-    trimmed
-}
-
-fn starts_with_ignore_ascii_case(haystack: &str, needle: &str) -> bool {
-    let hay_bytes = haystack.as_bytes();
-    let needle_bytes = needle.as_bytes();
-    if hay_bytes.len() < needle_bytes.len() {
-        return false;
-    }
-    hay_bytes[..needle_bytes.len()]
-        .iter()
-        .zip(needle_bytes.iter())
-        .all(|(&h, &n)| h.to_ascii_lowercase() == n.to_ascii_lowercase())
-=======
         if input.len() >= prefix.len() {
             let head = &input[..prefix.len()];
             if head.eq_ignore_ascii_case(prefix) {
@@ -484,5 +373,4 @@
         }
     }
     input
->>>>>>> 45a6fb94
 }