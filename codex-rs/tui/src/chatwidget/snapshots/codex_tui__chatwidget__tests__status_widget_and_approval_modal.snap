--- conflicted
+++ resolved
@@ -3,15 +3,9 @@
 assertion_line: 851
 expression: terminal.backend()
 ---
-<<<<<<< HEAD
-"? Smarty wants to run echo 'hello world'                                         "
-"                                                                                "
-"Smarty wants to run a command                                                    "
-=======
 "? Codex wants to run echo 'hello world'                                         "
 "                                                                                "
 "Codex wants to run a command                                                    "
->>>>>>> 2822aa52
 "                                                                                "
 "▌Allow command?                                                                 "
 "▌ Yes   Always   No, provide feedback                                           "
