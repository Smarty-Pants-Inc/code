--- conflicted
+++ resolved
@@ -2,11 +2,7 @@
 source: tui/src/chatwidget/tests.rs
 expression: terminal.backend()
 ---
-<<<<<<< HEAD
-"? Smarty wants to run echo hello world                                           "
-=======
 "? Code wants to run echo hello world                                           "
->>>>>>> 2822aa52
 "                                                                                "
 "Model wants to run a command                                                    "
 "                                                                                "
