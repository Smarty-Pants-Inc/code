--- conflicted
+++ resolved
@@ -3,11 +3,7 @@
 expression: terminal.backend()
 ---
 "                                                                                "
-<<<<<<< HEAD
-"? Smarty wants to run echo hello world                                           "
-=======
 "? Codex wants to run echo hello world                                           "
->>>>>>> 2822aa52
 "                                                                                "
 "▌Allow command?                                                                 "
 "▌ Yes   Always   No, provide feedback                                           "
