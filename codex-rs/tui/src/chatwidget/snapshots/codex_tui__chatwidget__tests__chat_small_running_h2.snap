---
source: tui/src/chatwidget/tests.rs
assertion_line: 807
expression: terminal.backend()
---
<<<<<<< HEAD
"▌ Ask Smarty to do anything              "
=======
"▌ Ask Codex to do anything              "
>>>>>>> 2822aa52
"                                        "<|MERGE_RESOLUTION|>--- conflicted
+++ resolved
@@ -3,9 +3,5 @@
 assertion_line: 807
 expression: terminal.backend()
 ---
-<<<<<<< HEAD
-"▌ Ask Smarty to do anything              "
-=======
 "▌ Ask Codex to do anything              "
->>>>>>> 2822aa52
 "                                        "