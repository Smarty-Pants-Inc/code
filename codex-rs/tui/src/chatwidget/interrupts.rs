--- conflicted
+++ resolved
@@ -13,42 +13,6 @@
 
 #[derive(Debug)]
 pub(crate) enum QueuedInterrupt {
-<<<<<<< HEAD
-    ExecApproval {
-        seq: u64,
-        id: String,
-        ev: ExecApprovalRequestEvent,
-    },
-    ApplyPatchApproval {
-        seq: u64,
-        id: String,
-        ev: ApplyPatchApprovalRequestEvent,
-    },
-    ExecBegin {
-        seq: u64,
-        ev: ExecCommandBeginEvent,
-        order: Option<codex_core::protocol::OrderMeta>,
-    },
-    ExecEnd {
-        seq: u64,
-        ev: ExecCommandEndEvent,
-        order: Option<codex_core::protocol::OrderMeta>,
-    },
-    McpBegin {
-        seq: u64,
-        ev: McpToolCallBeginEvent,
-        order: Option<codex_core::protocol::OrderMeta>,
-    },
-    McpEnd {
-        seq: u64,
-        ev: McpToolCallEndEvent,
-        order: Option<codex_core::protocol::OrderMeta>,
-    },
-    PatchEnd {
-        seq: u64,
-        ev: PatchApplyEndEvent,
-    },
-=======
     ExecApproval { seq: u64, id: String, ev: ExecApprovalRequestEvent },
     ApplyPatchApproval { seq: u64, id: String, ev: ApplyPatchApprovalRequestEvent },
     ExecBegin { seq: u64, ev: ExecCommandBeginEvent, order: Option<codex_core::protocol::OrderMeta> },
@@ -56,7 +20,6 @@
     McpBegin { seq: u64, ev: McpToolCallBeginEvent, order: Option<codex_core::protocol::OrderMeta> },
     McpEnd { seq: u64, ev: McpToolCallEndEvent, order: Option<codex_core::protocol::OrderMeta> },
     PatchEnd { seq: u64, ev: PatchApplyEndEvent },
->>>>>>> 2822aa52
 }
 
 #[derive(Default)]
@@ -66,19 +29,6 @@
 
 impl InterruptManager {
     pub(crate) fn new() -> Self {
-<<<<<<< HEAD
-        Self { queue: Vec::new() }
-    }
-
-    pub(crate) fn push_exec_approval(
-        &mut self,
-        seq: u64,
-        id: String,
-        ev: ExecApprovalRequestEvent,
-    ) {
-        self.queue
-            .push(QueuedInterrupt::ExecApproval { seq, id, ev });
-=======
         Self {
             queue: Vec::new(),
         }
@@ -87,7 +37,6 @@
 
     pub(crate) fn push_exec_approval(&mut self, seq: u64, id: String, ev: ExecApprovalRequestEvent) {
         self.queue.push(QueuedInterrupt::ExecApproval { seq, id, ev });
->>>>>>> 2822aa52
     }
 
     pub(crate) fn push_apply_patch_approval(
@@ -96,47 +45,6 @@
         id: String,
         ev: ApplyPatchApprovalRequestEvent,
     ) {
-<<<<<<< HEAD
-        self.queue
-            .push(QueuedInterrupt::ApplyPatchApproval { seq, id, ev });
-    }
-
-    pub(crate) fn push_exec_begin(
-        &mut self,
-        seq: u64,
-        ev: ExecCommandBeginEvent,
-        order: Option<codex_core::protocol::OrderMeta>,
-    ) {
-        self.queue
-            .push(QueuedInterrupt::ExecBegin { seq, ev, order });
-    }
-
-    pub(crate) fn push_exec_end(
-        &mut self,
-        seq: u64,
-        ev: ExecCommandEndEvent,
-        order: Option<codex_core::protocol::OrderMeta>,
-    ) {
-        self.queue.push(QueuedInterrupt::ExecEnd { seq, ev, order });
-    }
-
-    pub(crate) fn push_mcp_begin(
-        &mut self,
-        seq: u64,
-        ev: McpToolCallBeginEvent,
-        order: Option<codex_core::protocol::OrderMeta>,
-    ) {
-        self.queue
-            .push(QueuedInterrupt::McpBegin { seq, ev, order });
-    }
-
-    pub(crate) fn push_mcp_end(
-        &mut self,
-        seq: u64,
-        ev: McpToolCallEndEvent,
-        order: Option<codex_core::protocol::OrderMeta>,
-    ) {
-=======
         self.queue.push(QueuedInterrupt::ApplyPatchApproval { seq, id, ev });
     }
 
@@ -153,7 +61,6 @@
     }
 
     pub(crate) fn push_mcp_end(&mut self, seq: u64, ev: McpToolCallEndEvent, order: Option<codex_core::protocol::OrderMeta>) {
->>>>>>> 2822aa52
         self.queue.push(QueuedInterrupt::McpEnd { seq, ev, order });
     }
 
@@ -168,81 +75,6 @@
         self.queue.sort_by(|a, b| seq_of(a).cmp(&seq_of(b)));
         for q in self.queue.drain(..) {
             match q {
-<<<<<<< HEAD
-                QueuedInterrupt::ExecApproval { id, ev, .. } => {
-                    chat.handle_exec_approval_now(id, ev)
-                }
-                QueuedInterrupt::ApplyPatchApproval { seq: _, id, ev } => {
-                    chat.handle_apply_patch_approval_now(id, ev);
-                }
-                QueuedInterrupt::ExecBegin {
-                    seq: _, ev, order, ..
-                } => {
-                    match order.as_ref() {
-                        Some(ord) => chat.handle_exec_begin_now(ev, ord),
-                        None => {
-                            tracing::warn!(
-                                "missing OrderMeta in queued ExecBegin; rendering with synthetic order"
-                            );
-                            // Fall back to immediate render with synthetic ordering inside handler paths.
-                            // Use a minimal OrderMeta surrogate by anchoring to last seen request via internal key downstream.
-                            chat.handle_exec_begin_now(
-                                ev,
-                                &codex_core::protocol::OrderMeta {
-                                    request_ordinal: chat.last_seen_request_index,
-                                    output_index: Some(i32::MAX as u32),
-                                    sequence_number: Some(0),
-                                },
-                            );
-                        }
-                    }
-                }
-                QueuedInterrupt::ExecEnd { ev, order, .. } => match order.as_ref() {
-                    Some(ord) => chat.handle_exec_end_now(ev, ord),
-                    None => {
-                        tracing::warn!(
-                            "missing OrderMeta in queued ExecEnd; rendering with synthetic order"
-                        );
-                        chat.handle_exec_end_now(
-                            ev,
-                            &codex_core::protocol::OrderMeta {
-                                request_ordinal: chat.last_seen_request_index,
-                                output_index: Some(i32::MAX as u32),
-                                sequence_number: Some(1),
-                            },
-                        );
-                    }
-                },
-                QueuedInterrupt::McpBegin {
-                    seq: _, ev, order, ..
-                } => {
-                    let ok = match order.as_ref() {
-                        Some(om) => super::ChatWidget::order_key_from_order_meta(om),
-                        None => {
-                            tracing::warn!(
-                                "missing OrderMeta in queued McpBegin; using synthetic key"
-                            );
-                            chat.next_internal_key()
-                        }
-                    };
-                    tools::mcp_begin(chat, ev, ok);
-                }
-                QueuedInterrupt::McpEnd { ev, order, .. } => {
-                    let ok = match order.as_ref() {
-                        Some(om) => super::ChatWidget::order_key_from_order_meta(om),
-                        None => {
-                            tracing::warn!(
-                                "missing OrderMeta in queued McpEnd; using synthetic key"
-                            );
-                            chat.next_internal_key()
-                        }
-                    };
-                    tools::mcp_end(chat, ev, ok)
-                }
-                QueuedInterrupt::PatchEnd { seq: _, ev } => {
-                    chat.handle_patch_apply_end_now(ev);
-                }
-=======
                 QueuedInterrupt::ExecApproval { id, ev, .. } => chat.handle_exec_approval_now(id, ev),
                 QueuedInterrupt::ApplyPatchApproval { seq: _, id, ev } => {
                     chat.handle_apply_patch_approval_now(id, ev);
@@ -279,7 +111,6 @@
                     chat.handle_patch_apply_end_now(ev);
                 }
                 
->>>>>>> 2822aa52
             }
         }
     }
