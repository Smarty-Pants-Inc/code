#![allow(clippy::unwrap_used, clippy::expect_used, unnameable_test_items)]

use super::*;
use crate::app_event::AppEvent;
use crate::app_event_sender::AppEventSender;
use codex_core::config::Config;
use codex_core::config::ConfigOverrides;
use codex_core::config::ConfigToml;
use codex_core::plan_tool::PlanItemArg;
use codex_core::plan_tool::StepStatus;
use codex_core::plan_tool::UpdatePlanArgs;
use codex_core::protocol::AgentMessageDeltaEvent;
use codex_core::protocol::AgentMessageEvent;
use codex_core::protocol::AgentReasoningDeltaEvent;
use codex_core::protocol::AgentReasoningEvent;
use codex_core::protocol::ApplyPatchApprovalRequestEvent;
use codex_core::protocol::Event;
use codex_core::protocol::EventMsg;
use codex_core::protocol::ExecApprovalRequestEvent;
use codex_core::protocol::ExecCommandBeginEvent;
use codex_core::protocol::ExecCommandEndEvent;
use codex_core::protocol::FileChange;
use codex_core::protocol::PatchApplyBeginEvent;
use codex_core::protocol::PatchApplyEndEvent;
use codex_core::protocol::StreamErrorEvent;
use codex_core::protocol::TaskCompleteEvent;
use crossterm::event::KeyCode;
use crossterm::event::KeyEvent;
use crossterm::event::KeyModifiers;
use insta::assert_snapshot;
use pretty_assertions::assert_eq;
use std::fs::File;
use std::io::BufRead;
use std::io::BufReader;
use std::io::Read;
use std::path::PathBuf;
use std::sync::mpsc::channel;
use tokio::sync::mpsc::unbounded_channel;

fn test_config() -> Config {
    // Use base defaults to avoid depending on host state.
    codex_core::config::Config::load_from_base_config_with_overrides(
        ConfigToml::default(),
        ConfigOverrides::default(),
        std::env::temp_dir(),
    )
    .expect("config")
}

#[test]
fn final_answer_without_newline_is_flushed_immediately() {
    let (mut chat, rx, _op_rx) = make_chatwidget_manual();

    // Set up a VT100 test terminal to capture ANSI visual output
    let width: u16 = 80;
    let height: u16 = 2000;
    let viewport = ratatui::layout::Rect::new(0, height - 1, width, 1);
    let backend = ratatui::backend::TestBackend::new(width, height);
    let mut terminal = crate::custom_terminal::Terminal::with_options(backend)
        .expect("failed to construct terminal");
    terminal.set_viewport_area(viewport);

    // Simulate a streaming answer without any newline characters.
    chat.handle_codex_event(Event {
        id: "sub-a".into(),
        msg: EventMsg::AgentMessageDelta(AgentMessageDeltaEvent {
            delta: "Hi! How can I help with codex-rs or anything else today?".into(),
        }),
    });

    // Now simulate the final AgentMessage which should flush the pending line immediately.
    chat.handle_codex_event(Event {
        id: "sub-a".into(),
        msg: EventMsg::AgentMessage(AgentMessageEvent {
            message: "Hi! How can I help with codex-rs or anything else today?".into(),
        }),
    });

    // Drain history insertions and verify the final line is present.
    // We no longer emit a visible "codex" header during streaming.
    let cells = drain_insert_history(&rx);
    let found_final = cells.iter().any(|lines| {
        let s = lines
            .iter()
            .flat_map(|l| l.spans.iter())
            .map(|sp| sp.content.clone())
            .collect::<String>();
        s.contains("Hi! How can I help with codex-rs or anything else today?")
    });
    assert!(
        found_final,
        "expected final answer text to be flushed to history"
    );
}

#[tokio::test(flavor = "current_thread")]
async fn helpers_are_available_and_do_not_panic() {
    let (tx_raw, _rx) = channel::<AppEvent>();
    let tx = AppEventSender::new(tx_raw);
    let cfg = test_config();
<<<<<<< HEAD
    let conversation_manager = Arc::new(ConversationManager::with_auth(CodexAuth::from_api_key(
        "dummy",
    )));
    let term = crate::tui::TerminalInfo {
        picker: None,
        font_size: (8, 16),
    };
    let mut w = ChatWidget::new(
        cfg,
        tx,
        None,
        Vec::new(),
        false,
        term,
        false,
        conversation_manager,
    );
=======
    let conversation_manager = Arc::new(ConversationManager::default());
    let mut w = ChatWidget::new(cfg, conversation_manager, tx, None, Vec::new(), false);
>>>>>>> 2822aa52
    // Basic construction sanity.
    let _ = &mut w;
}

// --- Helpers for tests that need direct construction and event draining ---
fn make_chatwidget_manual() -> (
    ChatWidget<'static>,
    std::sync::mpsc::Receiver<AppEvent>,
    tokio::sync::mpsc::UnboundedReceiver<Op>,
) {
    let (tx_raw, rx) = channel::<AppEvent>();
    let app_event_tx = AppEventSender::new(tx_raw);
    let (op_tx, op_rx) = unbounded_channel::<Op>();
    let cfg = test_config();
    let bottom = BottomPane::new(BottomPaneParams {
        app_event_tx: app_event_tx.clone(),
        has_input_focus: true,
        enhanced_keys_supported: false,
        using_chatgpt_auth: false,
    });
    let widget = ChatWidget {
        app_event_tx,
        codex_op_tx: op_tx,
        bottom_pane: bottom,
        active_exec_cell: None,
        config: cfg.clone(),
        initial_user_message: None,
        total_token_usage: TokenUsage::default(),
        last_token_usage: TokenUsage::default(),
        stream: StreamController::new(cfg),
        last_stream_kind: None,
        running_commands: HashMap::new(),
        pending_exec_completions: Vec::new(),
        task_complete_pending: false,
        interrupts: InterruptManager::new(),
        needs_redraw: false,
    };
    (widget, rx, op_rx)
}

fn drain_insert_history(
    rx: &std::sync::mpsc::Receiver<AppEvent>,
) -> Vec<Vec<ratatui::text::Line<'static>>> {
    let mut out = Vec::new();
    while let Ok(ev) = rx.try_recv() {
        if let AppEvent::InsertHistory(lines) = ev {
            out.push(lines);
        }
    }
    out
}

fn lines_to_single_string(lines: &[ratatui::text::Line<'static>]) -> String {
    let mut s = String::new();
    for line in lines {
        for span in &line.spans {
            s.push_str(&span.content);
        }
        s.push('\n');
    }
    s
}

fn open_fixture(name: &str) -> std::fs::File {
    // 1) Prefer fixtures within this crate
    {
        let mut p = PathBuf::from(env!("CARGO_MANIFEST_DIR"));
        p.push("tests");
        p.push("fixtures");
        p.push(name);
        if let Ok(f) = File::open(&p) {
            return f;
        }
    }
    // 2) Fallback to parent (workspace root)
    {
        let mut p = PathBuf::from(env!("CARGO_MANIFEST_DIR"));
        p.push("..");
        p.push(name);
        if let Ok(f) = File::open(&p) {
            return f;
        }
    }
    // 3) Last resort: CWD
    File::open(name).expect("open fixture file")
}

#[test]
fn alt_up_edits_most_recent_queued_message() {
    let (mut chat, _rx, _op_rx) = make_chatwidget_manual();

    // Simulate a running task so messages would normally be queued.
    chat.bottom_pane.set_task_running(true);

    // Seed two queued messages.
    chat.queued_user_messages
        .push_back(UserMessage::from("first queued".to_string()));
    chat.queued_user_messages
        .push_back(UserMessage::from("second queued".to_string()));
    chat.refresh_queued_user_messages();

    // Press Alt+Up to edit the most recent (last) queued message.
    chat.handle_key_event(KeyEvent::new(KeyCode::Up, KeyModifiers::ALT));

    // Composer should now contain the last queued message.
    assert_eq!(
        chat.bottom_pane.composer_text(),
        "second queued".to_string()
    );
    // And the queue should now contain only the remaining (older) item.
    assert_eq!(chat.queued_user_messages.len(), 1);
    assert_eq!(
        chat.queued_user_messages.front().unwrap().text,
        "first queued"
    );
}

#[test]
fn exec_history_cell_shows_working_then_completed() {
    let (mut chat, rx, _op_rx) = make_chatwidget_manual();

    // Begin command
    chat.handle_codex_event(Event {
        id: "call-1".into(),
        msg: EventMsg::ExecCommandBegin(ExecCommandBeginEvent {
            call_id: "call-1".into(),
            command: vec!["bash".into(), "-lc".into(), "echo done".into()],
            cwd: std::env::current_dir().unwrap_or_else(|_| PathBuf::from(".")),
            parsed_cmd: vec![codex_core::parse_command::ParsedCommand::Unknown {
                cmd: "echo done".into(),
            }],
        }),
    });

    // End command successfully
    chat.handle_codex_event(Event {
        id: "call-1".into(),
        msg: EventMsg::ExecCommandEnd(ExecCommandEndEvent {
            call_id: "call-1".into(),
            stdout: "done".into(),
            stderr: String::new(),
            aggregated_output: "done".into(),
            exit_code: 0,
            duration: std::time::Duration::from_millis(5),
        }),
    });

    let cells = drain_insert_history(&rx);
    assert_eq!(
        cells.len(),
        1,
        "expected only the completed exec cell to be inserted into history"
    );
    let blob = lines_to_single_string(&cells[0]);
    assert!(
        blob.contains("Completed"),
        "expected completed exec cell to show Completed header: {blob:?}"
    );
}

#[test]
fn exec_history_cell_shows_working_then_failed() {
    let (mut chat, rx, _op_rx) = make_chatwidget_manual();

    // Begin command
    chat.handle_codex_event(Event {
        id: "call-2".into(),
        msg: EventMsg::ExecCommandBegin(ExecCommandBeginEvent {
            call_id: "call-2".into(),
            command: vec!["bash".into(), "-lc".into(), "false".into()],
            cwd: std::env::current_dir().unwrap_or_else(|_| PathBuf::from(".")),
            parsed_cmd: vec![codex_core::parse_command::ParsedCommand::Unknown {
                cmd: "false".into(),
            }],
        }),
    });

    // End command with failure
    chat.handle_codex_event(Event {
        id: "call-2".into(),
        msg: EventMsg::ExecCommandEnd(ExecCommandEndEvent {
            call_id: "call-2".into(),
            stdout: String::new(),
            stderr: "error".into(),
            aggregated_output: "error".into(),
            exit_code: 2,
            duration: std::time::Duration::from_millis(7),
        }),
    });

    let cells = drain_insert_history(&rx);
    assert_eq!(
        cells.len(),
        1,
        "expected only the completed exec cell to be inserted into history"
    );
    let blob = lines_to_single_string(&cells[0]);
    assert!(
        blob.contains("Failed (exit 2)"),
        "expected completed exec cell to show Failed header with exit code: {blob:?}"
    );
}

#[tokio::test(flavor = "current_thread")]
async fn binary_size_transcript_matches_ideal_fixture() {
    let (mut chat, rx, _op_rx) = make_chatwidget_manual();

    // Set up a VT100 test terminal to capture ANSI visual output
    let width: u16 = 80;
    let height: u16 = 2000;
    let viewport = ratatui::layout::Rect::new(0, height - 1, width, 1);
    let backend = ratatui::backend::TestBackend::new(width, height);
    let mut terminal = crate::custom_terminal::Terminal::with_options(backend)
        .expect("failed to construct terminal");
    terminal.set_viewport_area(viewport);

    // Replay the recorded session into the widget and collect transcript
    let file = open_fixture("binary-size-log.jsonl");
    let reader = BufReader::new(file);
    let mut transcript = String::new();
    let mut ansi: Vec<u8> = Vec::new();

    for line in reader.lines() {
        let line = line.expect("read line");
        if line.trim().is_empty() || line.starts_with('#') {
            continue;
        }
        let Ok(v): Result<serde_json::Value, _> = serde_json::from_str(&line) else {
            continue;
        };
        let Some(dir) = v.get("dir").and_then(|d| d.as_str()) else {
            continue;
        };
        if dir != "to_tui" {
            continue;
        }
        let Some(kind) = v.get("kind").and_then(|k| k.as_str()) else {
            continue;
        };

        match kind {
            "codex_event" => {
                if let Some(payload) = v.get("payload") {
                    let ev: Event = serde_json::from_value(payload.clone()).expect("parse");
                    chat.handle_codex_event(ev);
                    while let Ok(app_ev) = rx.try_recv() {
                        if let AppEvent::InsertHistory(lines) = app_ev {
                            transcript.push_str(&lines_to_single_string(&lines));
                            crate::insert_history::insert_history_lines_to_writer(
                                &mut terminal,
                                &mut ansi,
                                lines,
                            );
                        }
                    }
                }
            }
            "app_event" => {
                if let Some(variant) = v.get("variant").and_then(|s| s.as_str())
                    && variant == "CommitTick"
                {
                    chat.on_commit_tick();
                    while let Ok(app_ev) = rx.try_recv() {
                        if let AppEvent::InsertHistory(lines) = app_ev {
                            transcript.push_str(&lines_to_single_string(&lines));
                            crate::insert_history::insert_history_lines_to_writer(
                                &mut terminal,
                                &mut ansi,
                                lines,
                            );
                        }
                    }
                }
            }
            _ => {}
        }
    }

    // Read the ideal fixture as-is
    let mut f = open_fixture("ideal-binary-response.txt");
    let mut ideal = String::new();
    f.read_to_string(&mut ideal)
        .expect("read ideal-binary-response.txt");
    // Normalize line endings for Windows vs. Unix checkouts
    let ideal = ideal.replace("\r\n", "\n");

    // Build the final VT100 visual by parsing the ANSI stream. Trim trailing spaces per line
    // and drop trailing empty lines so the shape matches the ideal fixture exactly.
    let mut parser = vt100::Parser::new(height, width, 0);
    parser.process(&ansi);
    let mut lines: Vec<String> = Vec::with_capacity(height as usize);
    for row in 0..height {
        let mut s = String::with_capacity(width as usize);
        for col in 0..width {
            if let Some(cell) = parser.screen().cell(row, col) {
                if let Some(ch) = cell.contents().chars().next() {
                    s.push(ch);
                } else {
                    s.push(' ');
                }
            } else {
                s.push(' ');
            }
        }
        // Trim trailing spaces to match plain text fixture
        lines.push(s.trim_end().to_string());
    }
    while lines.last().is_some_and(|l| l.is_empty()) {
        lines.pop();
    }
    // Compare only after the last session banner marker, and start at the next 'thinking' line.
<<<<<<< HEAD
    const MARKER_PREFIX: &str = ">_ You are using Smarty in ";
=======
    const MARKER_PREFIX: &str = ">_ You are using OpenAI Code in ";
>>>>>>> 2822aa52
    let last_marker_line_idx = lines
        .iter()
        .rposition(|l| l.starts_with(MARKER_PREFIX))
        .expect("marker not found in visible output");
    let thinking_line_idx = (last_marker_line_idx + 1..lines.len())
        .find(|&idx| lines[idx].trim_start() == "thinking")
        .expect("no 'thinking' line found after marker");

    let mut compare_lines: Vec<String> = Vec::new();
    // Ensure the first line is exactly 'thinking' without leading spaces to match the fixture
    compare_lines.push(lines[thinking_line_idx].trim_start().to_string());
    compare_lines.extend(lines[(thinking_line_idx + 1)..].iter().cloned());
    let visible_after = compare_lines.join("\n");

    // Optionally update the fixture when env var is set
    if std::env::var("UPDATE_IDEAL").as_deref() == Ok("1") {
        let mut p = PathBuf::from(env!("CARGO_MANIFEST_DIR"));
        p.push("tests");
        p.push("fixtures");
        p.push("ideal-binary-response.txt");
        std::fs::write(&p, &visible_after).expect("write updated ideal fixture");
        return;
    }

    // Exact equality with pretty diff on failure
    assert_eq!(visible_after, ideal);
}

//
// Snapshot test: command approval modal
//
// Synthesizes a Code ExecApprovalRequest event to trigger the approval modal
// and snapshots the visual output using the ratatui TestBackend.
#[test]
fn approval_modal_exec_snapshot() {
    // Build a chat widget with manual channels to avoid spawning the agent.
    let (mut chat, _rx, _op_rx) = make_chatwidget_manual();
    // Ensure policy allows surfacing approvals explicitly (not strictly required for direct event).
    chat.config.approval_policy = codex_core::protocol::AskForApproval::OnRequest;
    // Inject an exec approval request to display the approval modal.
    let ev = ExecApprovalRequestEvent {
        call_id: "call-approve-cmd".into(),
        command: vec!["bash".into(), "-lc".into(), "echo hello world".into()],
        cwd: std::env::current_dir().unwrap_or_else(|_| PathBuf::from(".")),
        reason: Some("Model wants to run a command".into()),
    };
    chat.handle_codex_event(Event {
        id: "sub-approve".into(),
        msg: EventMsg::ExecApprovalRequest(ev),
    });
    // Render to a fixed-size test terminal and snapshot.
    // Call desired_height first and use that exact height for rendering.
    let height = chat.desired_height(80);
    let mut terminal = ratatui::Terminal::new(ratatui::backend::TestBackend::new(80, height))
        .expect("create terminal");
    terminal
        .draw(|f| f.render_widget_ref(&chat, f.area()))
        .expect("draw approval modal");
    assert_snapshot!("approval_modal_exec", terminal.backend());
}

// Snapshot test: patch approval modal
#[test]
fn approval_modal_patch_snapshot() {
    let (mut chat, _rx, _op_rx) = make_chatwidget_manual();
    chat.config.approval_policy = codex_core::protocol::AskForApproval::OnRequest;

    // Build a small changeset and a reason/grant_root to exercise the prompt text.
    let mut changes = std::collections::HashMap::new();
    changes.insert(
        PathBuf::from("README.md"),
        FileChange::Add {
            content: "hello\nworld\n".into(),
        },
    );
    let ev = ApplyPatchApprovalRequestEvent {
        call_id: "call-approve-patch".into(),
        changes,
        reason: Some("The model wants to apply changes".into()),
        grant_root: Some(PathBuf::from("/tmp")),
    };
    chat.handle_codex_event(Event {
        id: "sub-approve-patch".into(),
        msg: EventMsg::ApplyPatchApprovalRequest(ev),
    });

    // Render at the widget's desired height and snapshot.
    let height = chat.desired_height(80);
    let mut terminal = ratatui::Terminal::new(ratatui::backend::TestBackend::new(80, height))
        .expect("create terminal");
    terminal
        .draw(|f| f.render_widget_ref(&chat, f.area()))
        .expect("draw patch approval modal");
    assert_snapshot!("approval_modal_patch", terminal.backend());
}

#[test]
fn interrupt_restores_queued_messages_into_composer() {
    let (mut chat, mut rx, mut op_rx) = make_chatwidget_manual();

    // Simulate a running task to enable queuing of user inputs.
    chat.bottom_pane.set_task_running(true);

    // Queue two user messages while the task is running.
    chat.queued_user_messages
        .push_back(UserMessage::from("first queued".to_string()));
    chat.queued_user_messages
        .push_back(UserMessage::from("second queued".to_string()));
    chat.refresh_queued_user_messages();

    // Deliver a TurnAborted event with Interrupted reason (as if Esc was pressed).
    chat.handle_codex_event(Event {
        id: "turn-1".into(),
        msg: EventMsg::TurnAborted(codex_core::protocol::TurnAbortedEvent {
            reason: codex_core::protocol::TurnAbortReason::Interrupted,
        }),
    });

    // Composer should now contain the queued messages joined by newlines, in order.
    assert_eq!(
        chat.bottom_pane.composer_text(),
        "first queued\n\nsecond queued"
    );

    // Queue should be cleared and no new user input should have been auto-submitted.
    assert!(chat.queued_user_messages.is_empty());
    assert!(
        op_rx.try_recv().is_err(),
        "unexpected outbound op after interrupt"
    );

    // Drain rx to avoid unused warnings.
    let _ = drain_insert_history(&mut rx);
}

// Snapshot test: ChatWidget at very small heights (idle)
// Ensures overall layout behaves when terminal height is extremely constrained.
#[test]
fn ui_snapshots_small_heights_idle() {
    use ratatui::Terminal;
    use ratatui::backend::TestBackend;
    let (chat, _rx, _op_rx) = make_chatwidget_manual();
    for h in [1u16, 2, 3] {
        let name = format!("chat_small_idle_h{h}");
        let mut terminal = Terminal::new(TestBackend::new(40, h)).expect("create terminal");
        terminal
            .draw(|f| f.render_widget_ref(&chat, f.area()))
            .expect("draw chat idle");
        assert_snapshot!(name, terminal.backend());
    }
}

// Snapshot test: ChatWidget at very small heights (task running)
// Validates how status + composer are presented within tight space.
#[test]
fn ui_snapshots_small_heights_task_running() {
    use ratatui::Terminal;
    use ratatui::backend::TestBackend;
    let (mut chat, _rx, _op_rx) = make_chatwidget_manual();
    // Activate status line
    chat.handle_codex_event(Event {
        id: "task-1".into(),
        msg: EventMsg::TaskStarted(TaskStartedEvent {
            model_context_window: None,
        }),
    });
    chat.handle_codex_event(Event {
        id: "task-1".into(),
        msg: EventMsg::AgentReasoningDelta(AgentReasoningDeltaEvent {
            delta: "**Thinking**".into(),
        }),
    });
    for h in [1u16, 2, 3] {
        let name = format!("chat_small_running_h{h}");
        let mut terminal = Terminal::new(TestBackend::new(40, h)).expect("create terminal");
        terminal
            .draw(|f| f.render_widget_ref(&chat, f.area()))
            .expect("draw chat running");
        assert_snapshot!(name, terminal.backend());
    }
}

// Snapshot test: status widget + approval modal active together
// The modal takes precedence visually; this captures the layout with a running
// task (status indicator active) while an approval request is shown.
#[test]
fn status_widget_and_approval_modal_snapshot() {
    use codex_core::protocol::ExecApprovalRequestEvent;

    let (mut chat, _rx, _op_rx) = make_chatwidget_manual();
    // Begin a running task so the status indicator would be active.
    chat.handle_codex_event(Event {
        id: "task-1".into(),
        msg: EventMsg::TaskStarted(TaskStartedEvent {
            model_context_window: None,
        }),
    });
    // Provide a deterministic header for the status line.
    chat.handle_codex_event(Event {
        id: "task-1".into(),
        msg: EventMsg::AgentReasoningDelta(AgentReasoningDeltaEvent {
            delta: "**Analyzing**".into(),
        }),
    });

    // Now show an approval modal (e.g. exec approval).
    let ev = ExecApprovalRequestEvent {
        call_id: "call-approve-exec".into(),
        command: vec!["echo".into(), "hello world".into()],
        cwd: std::path::PathBuf::from("/tmp"),
<<<<<<< HEAD
        reason: Some("Smarty wants to run a command".into()),
=======
        reason: Some("Code wants to run a command".into()),
>>>>>>> 2822aa52
    };
    chat.handle_codex_event(Event {
        id: "sub-approve-exec".into(),
        msg: EventMsg::ExecApprovalRequest(ev),
    });

    // Render at the widget's desired height and snapshot.
    let height = chat.desired_height(80);
    let mut terminal = ratatui::Terminal::new(ratatui::backend::TestBackend::new(80, height))
        .expect("create terminal");
    terminal
        .draw(|f| f.render_widget_ref(&chat, f.area()))
        .expect("draw status + approval modal");
    assert_snapshot!("status_widget_and_approval_modal", terminal.backend());
}

// Snapshot test: status widget active (StatusIndicatorView)
// Ensures the VT100 rendering of the status indicator is stable when active.
#[test]
fn status_widget_active_snapshot() {
    let (mut chat, _rx, _op_rx) = make_chatwidget_manual();
    // Activate the status indicator by simulating a task start.
    chat.handle_codex_event(Event {
        id: "task-1".into(),
        msg: EventMsg::TaskStarted(TaskStartedEvent {
            model_context_window: None,
        }),
    });
    // Provide a deterministic header via a bold reasoning chunk.
    chat.handle_codex_event(Event {
        id: "task-1".into(),
        msg: EventMsg::AgentReasoningDelta(AgentReasoningDeltaEvent {
            delta: "**Analyzing**".into(),
        }),
    });
    // Render and snapshot.
    let height = chat.desired_height(80);
    let mut terminal = ratatui::Terminal::new(ratatui::backend::TestBackend::new(80, height))
        .expect("create terminal");
    terminal
        .draw(|f| f.render_widget_ref(&chat, f.area()))
        .expect("draw status widget");
    assert_snapshot!("status_widget_active", terminal.backend());
}

#[test]
fn apply_patch_events_emit_history_cells() {
    let (mut chat, rx, _op_rx) = make_chatwidget_manual();

    // 1) Approval request -> proposed patch summary cell
    let mut changes = HashMap::new();
    changes.insert(
        PathBuf::from("foo.txt"),
        FileChange::Add {
            content: "hello\n".to_string(),
        },
    );
    let ev = ApplyPatchApprovalRequestEvent {
        call_id: "c1".into(),
        changes,
        reason: None,
        grant_root: None,
    };
    chat.handle_codex_event(Event {
        id: "s1".into(),
        msg: EventMsg::ApplyPatchApprovalRequest(ev),
    });
    let cells = drain_insert_history(&rx);
    assert!(!cells.is_empty(), "expected pending patch cell to be sent");
    let blob = lines_to_single_string(cells.last().unwrap());
    assert!(
        blob.contains("proposed patch"),
        "missing proposed patch header: {blob:?}"
    );

    // 2) Begin apply -> applying patch cell
    let mut changes2 = HashMap::new();
    changes2.insert(
        PathBuf::from("foo.txt"),
        FileChange::Add {
            content: "hello\n".to_string(),
        },
    );
    let begin = PatchApplyBeginEvent {
        call_id: "c1".into(),
        auto_approved: true,
        changes: changes2,
    };
    chat.handle_codex_event(Event {
        id: "s1".into(),
        msg: EventMsg::PatchApplyBegin(begin),
    });
    let cells = drain_insert_history(&rx);
    assert!(!cells.is_empty(), "expected applying patch cell to be sent");
    let blob = lines_to_single_string(cells.last().unwrap());
    assert!(
        blob.contains("Applying patch"),
        "missing applying patch header: {blob:?}"
    );

    // 3) End apply success -> success cell
    let end = PatchApplyEndEvent {
        call_id: "c1".into(),
        stdout: "ok\n".into(),
        stderr: String::new(),
        success: true,
    };
    chat.handle_codex_event(Event {
        id: "s1".into(),
        msg: EventMsg::PatchApplyEnd(end),
    });
    let cells = drain_insert_history(&rx);
    assert!(!cells.is_empty(), "expected applied patch cell to be sent");
    let blob = lines_to_single_string(cells.last().unwrap());
    assert!(
        blob.contains("Applied patch"),
        "missing applied patch header: {blob:?}"
    );
}

#[test]
fn apply_patch_approval_sends_op_with_submission_id() {
    let (mut chat, rx, _op_rx) = make_chatwidget_manual();
    // Simulate receiving an approval request with a distinct submission id and call id
    let mut changes = HashMap::new();
    changes.insert(
        PathBuf::from("file.rs"),
        FileChange::Add {
            content: "fn main(){}\n".into(),
        },
    );
    let ev = ApplyPatchApprovalRequestEvent {
        call_id: "call-999".into(),
        changes,
        reason: None,
        grant_root: None,
    };
    chat.handle_codex_event(Event {
        id: "sub-123".into(),
        msg: EventMsg::ApplyPatchApprovalRequest(ev),
    });

    // Approve via key press 'y'
    chat.handle_key_event(KeyEvent::new(KeyCode::Char('y'), KeyModifiers::NONE));

    // Expect a CodexOp with PatchApproval carrying the submission id, not call id
    let mut found = false;
    while let Ok(app_ev) = rx.try_recv() {
        if let AppEvent::CodexOp(Op::PatchApproval { id, decision }) = app_ev {
            assert_eq!(id, "sub-123");
            assert!(matches!(
                decision,
                codex_core::protocol::ReviewDecision::Approved
            ));
            found = true;
            break;
        }
    }
    assert!(found, "expected PatchApproval op to be sent");
}

#[test]
fn apply_patch_full_flow_integration_like() {
    let (mut chat, rx, mut op_rx) = make_chatwidget_manual();

    // 1) Backend requests approval
    let mut changes = HashMap::new();
    changes.insert(
        PathBuf::from("pkg.rs"),
        FileChange::Add { content: "".into() },
    );
    chat.handle_codex_event(Event {
        id: "sub-xyz".into(),
        msg: EventMsg::ApplyPatchApprovalRequest(ApplyPatchApprovalRequestEvent {
            call_id: "call-1".into(),
            changes,
            reason: None,
            grant_root: None,
        }),
    });

    // 2) User approves via 'y' and App receives a CodexOp
    chat.handle_key_event(KeyEvent::new(KeyCode::Char('y'), KeyModifiers::NONE));
    let mut maybe_op: Option<Op> = None;
    while let Ok(app_ev) = rx.try_recv() {
        if let AppEvent::CodexOp(op) = app_ev {
            maybe_op = Some(op);
            break;
        }
    }
    let op = maybe_op.expect("expected CodexOp after key press");

    // 3) App forwards to widget.submit_op, which pushes onto codex_op_tx
    chat.submit_op(op);
    let forwarded = op_rx
        .try_recv()
        .expect("expected op forwarded to codex channel");
    match forwarded {
        Op::PatchApproval { id, decision } => {
            assert_eq!(id, "sub-xyz");
            assert!(matches!(
                decision,
                codex_core::protocol::ReviewDecision::Approved
            ));
        }
        other => panic!("unexpected op forwarded: {other:?}"),
    }

    // 4) Simulate patch begin/end events from backend; ensure history cells are emitted
    let mut changes2 = HashMap::new();
    changes2.insert(
        PathBuf::from("pkg.rs"),
        FileChange::Add { content: "".into() },
    );
    chat.handle_codex_event(Event {
        id: "sub-xyz".into(),
        msg: EventMsg::PatchApplyBegin(PatchApplyBeginEvent {
            call_id: "call-1".into(),
            auto_approved: false,
            changes: changes2,
        }),
    });
    chat.handle_codex_event(Event {
        id: "sub-xyz".into(),
        msg: EventMsg::PatchApplyEnd(PatchApplyEndEvent {
            call_id: "call-1".into(),
            stdout: String::from("ok"),
            stderr: String::new(),
            success: true,
        }),
    });
}

#[test]
fn apply_patch_untrusted_shows_approval_modal() {
    let (mut chat, _rx, _op_rx) = make_chatwidget_manual();
    // Ensure approval policy is untrusted (OnRequest)
    chat.config.approval_policy = codex_core::protocol::AskForApproval::OnRequest;

    // Simulate a patch approval request from backend
    let mut changes = HashMap::new();
    changes.insert(
        PathBuf::from("a.rs"),
        FileChange::Add { content: "".into() },
    );
    chat.handle_codex_event(Event {
        id: "sub-1".into(),
        msg: EventMsg::ApplyPatchApprovalRequest(ApplyPatchApprovalRequestEvent {
            call_id: "call-1".into(),
            changes,
            reason: None,
            grant_root: None,
        }),
    });

    // Render and ensure the approval modal title is present
    let area = ratatui::layout::Rect::new(0, 0, 80, 12);
    let mut buf = ratatui::buffer::Buffer::empty(area);
    (&chat).render_ref(area, &mut buf);

    let mut contains_title = false;
    for y in 0..area.height {
        let mut row = String::new();
        for x in 0..area.width {
            row.push(buf[(x, y)].symbol().chars().next().unwrap_or(' '));
        }
        if row.contains("Apply changes?") {
            contains_title = true;
            break;
        }
    }
    assert!(
        contains_title,
        "expected approval modal to be visible with title 'Apply changes?'"
    );
}

#[test]
fn apply_patch_request_shows_diff_summary() {
    let (mut chat, rx, _op_rx) = make_chatwidget_manual();

    // Ensure we are in OnRequest so an approval is surfaced
    chat.config.approval_policy = codex_core::protocol::AskForApproval::OnRequest;

    // Simulate backend asking to apply a patch adding two lines to README.md
    let mut changes = HashMap::new();
    changes.insert(
        PathBuf::from("README.md"),
        FileChange::Add {
            // Two lines (no trailing empty line counted)
            content: "line one\nline two\n".into(),
        },
    );
    chat.handle_codex_event(Event {
        id: "sub-apply".into(),
        msg: EventMsg::ApplyPatchApprovalRequest(ApplyPatchApprovalRequestEvent {
            call_id: "call-apply".into(),
            changes,
            reason: None,
            grant_root: None,
        }),
    });

    // Drain history insertions and verify the diff summary is present
    let cells = drain_insert_history(&rx);
    assert!(
        !cells.is_empty(),
        "expected a history cell with the proposed patch summary"
    );
    let blob = lines_to_single_string(cells.last().unwrap());

    // Header should summarize totals
    assert!(
        blob.contains("proposed patch to 1 file (+2 -0)"),
        "missing or incorrect diff header: {blob:?}"
    );

    // Per-file summary line should include the file path and counts
    assert!(
        blob.contains("README.md"),
        "missing per-file diff summary: {blob:?}"
    );
}

#[test]
fn plan_update_renders_history_cell() {
    let (mut chat, rx, _op_rx) = make_chatwidget_manual();
    let update = UpdatePlanArgs {
        name: Some("Feature rollout plan".to_string()),
        plan: vec![
            PlanItemArg {
                step: "Explore codebase".into(),
                status: StepStatus::Completed,
            },
            PlanItemArg {
                step: "Implement feature".into(),
                status: StepStatus::InProgress,
            },
            PlanItemArg {
                step: "Write tests".into(),
                status: StepStatus::Pending,
            },
        ],
    };
    chat.handle_codex_event(Event {
        id: "sub-1".into(),
        msg: EventMsg::PlanUpdate(update),
    });
    let cells = drain_insert_history(&rx);
    assert!(!cells.is_empty(), "expected plan update cell to be sent");
    let blob = lines_to_single_string(cells.last().unwrap());
    assert!(
<<<<<<< HEAD
        blob.contains("Update plan"),
=======
        blob.contains("Feature rollout plan"),
>>>>>>> 2822aa52
        "missing plan header: {blob:?}"
    );
    assert!(blob.contains("Explore codebase"));
    assert!(blob.contains("Implement feature"));
    assert!(blob.contains("Write tests"));
}

#[test]
fn headers_emitted_on_stream_begin_for_answer_and_reasoning() {
    let (mut chat, rx, _op_rx) = make_chatwidget_manual();

    // Answer: no header until a newline commit
    chat.handle_codex_event(Event {
        id: "sub-a".into(),
        msg: EventMsg::AgentMessageDelta(AgentMessageDeltaEvent {
            delta: "Hello".into(),
<<<<<<< HEAD
        }),
    });
    let mut saw_codex_pre = false;
=======
        }),
    });
    let mut saw_codex_pre = false;
    while let Ok(ev) = rx.try_recv() {
        if let AppEvent::InsertHistory(lines) = ev {
            let s = lines
                .iter()
                .flat_map(|l| l.spans.iter())
                .map(|sp| sp.content.clone())
                .collect::<Vec<_>>()
                .join("");
            if s.contains("codex") {
                saw_codex_pre = true;
                break;
            }
        }
    }
    assert!(
        !saw_codex_pre,
        "answer header should not be emitted before first newline commit"
    );

    // Newline arrives; no visible header should be emitted for Answer
    chat.handle_codex_event(Event {
        id: "sub-a".into(),
        msg: EventMsg::AgentMessageDelta(AgentMessageDeltaEvent {
            delta: "!\n".into(),
        }),
    });
    chat.on_commit_tick();
    let mut saw_codex_post = false;
>>>>>>> 2822aa52
    while let Ok(ev) = rx.try_recv() {
        if let AppEvent::InsertHistory(lines) = ev {
            let s = lines
                .iter()
                .flat_map(|l| l.spans.iter())
                .map(|sp| sp.content.clone())
                .collect::<Vec<_>>()
                .join("");
            if s.contains("codex") {
<<<<<<< HEAD
                saw_codex_pre = true;
=======
                saw_codex_post = true;
>>>>>>> 2822aa52
                break;
            }
        }
    }
    assert!(
<<<<<<< HEAD
        !saw_codex_pre,
        "answer header should not be emitted before first newline commit"
    );

    // Newline arrives; no visible header should be emitted for Answer
    chat.handle_codex_event(Event {
        id: "sub-a".into(),
        msg: EventMsg::AgentMessageDelta(AgentMessageDeltaEvent {
            delta: "!\n".into(),
        }),
    });
    chat.on_commit_tick();
    let mut saw_codex_post = false;
    while let Ok(ev) = rx.try_recv() {
        if let AppEvent::InsertHistory(lines) = ev {
            let s = lines
                .iter()
                .flat_map(|l| l.spans.iter())
                .map(|sp| sp.content.clone())
                .collect::<Vec<_>>()
                .join("");
            if s.contains("codex") {
                saw_codex_post = true;
                break;
            }
        }
    }
    assert!(
        !saw_codex_post,
        "did not expect a visible 'codex' header to be emitted after first newline commit"
    );

=======
        !saw_codex_post,
        "did not expect a visible 'codex' header to be emitted after first newline commit"
    );

>>>>>>> 2822aa52
    // Reasoning: header immediately
    let (mut chat2, rx2, _op_rx2) = make_chatwidget_manual();
    chat2.handle_codex_event(Event {
        id: "sub-b".into(),
        msg: EventMsg::AgentReasoningDelta(AgentReasoningDeltaEvent {
            delta: "Thinking".into(),
        }),
    });
    let mut saw_thinking = false;
    while let Ok(ev) = rx2.try_recv() {
        if let AppEvent::InsertHistory(lines) = ev {
            let s = lines
                .iter()
                .flat_map(|l| l.spans.iter())
                .map(|sp| sp.content.clone())
                .collect::<Vec<_>>()
                .join("");
            if s.contains("thinking") {
                saw_thinking = true;
                break;
            }
        }
    }
    assert!(
        saw_thinking,
        "expected 'thinking' header to be emitted at stream start"
    );
}

#[test]
fn multiple_agent_messages_in_single_turn_emit_multiple_headers() {
    let (mut chat, rx, _op_rx) = make_chatwidget_manual();

    // Begin turn
    chat.handle_codex_event(Event {
        id: "s1".into(),
        msg: EventMsg::TaskStarted(TaskStartedEvent {
            model_context_window: None,
        }),
    });

    // First finalized assistant message
    chat.handle_codex_event(Event {
        id: "s1".into(),
        msg: EventMsg::AgentMessage(AgentMessageEvent {
            message: "First message".into(),
        }),
    });

    // Second finalized assistant message in the same turn
    chat.handle_codex_event(Event {
        id: "s1".into(),
        msg: EventMsg::AgentMessage(AgentMessageEvent {
            message: "Second message".into(),
        }),
    });

    // End turn
    chat.handle_codex_event(Event {
        id: "s1".into(),
        msg: EventMsg::TaskComplete(TaskCompleteEvent {
            last_agent_message: None,
        }),
    });

    let cells = drain_insert_history(&rx);
    let mut combined = String::new();
    for lines in &cells {
        for l in lines {
            for sp in &l.spans {
                let s = &sp.content;
                combined.push_str(s);
            }
            combined.push('\n');
        }
    }
    assert!(
        combined.contains("First message"),
        "missing first message: {combined}"
    );
    assert!(
        combined.contains("Second message"),
        "missing second message: {combined}"
    );
    let first_idx = combined.find("First message").unwrap();
    let second_idx = combined.find("Second message").unwrap();
    assert!(first_idx < second_idx, "messages out of order: {combined}");
}

#[test]
fn two_final_answers_append_not_overwrite_when_no_deltas() {
    // Directly exercise ChatWidget::insert_final_answer to validate we do not
    // overwrite a prior finalized assistant message when a new final arrives
    // without any streaming deltas (regression guard for overwrite bug).
    let (mut chat, rx, _op_rx) = make_chatwidget_manual();

    // First finalized assistant message (no streaming cell exists yet)
    chat.insert_final_answer_with_id(None, Vec::new(), "First message".to_string());
    // Second finalized assistant message (also without streaming)
    chat.insert_final_answer_with_id(None, Vec::new(), "Second message".to_string());

    // Drain any history insert side-effects (not strictly required here)
    let _ = drain_insert_history(&rx);

    // Verify via exported ResponseItems so we don't reach into private fields
    let items = chat.export_response_items();
    let assistants: Vec<String> = items
        .into_iter()
        .filter_map(|it| match it {
<<<<<<< HEAD
            codex_protocol::models::ResponseItem::Message { role, content, .. }
                if role == "assistant" =>
            {
                let text = content
                    .into_iter()
                    .filter_map(|c| match c {
                        codex_protocol::models::ContentItem::OutputText { text } => Some(text),
                        codex_protocol::models::ContentItem::InputText { text } => Some(text),
                        _ => None,
                    })
                    .collect::<Vec<_>>()
                    .join("\n");
=======
            codex_protocol::models::ResponseItem::Message { role, content, .. } if role == "assistant" => {
                let text = content.into_iter().filter_map(|c| match c {
                    codex_protocol::models::ContentItem::OutputText { text } => Some(text),
                    codex_protocol::models::ContentItem::InputText { text } => Some(text),
                    _ => None,
                }).collect::<Vec<_>>().join("\n");
>>>>>>> 2822aa52
                Some(text)
            }
            _ => None,
        })
        .collect();

<<<<<<< HEAD
    assert_eq!(
        assistants.len(),
        2,
        "expected two assistant messages, got {}",
        assistants.len()
    );
    assert!(
        assistants.iter().any(|s| s.contains("First message")),
        "missing first message"
    );
    assert!(
        assistants.iter().any(|s| s.contains("Second message")),
        "missing second message"
    );
=======
    assert_eq!(assistants.len(), 2, "expected two assistant messages, got {}", assistants.len());
    assert!(assistants.iter().any(|s| s.contains("First message")), "missing first message");
    assert!(assistants.iter().any(|s| s.contains("Second message")), "missing second message");
>>>>>>> 2822aa52
}

#[test]
fn second_final_that_is_superset_replaces_first() {
    let (mut chat, rx, _op_rx) = make_chatwidget_manual();

    let base = "• Behavior\n  ◦ One\n\nNotes\n  ◦ Alpha\n".to_string();
    let extended = format!("{}  ◦ Beta\n", base);

    chat.insert_final_answer_with_id(None, Vec::new(), base);
    chat.insert_final_answer_with_id(None, Vec::new(), extended.clone());

    // Drain history events
    let _ = drain_insert_history(&rx);

    // Expect exactly one assistant message containing the extended text
    let items = chat.export_response_items();
    let assistants: Vec<String> = items
        .into_iter()
        .filter_map(|it| match it {
<<<<<<< HEAD
            codex_protocol::models::ResponseItem::Message { role, content, .. }
                if role == "assistant" =>
            {
                let text = content
                    .into_iter()
                    .filter_map(|c| match c {
                        codex_protocol::models::ContentItem::OutputText { text } => Some(text),
                        codex_protocol::models::ContentItem::InputText { text } => Some(text),
                        _ => None,
                    })
                    .collect::<Vec<_>>()
                    .join("\n");
=======
            codex_protocol::models::ResponseItem::Message { role, content, .. } if role == "assistant" => {
                let text = content.into_iter().filter_map(|c| match c {
                    codex_protocol::models::ContentItem::OutputText { text } => Some(text),
                    codex_protocol::models::ContentItem::InputText { text } => Some(text),
                    _ => None,
                }).collect::<Vec<_>>().join("\n");
>>>>>>> 2822aa52
                Some(text)
            }
            _ => None,
        })
        .collect();

<<<<<<< HEAD
    assert_eq!(
        assistants.len(),
        1,
        "expected single assistant after superset replace"
    );
    assert!(
        assistants[0].contains("Beta"),
        "expected extended content present"
    );
=======
    assert_eq!(assistants.len(), 1, "expected single assistant after superset replace");
    assert!(assistants[0].contains("Beta"), "expected extended content present");
>>>>>>> 2822aa52
}

#[test]
fn identical_content_with_unicode_bullets_dedupes() {
    let (mut chat, rx, _op_rx) = make_chatwidget_manual();

    let a = "• Behavior\n  ◦ One\n\nNotes\n  ◦ Alpha".to_string();
    let b = "- Behavior\n  - One\n\nNotes\n  - Alpha".to_string();

    // Two finals that only differ in bullet glyphs should dedupe into one cell
    chat.insert_final_answer_with_id(None, Vec::new(), a);
    chat.insert_final_answer_with_id(None, Vec::new(), b);

    // Drain history events
    let _ = drain_insert_history(&rx);

    let items = chat.export_response_items();
    let assistants: Vec<String> = items
        .into_iter()
        .filter_map(|it| match it {
<<<<<<< HEAD
            codex_protocol::models::ResponseItem::Message { role, content, .. }
                if role == "assistant" =>
            {
                let text = content
                    .into_iter()
                    .filter_map(|c| match c {
                        codex_protocol::models::ContentItem::OutputText { text } => Some(text),
                        codex_protocol::models::ContentItem::InputText { text } => Some(text),
                        _ => None,
                    })
                    .collect::<Vec<_>>()
                    .join("\n");
=======
            codex_protocol::models::ResponseItem::Message { role, content, .. } if role == "assistant" => {
                let text = content.into_iter().filter_map(|c| match c {
                    codex_protocol::models::ContentItem::OutputText { text } => Some(text),
                    codex_protocol::models::ContentItem::InputText { text } => Some(text),
                    _ => None,
                }).collect::<Vec<_>>().join("\n");
>>>>>>> 2822aa52
                Some(text)
            }
            _ => None,
        })
        .collect();

<<<<<<< HEAD
    assert_eq!(
        assistants.len(),
        1,
        "expected deduped single assistant cell"
    );
=======
    assert_eq!(assistants.len(), 1, "expected deduped single assistant cell");
>>>>>>> 2822aa52
}

#[test]
fn final_reasoning_then_message_without_deltas_are_rendered() {
    let (mut chat, rx, _op_rx) = make_chatwidget_manual();

    // No deltas; only final reasoning followed by final message.
    chat.handle_codex_event(Event {
        id: "s1".into(),
        msg: EventMsg::AgentReasoning(AgentReasoningEvent {
            text: "I will first analyze the request.".into(),
        }),
    });
    chat.handle_codex_event(Event {
        id: "s1".into(),
        msg: EventMsg::AgentMessage(AgentMessageEvent {
            message: "Here is the result.".into(),
        }),
    });

    // Drain history and snapshot the combined visible content.
    let cells = drain_insert_history(&rx);
    let combined = cells
        .iter()
        .map(|lines| lines_to_single_string(lines))
        .collect::<String>();
    assert_snapshot!(combined);
}

#[test]
fn deltas_then_same_final_message_are_rendered_snapshot() {
    let (mut chat, rx, _op_rx) = make_chatwidget_manual();

    // Stream some reasoning deltas first.
    chat.handle_codex_event(Event {
        id: "s1".into(),
        msg: EventMsg::AgentReasoningDelta(AgentReasoningDeltaEvent {
            delta: "I will ".into(),
        }),
    });
    chat.handle_codex_event(Event {
        id: "s1".into(),
        msg: EventMsg::AgentReasoningDelta(AgentReasoningDeltaEvent {
            delta: "first analyze the ".into(),
        }),
    });
    chat.handle_codex_event(Event {
        id: "s1".into(),
        msg: EventMsg::AgentReasoningDelta(AgentReasoningDeltaEvent {
            delta: "request.".into(),
        }),
    });
    chat.handle_codex_event(Event {
        id: "s1".into(),
        msg: EventMsg::AgentReasoning(AgentReasoningEvent {
            text: "request.".into(),
        }),
    });

    // Then stream answer deltas, followed by the exact same final message.
    chat.handle_codex_event(Event {
        id: "s1".into(),
        msg: EventMsg::AgentMessageDelta(AgentMessageDeltaEvent {
            delta: "Here is the ".into(),
        }),
    });
    chat.handle_codex_event(Event {
        id: "s1".into(),
        msg: EventMsg::AgentMessageDelta(AgentMessageDeltaEvent {
            delta: "result.".into(),
        }),
    });

    chat.handle_codex_event(Event {
        id: "s1".into(),
        msg: EventMsg::AgentMessage(AgentMessageEvent {
            message: "Here is the result.".into(),
        }),
    });

    // Snapshot the combined visible content to ensure we render as expected
    // when deltas are followed by the identical final message.
    let cells = drain_insert_history(&rx);
    let combined = cells
        .iter()
        .map(|lines| lines_to_single_string(lines))
        .collect::<String>();
    assert_snapshot!(combined);
}

#[test]
fn late_final_does_not_duplicate_when_stream_finalized_early() {
    use codex_core::protocol::*;

    let (mut chat, rx, _op_rx) = make_chatwidget_manual();

    // Stream some answer deltas for id "s1"
    chat.handle_codex_event(Event {
        id: "s1".into(),
        msg: EventMsg::AgentMessageDelta(AgentMessageDeltaEvent {
            delta: "What I Can Do\n".into(),
        }),
    });
    chat.handle_codex_event(Event {
        id: "s1".into(),
        msg: EventMsg::AgentMessageDelta(AgentMessageDeltaEvent {
            delta: "- Explore/Modify Code\n".into(),
        }),
    });

    // Simulate a side event that forces finalization (e.g., tool start)
    chat.finalize_active_stream();

    // Now a late final AgentMessage arrives with the full text
    let final_text = "What I Can Do\n- Explore/Modify Code\n".to_string();
    chat.handle_codex_event(Event {
        id: "s1".into(),
        msg: EventMsg::AgentMessage(AgentMessageEvent {
            message: final_text.clone(),
        }),
    });

    // Drain any history insert side-effects (not strictly required here)
    let _ = drain_insert_history(&rx);

    // Export and assert that only a single assistant message exists
    let items = chat.export_response_items();
    let assistants: Vec<String> = items
        .into_iter()
        .filter_map(|it| match it {
<<<<<<< HEAD
            codex_protocol::models::ResponseItem::Message { role, content, .. }
                if role == "assistant" =>
            {
                let text = content
                    .into_iter()
                    .filter_map(|c| match c {
                        codex_protocol::models::ContentItem::OutputText { text } => Some(text),
                        codex_protocol::models::ContentItem::InputText { text } => Some(text),
                        _ => None,
                    })
                    .collect::<Vec<_>>()
                    .join("\n");
=======
            codex_protocol::models::ResponseItem::Message { role, content, .. } if role == "assistant" => {
                let text = content.into_iter().filter_map(|c| match c {
                    codex_protocol::models::ContentItem::OutputText { text } => Some(text),
                    codex_protocol::models::ContentItem::InputText { text } => Some(text),
                    _ => None,
                }).collect::<Vec<_>>().join("\n");
>>>>>>> 2822aa52
                Some(text)
            }
            _ => None,
        })
        .collect();

<<<<<<< HEAD
    assert_eq!(
        assistants.len(),
        1,
        "late final should replace, not duplicate"
    );
=======
    assert_eq!(assistants.len(), 1, "late final should replace, not duplicate");
>>>>>>> 2822aa52
    assert!(assistants[0].contains("Explore/Modify Code"));
}

#[test]
fn streaming_answer_then_finalize_does_not_truncate() {
    let (mut chat, rx, _op_rx) = make_chatwidget_manual();

    // Stream an assistant message in chunks, without sending a final AgentMessage.
    chat.handle_codex_event(Event {
        id: "s1".into(),
        msg: EventMsg::AgentMessageDelta(AgentMessageDeltaEvent {
            delta: "Files changed\n".into(),
        }),
    });
    chat.handle_codex_event(Event {
        id: "s1".into(),
        msg: EventMsg::AgentMessageDelta(AgentMessageDeltaEvent {
            delta: "- codex-rs/tui/src/markdown.rs: Guard against list markers...\n".into(),
        }),
    });
    chat.handle_codex_event(Event {
        id: "s1".into(),
        msg: EventMsg::AgentMessageDelta(AgentMessageDeltaEvent {
            delta: "\nWhat to expect\n".into(),
        }),
    });
    chat.handle_codex_event(Event {
        id: "s1".into(),
        msg: EventMsg::AgentMessageDelta(AgentMessageDeltaEvent {
            delta: "- Third-level bullets render correctly now.\n".into(),
        }),
    });

    // Simulate lifecycle location that finalizes active stream (e.g., new event)
    chat.finalize_active_stream();

    // Drain and combine visible content
    let cells = drain_insert_history(&rx);
    let combined = cells
        .iter()
        .map(|lines| lines_to_single_string(lines))
        .collect::<String>();

<<<<<<< HEAD
    assert!(
        combined.contains("Files changed"),
        "missing header: {combined}"
    );
    assert!(
        combined.contains("What to expect"),
        "missing section header: {combined}"
    );
    assert!(
        combined.contains("Third-level bullets render correctly now"),
        "missing tail content after finalize: {combined}"
    );
=======
    assert!(combined.contains("Files changed"), "missing header: {combined}");
    assert!(combined.contains("What to expect"), "missing section header: {combined}");
    assert!(combined.contains("Third-level bullets render correctly now"),
        "missing tail content after finalize: {combined}");
>>>>>>> 2822aa52
}

// E2E vt100 snapshot for complex markdown with indented and nested fenced code blocks
#[test]
fn chatwidget_markdown_code_blocks_vt100_snapshot() {
    let (mut chat, mut rx, _op_rx) = make_chatwidget_manual();

    // Simulate a final agent message via streaming deltas instead of a single message

    chat.handle_codex_event(Event {
        id: "t1".into(),
        msg: EventMsg::TaskStarted(TaskStartedEvent {
            model_context_window: None,
        }),
    });
    // Build a vt100 visual from the history insertions only (no UI overlay)
    let width: u16 = 80;
    let height: u16 = 50;
    let backend = ratatui::backend::TestBackend::new(width, height);
    let mut term = crate::custom_terminal::Terminal::with_options(backend).expect("terminal");
    // Place viewport at the last line so that history lines insert above it
    term.set_viewport_area(Rect::new(0, height - 1, width, 1));

    let mut ansi: Vec<u8> = Vec::new();

    // Simulate streaming via AgentMessageDelta in 2-character chunks (no final AgentMessage).
    let source: &str = r#"

    -- Indented code block (4 spaces)
    SELECT *
    FROM "users"
    WHERE "email" LIKE '%@example.com';

````markdown
```sh
printf 'fenced within fenced\n'
```
````

```jsonc
{
  // comment allowed in jsonc
  "path": "C:\\Program Files\\App",
  "regex": "^foo.*(bar)?$"
}
```
"#;

    let mut it = source.chars();
    loop {
        let mut delta = String::new();
        match it.next() {
            Some(c) => delta.push(c),
            None => break,
        }
        if let Some(c2) = it.next() {
            delta.push(c2);
        }

        chat.handle_codex_event(Event {
            id: "t1".into(),
            msg: EventMsg::AgentMessageDelta(AgentMessageDeltaEvent { delta }),
        });
        // Drive commit ticks and drain emitted history lines into the vt100 buffer.
        loop {
            chat.on_commit_tick();
            let mut inserted_any = false;
            while let Ok(app_ev) = rx.try_recv() {
                if let AppEvent::InsertHistoryCell(cell) = app_ev {
                    let lines = cell.display_lines(width);
                    crate::insert_history::insert_history_lines_to_writer(
                        &mut term, &mut ansi, lines,
                    );
                    inserted_any = true;
                }
            }
            if !inserted_any {
                break;
            }
        }
    }

    // Finalize the stream without sending a final AgentMessage, to flush any tail.
    chat.handle_codex_event(Event {
        id: "t1".into(),
        msg: EventMsg::TaskComplete(TaskCompleteEvent {
            last_agent_message: None,
        }),
    });
    for lines in drain_insert_history(&mut rx) {
        crate::insert_history::insert_history_lines_to_writer(&mut term, &mut ansi, lines);
    }

    let mut parser = vt100::Parser::new(height, width, 0);
    parser.process(&ansi);

    let mut vt_lines: Vec<String> = (0..height)
        .map(|row| {
            let mut s = String::with_capacity(width as usize);
            for col in 0..width {
                if let Some(cell) = parser.screen().cell(row, col) {
                    if let Some(ch) = cell.contents().chars().next() {
                        s.push(ch);
                    } else {
                        s.push(' ');
                    }
                } else {
                    s.push(' ');
                }
            }
            s.trim_end().to_string()
        })
        .collect();

    // Compact trailing blank rows for a stable snapshot
    while matches!(vt_lines.last(), Some(l) if l.trim().is_empty()) {
        vt_lines.pop();
    }
    let visual = vt_lines.join("\n");
    assert_snapshot!(visual);
}<|MERGE_RESOLUTION|>--- conflicted
+++ resolved
@@ -98,28 +98,8 @@
     let (tx_raw, _rx) = channel::<AppEvent>();
     let tx = AppEventSender::new(tx_raw);
     let cfg = test_config();
-<<<<<<< HEAD
-    let conversation_manager = Arc::new(ConversationManager::with_auth(CodexAuth::from_api_key(
-        "dummy",
-    )));
-    let term = crate::tui::TerminalInfo {
-        picker: None,
-        font_size: (8, 16),
-    };
-    let mut w = ChatWidget::new(
-        cfg,
-        tx,
-        None,
-        Vec::new(),
-        false,
-        term,
-        false,
-        conversation_manager,
-    );
-=======
     let conversation_manager = Arc::new(ConversationManager::default());
     let mut w = ChatWidget::new(cfg, conversation_manager, tx, None, Vec::new(), false);
->>>>>>> 2822aa52
     // Basic construction sanity.
     let _ = &mut w;
 }
@@ -158,6 +138,17 @@
         needs_redraw: false,
     };
     (widget, rx, op_rx)
+}
+
+pub(crate) fn make_chatwidget_manual_with_sender() -> (
+    ChatWidget,
+    AppEventSender,
+    tokio::sync::mpsc::UnboundedReceiver<AppEvent>,
+    tokio::sync::mpsc::UnboundedReceiver<Op>,
+) {
+    let (widget, rx, op_rx) = make_chatwidget_manual();
+    let app_event_tx = widget.app_event_tx.clone();
+    (widget, app_event_tx, rx, op_rx)
 }
 
 fn drain_insert_history(
@@ -431,11 +422,7 @@
         lines.pop();
     }
     // Compare only after the last session banner marker, and start at the next 'thinking' line.
-<<<<<<< HEAD
-    const MARKER_PREFIX: &str = ">_ You are using Smarty in ";
-=======
     const MARKER_PREFIX: &str = ">_ You are using OpenAI Code in ";
->>>>>>> 2822aa52
     let last_marker_line_idx = lines
         .iter()
         .rposition(|l| l.starts_with(MARKER_PREFIX))
@@ -646,11 +633,7 @@
         call_id: "call-approve-exec".into(),
         command: vec!["echo".into(), "hello world".into()],
         cwd: std::path::PathBuf::from("/tmp"),
-<<<<<<< HEAD
-        reason: Some("Smarty wants to run a command".into()),
-=======
         reason: Some("Code wants to run a command".into()),
->>>>>>> 2822aa52
     };
     chat.handle_codex_event(Event {
         id: "sub-approve-exec".into(),
@@ -1003,11 +986,7 @@
     assert!(!cells.is_empty(), "expected plan update cell to be sent");
     let blob = lines_to_single_string(cells.last().unwrap());
     assert!(
-<<<<<<< HEAD
-        blob.contains("Update plan"),
-=======
         blob.contains("Feature rollout plan"),
->>>>>>> 2822aa52
         "missing plan header: {blob:?}"
     );
     assert!(blob.contains("Explore codebase"));
@@ -1024,11 +1003,6 @@
         id: "sub-a".into(),
         msg: EventMsg::AgentMessageDelta(AgentMessageDeltaEvent {
             delta: "Hello".into(),
-<<<<<<< HEAD
-        }),
-    });
-    let mut saw_codex_pre = false;
-=======
         }),
     });
     let mut saw_codex_pre = false;
@@ -1047,40 +1021,6 @@
         }
     }
     assert!(
-        !saw_codex_pre,
-        "answer header should not be emitted before first newline commit"
-    );
-
-    // Newline arrives; no visible header should be emitted for Answer
-    chat.handle_codex_event(Event {
-        id: "sub-a".into(),
-        msg: EventMsg::AgentMessageDelta(AgentMessageDeltaEvent {
-            delta: "!\n".into(),
-        }),
-    });
-    chat.on_commit_tick();
-    let mut saw_codex_post = false;
->>>>>>> 2822aa52
-    while let Ok(ev) = rx.try_recv() {
-        if let AppEvent::InsertHistory(lines) = ev {
-            let s = lines
-                .iter()
-                .flat_map(|l| l.spans.iter())
-                .map(|sp| sp.content.clone())
-                .collect::<Vec<_>>()
-                .join("");
-            if s.contains("codex") {
-<<<<<<< HEAD
-                saw_codex_pre = true;
-=======
-                saw_codex_post = true;
->>>>>>> 2822aa52
-                break;
-            }
-        }
-    }
-    assert!(
-<<<<<<< HEAD
         !saw_codex_pre,
         "answer header should not be emitted before first newline commit"
     );
@@ -1113,12 +1053,6 @@
         "did not expect a visible 'codex' header to be emitted after first newline commit"
     );
 
-=======
-        !saw_codex_post,
-        "did not expect a visible 'codex' header to be emitted after first newline commit"
-    );
-
->>>>>>> 2822aa52
     // Reasoning: header immediately
     let (mut chat2, rx2, _op_rx2) = make_chatwidget_manual();
     chat2.handle_codex_event(Event {
@@ -1228,53 +1162,21 @@
     let assistants: Vec<String> = items
         .into_iter()
         .filter_map(|it| match it {
-<<<<<<< HEAD
-            codex_protocol::models::ResponseItem::Message { role, content, .. }
-                if role == "assistant" =>
-            {
-                let text = content
-                    .into_iter()
-                    .filter_map(|c| match c {
-                        codex_protocol::models::ContentItem::OutputText { text } => Some(text),
-                        codex_protocol::models::ContentItem::InputText { text } => Some(text),
-                        _ => None,
-                    })
-                    .collect::<Vec<_>>()
-                    .join("\n");
-=======
             codex_protocol::models::ResponseItem::Message { role, content, .. } if role == "assistant" => {
                 let text = content.into_iter().filter_map(|c| match c {
                     codex_protocol::models::ContentItem::OutputText { text } => Some(text),
                     codex_protocol::models::ContentItem::InputText { text } => Some(text),
                     _ => None,
                 }).collect::<Vec<_>>().join("\n");
->>>>>>> 2822aa52
                 Some(text)
             }
             _ => None,
         })
         .collect();
 
-<<<<<<< HEAD
-    assert_eq!(
-        assistants.len(),
-        2,
-        "expected two assistant messages, got {}",
-        assistants.len()
-    );
-    assert!(
-        assistants.iter().any(|s| s.contains("First message")),
-        "missing first message"
-    );
-    assert!(
-        assistants.iter().any(|s| s.contains("Second message")),
-        "missing second message"
-    );
-=======
     assert_eq!(assistants.len(), 2, "expected two assistant messages, got {}", assistants.len());
     assert!(assistants.iter().any(|s| s.contains("First message")), "missing first message");
     assert!(assistants.iter().any(|s| s.contains("Second message")), "missing second message");
->>>>>>> 2822aa52
 }
 
 #[test]
@@ -1295,47 +1197,20 @@
     let assistants: Vec<String> = items
         .into_iter()
         .filter_map(|it| match it {
-<<<<<<< HEAD
-            codex_protocol::models::ResponseItem::Message { role, content, .. }
-                if role == "assistant" =>
-            {
-                let text = content
-                    .into_iter()
-                    .filter_map(|c| match c {
-                        codex_protocol::models::ContentItem::OutputText { text } => Some(text),
-                        codex_protocol::models::ContentItem::InputText { text } => Some(text),
-                        _ => None,
-                    })
-                    .collect::<Vec<_>>()
-                    .join("\n");
-=======
             codex_protocol::models::ResponseItem::Message { role, content, .. } if role == "assistant" => {
                 let text = content.into_iter().filter_map(|c| match c {
                     codex_protocol::models::ContentItem::OutputText { text } => Some(text),
                     codex_protocol::models::ContentItem::InputText { text } => Some(text),
                     _ => None,
                 }).collect::<Vec<_>>().join("\n");
->>>>>>> 2822aa52
                 Some(text)
             }
             _ => None,
         })
         .collect();
 
-<<<<<<< HEAD
-    assert_eq!(
-        assistants.len(),
-        1,
-        "expected single assistant after superset replace"
-    );
-    assert!(
-        assistants[0].contains("Beta"),
-        "expected extended content present"
-    );
-=======
     assert_eq!(assistants.len(), 1, "expected single assistant after superset replace");
     assert!(assistants[0].contains("Beta"), "expected extended content present");
->>>>>>> 2822aa52
 }
 
 #[test]
@@ -1356,42 +1231,19 @@
     let assistants: Vec<String> = items
         .into_iter()
         .filter_map(|it| match it {
-<<<<<<< HEAD
-            codex_protocol::models::ResponseItem::Message { role, content, .. }
-                if role == "assistant" =>
-            {
-                let text = content
-                    .into_iter()
-                    .filter_map(|c| match c {
-                        codex_protocol::models::ContentItem::OutputText { text } => Some(text),
-                        codex_protocol::models::ContentItem::InputText { text } => Some(text),
-                        _ => None,
-                    })
-                    .collect::<Vec<_>>()
-                    .join("\n");
-=======
             codex_protocol::models::ResponseItem::Message { role, content, .. } if role == "assistant" => {
                 let text = content.into_iter().filter_map(|c| match c {
                     codex_protocol::models::ContentItem::OutputText { text } => Some(text),
                     codex_protocol::models::ContentItem::InputText { text } => Some(text),
                     _ => None,
                 }).collect::<Vec<_>>().join("\n");
->>>>>>> 2822aa52
                 Some(text)
             }
             _ => None,
         })
         .collect();
 
-<<<<<<< HEAD
-    assert_eq!(
-        assistants.len(),
-        1,
-        "expected deduped single assistant cell"
-    );
-=======
     assert_eq!(assistants.len(), 1, "expected deduped single assistant cell");
->>>>>>> 2822aa52
 }
 
 #[test]
@@ -1522,42 +1374,19 @@
     let assistants: Vec<String> = items
         .into_iter()
         .filter_map(|it| match it {
-<<<<<<< HEAD
-            codex_protocol::models::ResponseItem::Message { role, content, .. }
-                if role == "assistant" =>
-            {
-                let text = content
-                    .into_iter()
-                    .filter_map(|c| match c {
-                        codex_protocol::models::ContentItem::OutputText { text } => Some(text),
-                        codex_protocol::models::ContentItem::InputText { text } => Some(text),
-                        _ => None,
-                    })
-                    .collect::<Vec<_>>()
-                    .join("\n");
-=======
             codex_protocol::models::ResponseItem::Message { role, content, .. } if role == "assistant" => {
                 let text = content.into_iter().filter_map(|c| match c {
                     codex_protocol::models::ContentItem::OutputText { text } => Some(text),
                     codex_protocol::models::ContentItem::InputText { text } => Some(text),
                     _ => None,
                 }).collect::<Vec<_>>().join("\n");
->>>>>>> 2822aa52
                 Some(text)
             }
             _ => None,
         })
         .collect();
 
-<<<<<<< HEAD
-    assert_eq!(
-        assistants.len(),
-        1,
-        "late final should replace, not duplicate"
-    );
-=======
     assert_eq!(assistants.len(), 1, "late final should replace, not duplicate");
->>>>>>> 2822aa52
     assert!(assistants[0].contains("Explore/Modify Code"));
 }
 
@@ -1601,25 +1430,10 @@
         .map(|lines| lines_to_single_string(lines))
         .collect::<String>();
 
-<<<<<<< HEAD
-    assert!(
-        combined.contains("Files changed"),
-        "missing header: {combined}"
-    );
-    assert!(
-        combined.contains("What to expect"),
-        "missing section header: {combined}"
-    );
-    assert!(
-        combined.contains("Third-level bullets render correctly now"),
-        "missing tail content after finalize: {combined}"
-    );
-=======
     assert!(combined.contains("Files changed"), "missing header: {combined}");
     assert!(combined.contains("What to expect"), "missing section header: {combined}");
     assert!(combined.contains("Third-level bullets render correctly now"),
         "missing tail content after finalize: {combined}");
->>>>>>> 2822aa52
 }
 
 // E2E vt100 snapshot for complex markdown with indented and nested fenced code blocks
