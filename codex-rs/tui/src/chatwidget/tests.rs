--- conflicted
+++ resolved
@@ -145,17 +145,7 @@
         pending_exec_completions: Vec::new(),
         task_complete_pending: false,
         interrupts: InterruptManager::new(),
-<<<<<<< HEAD
         needs_redraw: false,
-=======
-        reasoning_buffer: String::new(),
-        full_reasoning_buffer: String::new(),
-        session_id: None,
-        frame_requester: crate::tui::FrameRequester::test_dummy(),
-        show_welcome_banner: true,
-        last_history_was_exec: false,
-        queued_user_messages: std::collections::VecDeque::new(),
->>>>>>> d32e4f25
     };
     (widget, rx, op_rx)
 }
@@ -323,120 +313,6 @@
     );
 }
 
-<<<<<<< HEAD
-=======
-// Snapshot test: interrupting a running exec finalizes the active cell with a red ✗
-// marker (replacing the spinner) and flushes it into history.
-#[test]
-fn interrupt_exec_marks_failed_snapshot() {
-    let (mut chat, mut rx, _op_rx) = make_chatwidget_manual();
-
-    // Begin a long-running command so we have an active exec cell with a spinner.
-    chat.handle_codex_event(Event {
-        id: "call-int".into(),
-        msg: EventMsg::ExecCommandBegin(ExecCommandBeginEvent {
-            call_id: "call-int".into(),
-            command: vec!["bash".into(), "-lc".into(), "sleep 1".into()],
-            cwd: std::env::current_dir().unwrap_or_else(|_| PathBuf::from(".")),
-            parsed_cmd: vec![
-                codex_core::parse_command::ParsedCommand::Unknown {
-                    cmd: "sleep 1".into(),
-                }
-                .into(),
-            ],
-        }),
-    });
-
-    // Simulate the task being aborted (as if ESC was pressed), which should
-    // cause the active exec cell to be finalized as failed and flushed.
-    chat.handle_codex_event(Event {
-        id: "call-int".into(),
-        msg: EventMsg::TurnAborted(codex_core::protocol::TurnAbortedEvent {
-            reason: TurnAbortReason::Interrupted,
-        }),
-    });
-
-    let cells = drain_insert_history(&mut rx);
-    assert!(
-        !cells.is_empty(),
-        "expected finalized exec cell to be inserted into history"
-    );
-
-    // The first inserted cell should be the finalized exec; snapshot its text.
-    let exec_blob = lines_to_single_string(&cells[0]);
-    assert_snapshot!("interrupt_exec_marks_failed", exec_blob);
-}
-
-#[test]
-fn exec_history_extends_previous_when_consecutive() {
-    let (mut chat, mut rx, _op_rx) = make_chatwidget_manual();
-
-    // First command
-    chat.handle_codex_event(Event {
-        id: "call-a".into(),
-        msg: EventMsg::ExecCommandBegin(ExecCommandBeginEvent {
-            call_id: "call-a".into(),
-            command: vec!["bash".into(), "-lc".into(), "echo one".into()],
-            cwd: std::env::current_dir().unwrap_or_else(|_| PathBuf::from(".")),
-            parsed_cmd: vec![
-                codex_core::parse_command::ParsedCommand::Unknown {
-                    cmd: "echo one".into(),
-                }
-                .into(),
-            ],
-        }),
-    });
-    chat.handle_codex_event(Event {
-        id: "call-a".into(),
-        msg: EventMsg::ExecCommandEnd(ExecCommandEndEvent {
-            call_id: "call-a".into(),
-            stdout: "one".into(),
-            stderr: String::new(),
-            aggregated_output: "one".into(),
-            exit_code: 0,
-            duration: std::time::Duration::from_millis(5),
-            formatted_output: "one".into(),
-        }),
-    });
-    let first_cells = drain_insert_history(&mut rx);
-    assert_eq!(first_cells.len(), 1, "first exec should insert history");
-
-    // Second command
-    chat.handle_codex_event(Event {
-        id: "call-b".into(),
-        msg: EventMsg::ExecCommandBegin(ExecCommandBeginEvent {
-            call_id: "call-b".into(),
-            command: vec!["bash".into(), "-lc".into(), "echo two".into()],
-            cwd: std::env::current_dir().unwrap_or_else(|_| PathBuf::from(".")),
-            parsed_cmd: vec![
-                codex_core::parse_command::ParsedCommand::Unknown {
-                    cmd: "echo two".into(),
-                }
-                .into(),
-            ],
-        }),
-    });
-    chat.handle_codex_event(Event {
-        id: "call-b".into(),
-        msg: EventMsg::ExecCommandEnd(ExecCommandEndEvent {
-            call_id: "call-b".into(),
-            stdout: "two".into(),
-            stderr: String::new(),
-            aggregated_output: "two".into(),
-            exit_code: 0,
-            duration: std::time::Duration::from_millis(5),
-            formatted_output: "two".into(),
-        }),
-    });
-    let second_cells = drain_insert_history(&mut rx);
-    assert_eq!(second_cells.len(), 1, "second exec should extend history");
-    let first_blob = lines_to_single_string(&first_cells[0]);
-    let second_blob = lines_to_single_string(&second_cells[0]);
-    assert!(first_blob.contains('✓'));
-    assert!(second_blob.contains("echo two"));
-}
-
->>>>>>> d32e4f25
 #[tokio::test(flavor = "current_thread")]
 async fn binary_size_transcript_matches_ideal_fixture() {
     let (mut chat, rx, _op_rx) = make_chatwidget_manual();
@@ -1073,32 +949,8 @@
 }
 
 #[test]
-<<<<<<< HEAD
 fn headers_emitted_on_stream_begin_for_answer_and_reasoning() {
     let (mut chat, rx, _op_rx) = make_chatwidget_manual();
-=======
-fn stream_error_is_rendered_to_history() {
-    let (mut chat, mut rx, _op_rx) = make_chatwidget_manual();
-    let msg = "stream error: stream disconnected before completion: idle timeout waiting for SSE; retrying 1/5 in 211ms…";
-    chat.handle_codex_event(Event {
-        id: "sub-1".into(),
-        msg: EventMsg::StreamError(StreamErrorEvent {
-            message: msg.to_string(),
-        }),
-    });
-
-    let cells = drain_insert_history(&mut rx);
-    assert!(!cells.is_empty(), "expected a history cell for StreamError");
-    let blob = lines_to_single_string(cells.last().unwrap());
-    assert!(blob.contains("⚠  "));
-    assert!(blob.contains("stream error:"));
-    assert!(blob.contains("idle timeout waiting for SSE"));
-}
-
-#[test]
-fn headers_emitted_on_stream_begin_for_answer_and_not_for_reasoning() {
-    let (mut chat, mut rx, _op_rx) = make_chatwidget_manual();
->>>>>>> d32e4f25
 
     // Answer: no header until a newline commit
     chat.handle_codex_event(Event {
