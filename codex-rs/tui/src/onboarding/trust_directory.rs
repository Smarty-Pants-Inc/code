use std::path::PathBuf;

use codex_core::config::set_project_access_mode;
use codex_core::config::set_project_trusted;
<<<<<<< HEAD
use codex_core::protocol::AskForApproval;
use codex_core::protocol::SandboxPolicy;
use codex_protocol::config_types::SandboxMode as SandboxModeCfg;
=======
use codex_core::config::set_project_access_mode;
use codex_protocol::config_types::SandboxMode as SandboxModeCfg;
use codex_core::protocol::AskForApproval;
use codex_core::protocol::SandboxPolicy;
>>>>>>> 2822aa52
use crossterm::event::KeyCode;
use crossterm::event::KeyEvent;
use ratatui::buffer::Buffer;
use ratatui::layout::Rect;
use ratatui::prelude::Widget;
use ratatui::style::Modifier;
use ratatui::style::Style;
use ratatui::style::Stylize;
use ratatui::text::Line;
use ratatui::text::Span;
use ratatui::widgets::Paragraph;
use ratatui::widgets::WidgetRef;
use ratatui::widgets::Wrap;

use crate::colors::light_blue;

use crate::onboarding::onboarding_screen::KeyboardHandler;
use crate::onboarding::onboarding_screen::StepStateProvider;

use super::onboarding_screen::StepState;
use crate::app::ChatWidgetArgs;
use std::sync::Arc;
use std::sync::Mutex;

pub(crate) struct TrustDirectoryWidget {
    pub codex_home: PathBuf,
    pub cwd: PathBuf,
    pub is_git_repo: bool,
    pub selection: Option<TrustDirectorySelection>,
    pub highlighted: TrustDirectorySelection,
    pub error: Option<String>,
    pub chat_widget_args: Arc<Mutex<ChatWidgetArgs>>,
}

#[derive(Clone, Copy, Debug, PartialEq, Eq)]
pub(crate) enum TrustDirectorySelection {
    Trust,
    DontTrust,
}

impl WidgetRef for &TrustDirectoryWidget {
    fn render_ref(&self, area: Rect, buf: &mut Buffer) {
        let mut lines: Vec<Line> = vec![
            Line::from(vec![
                Span::raw("> "),
                Span::styled(
<<<<<<< HEAD
                    "You are running Smarty in ",
=======
                    "You are running Code in ",
>>>>>>> 2822aa52
                    Style::default().add_modifier(Modifier::BOLD),
                ),
                Span::raw(self.cwd.to_string_lossy().to_string()),
            ]),
            Line::from(""),
        ];

        if self.is_git_repo {
            lines.push(Line::from(
<<<<<<< HEAD
                "  Since this folder is version controlled, you may wish to allow Smarty",
=======
                "  Since this folder is version controlled, you may wish to allow Code",
>>>>>>> 2822aa52
            ));
            lines.push(Line::from(
                "  to work in this folder without asking for approval.",
            ));
        } else {
            lines.push(Line::from(
                "  Since this folder is not version controlled, we recommend requiring",
            ));
            lines.push(Line::from("  approval of all edits and commands."));
        }
        lines.push(Line::from(""));

        let create_option =
            |idx: usize, option: TrustDirectorySelection, text: &str| -> Line<'static> {
                let is_selected = self.highlighted == option;
                if is_selected {
                    Line::from(vec![
                        Span::styled(
                            format!("> {}. ", idx + 1),
                            Style::default()
                                .fg(light_blue())
                                .add_modifier(Modifier::DIM),
                        ),
                        Span::styled(text.to_owned(), Style::default().fg(light_blue())),
                    ])
                } else {
                    Line::from(format!("  {}. {}", idx + 1, text))
                }
            };

        if self.is_git_repo {
            lines.push(create_option(
                0,
                TrustDirectorySelection::Trust,
<<<<<<< HEAD
                "Yes, allow Smarty to work in this folder without asking for approval",
=======
                "Yes, allow Code to work in this folder without asking for approval",
>>>>>>> 2822aa52
            ));
            lines.push(create_option(
                1,
                TrustDirectorySelection::DontTrust,
                "No, ask me to approve edits and commands",
            ));
        } else {
            lines.push(create_option(
                0,
                TrustDirectorySelection::Trust,
<<<<<<< HEAD
                "Allow Smarty to work in this folder without asking for approval",
=======
                "Allow Code to work in this folder without asking for approval",
>>>>>>> 2822aa52
            ));
            lines.push(create_option(
                1,
                TrustDirectorySelection::DontTrust,
                "Require approval of edits and commands",
            ));
        }
        lines.push(Line::from(""));
        if let Some(error) = &self.error {
            lines.push(Line::from(format!("  {error}")).fg(crate::colors::error()));
            lines.push(Line::from(""));
        }
        // AE: Following styles.md, this should probably be Cyan because it's a user input tip.
        //     But leaving this for a future cleanup.
        lines.push(Line::from("  Press Enter to continue").add_modifier(Modifier::DIM));

        Paragraph::new(lines)
            .wrap(Wrap { trim: false })
            .render(area, buf);
    }
}

impl KeyboardHandler for TrustDirectoryWidget {
    fn handle_key_event(&mut self, key_event: KeyEvent) {
        match key_event.code {
            KeyCode::Up | KeyCode::Char('k') => {
                self.highlighted = TrustDirectorySelection::Trust;
            }
            KeyCode::Down | KeyCode::Char('j') => {
                self.highlighted = TrustDirectorySelection::DontTrust;
            }
            KeyCode::Char('1') => self.handle_trust(),
            KeyCode::Char('2') => self.handle_dont_trust(),
            KeyCode::Enter => match self.highlighted {
                TrustDirectorySelection::Trust => self.handle_trust(),
                TrustDirectorySelection::DontTrust => self.handle_dont_trust(),
            },
            _ => {}
        }
    }
}

impl StepStateProvider for TrustDirectoryWidget {
    fn get_step_state(&self) -> StepState {
        match self.selection {
            Some(_) => StepState::Complete,
            None => StepState::InProgress,
        }
    }
}

impl TrustDirectoryWidget {
    fn handle_trust(&mut self) {
        if let Err(e) = set_project_trusted(&self.codex_home, &self.cwd) {
            tracing::error!("Failed to set project trusted: {e:?}");
            self.error = Some(e.to_string());
            // self.error = Some("Failed to set project trusted".to_string());
        }

        // Update the in-memory chat config for this session to a more permissive
        // policy suitable for a trusted workspace (Full Access).
        if let Ok(mut args) = self.chat_widget_args.lock() {
            args.config.approval_policy = AskForApproval::Never;
            args.config.sandbox_policy = SandboxPolicy::DangerFullAccess;
        }

        // Persist the access mode explicitly so subsequent runs don't rely solely on
        // the trust fallback logic and so the UI reflects the chosen mode immediately.
        if let Err(e) = set_project_access_mode(
            &self.codex_home,
            &self.cwd,
            AskForApproval::Never,
            SandboxModeCfg::DangerFullAccess,
        ) {
            tracing::warn!("Failed to persist project access mode: {e:?}");
        }

        self.selection = Some(TrustDirectorySelection::Trust);
    }

    fn handle_dont_trust(&mut self) {
        self.highlighted = TrustDirectorySelection::DontTrust;
        self.selection = Some(TrustDirectorySelection::DontTrust);
    }
}<|MERGE_RESOLUTION|>--- conflicted
+++ resolved
@@ -1,17 +1,10 @@
 use std::path::PathBuf;
 
-use codex_core::config::set_project_access_mode;
 use codex_core::config::set_project_trusted;
-<<<<<<< HEAD
-use codex_core::protocol::AskForApproval;
-use codex_core::protocol::SandboxPolicy;
-use codex_protocol::config_types::SandboxMode as SandboxModeCfg;
-=======
 use codex_core::config::set_project_access_mode;
 use codex_protocol::config_types::SandboxMode as SandboxModeCfg;
 use codex_core::protocol::AskForApproval;
 use codex_core::protocol::SandboxPolicy;
->>>>>>> 2822aa52
 use crossterm::event::KeyCode;
 use crossterm::event::KeyEvent;
 use ratatui::buffer::Buffer;
@@ -58,11 +51,7 @@
             Line::from(vec![
                 Span::raw("> "),
                 Span::styled(
-<<<<<<< HEAD
-                    "You are running Smarty in ",
-=======
                     "You are running Code in ",
->>>>>>> 2822aa52
                     Style::default().add_modifier(Modifier::BOLD),
                 ),
                 Span::raw(self.cwd.to_string_lossy().to_string()),
@@ -72,11 +61,7 @@
 
         if self.is_git_repo {
             lines.push(Line::from(
-<<<<<<< HEAD
-                "  Since this folder is version controlled, you may wish to allow Smarty",
-=======
                 "  Since this folder is version controlled, you may wish to allow Code",
->>>>>>> 2822aa52
             ));
             lines.push(Line::from(
                 "  to work in this folder without asking for approval.",
@@ -111,11 +96,7 @@
             lines.push(create_option(
                 0,
                 TrustDirectorySelection::Trust,
-<<<<<<< HEAD
-                "Yes, allow Smarty to work in this folder without asking for approval",
-=======
                 "Yes, allow Code to work in this folder without asking for approval",
->>>>>>> 2822aa52
             ));
             lines.push(create_option(
                 1,
@@ -126,11 +107,7 @@
             lines.push(create_option(
                 0,
                 TrustDirectorySelection::Trust,
-<<<<<<< HEAD
-                "Allow Smarty to work in this folder without asking for approval",
-=======
                 "Allow Code to work in this folder without asking for approval",
->>>>>>> 2822aa52
             ));
             lines.push(create_option(
                 1,
