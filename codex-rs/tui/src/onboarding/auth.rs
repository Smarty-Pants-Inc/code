use codex_login::CLIENT_ID;
use codex_login::ServerOptions;
use codex_login::ShutdownHandle;
use codex_login::run_login_server;
use crossterm::event::KeyCode;
use crossterm::event::KeyEvent;
use ratatui::buffer::Buffer;
use ratatui::layout::Rect;
use ratatui::prelude::Widget;
use ratatui::style::Modifier;
use ratatui::style::Style;
use ratatui::style::Stylize;
use ratatui::text::Line;
use ratatui::text::Span;
use ratatui::widgets::Paragraph;
use ratatui::widgets::WidgetRef;
use ratatui::widgets::Wrap;

use codex_login::AuthMode;
<<<<<<< HEAD

use crate::LoginStatus;
=======

use codex_core::config::GPT_5_CODEX_MEDIUM_MODEL;
use codex_core::model_family::{derive_default_model_family, find_family_for_model};

use crate::LoginStatus;
use crate::app::ChatWidgetArgs;
>>>>>>> 2822aa52
use crate::app_event::AppEvent;
use crate::app_event_sender::AppEventSender;
use crate::onboarding::onboarding_screen::KeyboardHandler;
use crate::onboarding::onboarding_screen::StepStateProvider;
use crate::shimmer::shimmer_spans;
use std::path::PathBuf;
<<<<<<< HEAD
=======
use std::sync::Arc;
use std::sync::Mutex;
>>>>>>> 2822aa52

use super::onboarding_screen::StepState;
// no additional imports

#[derive(Debug)]
pub(crate) enum SignInState {
    PickMode,
    ChatGptContinueInBrowser(ContinueInBrowserState),
    ChatGptSuccessMessage,
    ChatGptSuccess,
    EnvVarMissing,
    EnvVarFound,
}

#[derive(Debug)]
/// Used to manage the lifecycle of SpawnedLogin and ensure it gets cleaned up.
pub(crate) struct ContinueInBrowserState {
    auth_url: String,
    shutdown_handle: Option<ShutdownHandle>,
    _login_wait_handle: Option<tokio::task::JoinHandle<()>>,
}

impl Drop for ContinueInBrowserState {
    fn drop(&mut self) {
        if let Some(flag) = &self.shutdown_handle {
            flag.shutdown();
        }
    }
}

impl KeyboardHandler for AuthModeWidget {
    fn handle_key_event(&mut self, key_event: KeyEvent) {
        match key_event.code {
            KeyCode::Up | KeyCode::Char('k') => {
                self.highlighted_mode = AuthMode::ChatGPT;
            }
            KeyCode::Down | KeyCode::Char('j') => {
                self.highlighted_mode = AuthMode::ApiKey;
            }
            KeyCode::Char('1') => {
                self.start_chatgpt_login();
            }
            KeyCode::Char('2') => self.verify_api_key(),
            KeyCode::Enter => match self.sign_in_state {
                SignInState::PickMode => match self.highlighted_mode {
                    AuthMode::ChatGPT => self.start_chatgpt_login(),
                    AuthMode::ApiKey => self.verify_api_key(),
                },
                SignInState::EnvVarMissing => self.sign_in_state = SignInState::PickMode,
                SignInState::ChatGptSuccessMessage => {
                    self.sign_in_state = SignInState::ChatGptSuccess
                }
                _ => {}
            },
            KeyCode::Esc => {
                if matches!(self.sign_in_state, SignInState::ChatGptContinueInBrowser(_)) {
                    self.sign_in_state = SignInState::PickMode;
                }
            }
            _ => {}
        }
    }
}

#[derive(Debug)]
pub(crate) struct AuthModeWidget {
    pub event_tx: AppEventSender,
    pub highlighted_mode: AuthMode,
    pub error: Option<String>,
    pub sign_in_state: SignInState,
    pub codex_home: PathBuf,
    pub login_status: LoginStatus,
    pub preferred_auth_method: AuthMode,
<<<<<<< HEAD
=======
    pub chat_widget_args: Arc<Mutex<ChatWidgetArgs>>,
>>>>>>> 2822aa52
}

impl AuthModeWidget {
    fn render_pick_mode(&self, area: Rect, buf: &mut Buffer) {
        let mut lines: Vec<Line> = vec![
            Line::from(vec![
                Span::raw("> "),
                Span::styled(
                    "Sign in with ChatGPT to use your paid OpenAI plan",
                    Style::default().add_modifier(Modifier::BOLD),
                ),
            ]),
            Line::from(vec![
                Span::raw("  "),
                Span::styled(
                    "or connect an API key for usage-based billing",
                    Style::default().add_modifier(Modifier::BOLD),
                ),
            ]),
            Line::from(""),
        ];

        // If the user is already authenticated but the method differs from their
        // preferred auth method, show a brief explanation.
        if let LoginStatus::AuthMode(current) = self.login_status {
            if current != self.preferred_auth_method {
                let to_label = |mode: AuthMode| match mode {
                    AuthMode::ApiKey => "API key",
                    AuthMode::ChatGPT => "ChatGPT",
                };
                let msg = format!(
                    "  You’re currently using {} while your preferred method is {}.",
                    to_label(current),
                    to_label(self.preferred_auth_method)
                );
<<<<<<< HEAD
                lines.push(Line::from(msg).style(Style::default().fg(crate::colors::text_dim())));
=======
                lines.push(
                    Line::from(msg)
                        .style(Style::default().fg(crate::colors::text_dim())),
                );
>>>>>>> 2822aa52
                lines.push(Line::from(""));
            }
        }

        let create_mode_item = |idx: usize,
                                selected_mode: AuthMode,
                                text: &str,
                                description: &str|
         -> Vec<Line<'static>> {
            let is_selected = self.highlighted_mode == selected_mode;
            let caret = if is_selected { ">" } else { " " };

            let line1 = if is_selected {
                Line::from(vec![
                    format!("{} {}. ", caret, idx + 1)
                        .fg(crate::colors::info())
                        .dim(),
                    text.to_string().fg(crate::colors::info()),
                ])
            } else {
                Line::from(format!("  {}. {text}", idx + 1))
                    .style(Style::default().fg(crate::colors::text()))
            };

            let line2 = if is_selected {
                Line::from(format!("     {description}"))
                    .fg(crate::colors::info())
                    .add_modifier(Modifier::DIM)
            } else {
                Line::from(format!("     {description}"))
                    .style(Style::default().fg(crate::colors::text_dim()))
            };

            vec![line1, line2]
        };
        let chatgpt_label = if matches!(self.login_status, LoginStatus::AuthMode(AuthMode::ChatGPT))
        {
            "Continue using ChatGPT"
        } else {
            "Sign in with ChatGPT"
        };

        lines.extend(create_mode_item(
            0,
            AuthMode::ChatGPT,
            chatgpt_label,
            "Usage included with Plus, Pro, and Team plans",
        ));
        let api_key_label = if matches!(self.login_status, LoginStatus::AuthMode(AuthMode::ApiKey))
        {
            "Continue using API key"
        } else {
            "Provide your own API key"
        };
        lines.extend(create_mode_item(
            1,
            AuthMode::ApiKey,
            api_key_label,
            "Pay for what you use",
        ));
        lines.push(Line::from(""));
        lines.push(
            // AE: Following styles.md, this should probably be Cyan because it's a user input tip.
            //     But leaving this for a future cleanup.
            Line::from("  Press Enter to continue")
                .style(Style::default().fg(crate::colors::text_dim())),
        );
        if let Some(err) = &self.error {
            lines.push(Line::from(""));
            lines.push(Line::from(Span::styled(
                err.as_str(),
                Style::default().fg(crate::colors::error()),
            )));
        }

        Paragraph::new(lines)
            .wrap(Wrap { trim: false })
            .render(area, buf);
    }

    fn render_continue_in_browser(&self, area: Rect, buf: &mut Buffer) {
        let mut spans = vec![Span::from("> ")];
        // Schedule a follow-up frame to keep the shimmer animation going.
        self.event_tx
            .send(AppEvent::ScheduleFrameIn(std::time::Duration::from_millis(
                100,
            )));
        spans.extend(shimmer_spans("Finish signing in via your browser"));
        let mut lines = vec![Line::from(spans), Line::from("")];
        if let SignInState::ChatGptContinueInBrowser(state) = &self.sign_in_state {
            if !state.auth_url.is_empty() {
                lines.push(Line::from("  If the link doesn't open automatically, open the following link to authenticate:"));
                lines.push(Line::from(vec![
                    Span::raw("  "),
<<<<<<< HEAD
                    state
                        .auth_url
=======
                    state.auth_url
>>>>>>> 2822aa52
                        .as_str()
                        .fg(crate::colors::info())
                        .underlined(),
                ]));
                lines.push(Line::from(""));
            }
        }

        lines.push(
            Line::from("  Press Esc to cancel").style(Style::default().add_modifier(Modifier::DIM)),
        );
        Paragraph::new(lines)
            .wrap(Wrap { trim: false })
            .render(area, buf);
    }

    fn render_chatgpt_success_message(&self, area: Rect, buf: &mut Buffer) {
        let lines = vec![
            Line::from("✓ Signed in with your ChatGPT account")
                .fg(crate::colors::success()),
            Line::from(""),
            Line::from("> Before you start:"),
            Line::from(""),
<<<<<<< HEAD
            Line::from("  Decide how much autonomy you want to grant Smarty"),
            Line::from(vec![
                Span::raw("  For more details see the "),
                Span::styled(
                    "\u{1b}]8;;https://github.com/just-every/code\u{7}Smarty docs\u{1b}]8;;\u{7}",
=======
            Line::from("  Decide how much autonomy you want to grant Code"),
            Line::from(vec![
                Span::raw("  For more details see the "),
                Span::styled(
                    "\u{1b}]8;;https://github.com/just-every/code\u{7}Code docs\u{1b}]8;;\u{7}",
>>>>>>> 2822aa52
                    Style::default().add_modifier(Modifier::UNDERLINED),
                ),
            ])
            .style(Style::default().add_modifier(Modifier::DIM)),
            Line::from(""),
<<<<<<< HEAD
            Line::from("  Smarty can make mistakes"),
=======
            Line::from("  Code can make mistakes"),
>>>>>>> 2822aa52
            Line::from("  Review the code it writes and commands it runs")
                .style(Style::default().add_modifier(Modifier::DIM)),
            Line::from(""),
            Line::from("  Powered by your ChatGPT account"),
            Line::from(vec![
                Span::raw("  Uses your plan's rate limits and "),
                Span::styled(
                    "\u{1b}]8;;https://chatgpt.com/#settings\u{7}training data preferences\u{1b}]8;;\u{7}",
                    Style::default().add_modifier(Modifier::UNDERLINED),
                ),
            ])
            .style(Style::default().add_modifier(Modifier::DIM)),
            Line::from(""),
            Line::from("  Press Enter to continue").fg(crate::colors::info()),
        ];

        Paragraph::new(lines)
            .wrap(Wrap { trim: false })
            .render(area, buf);
    }

    fn render_chatgpt_success(&self, area: Rect, buf: &mut Buffer) {
<<<<<<< HEAD
        let lines =
            vec![Line::from("✓ Signed in with your ChatGPT account").fg(crate::colors::success())];
=======
        let lines = vec![Line::from("✓ Signed in with your ChatGPT account").fg(crate::colors::success())];
>>>>>>> 2822aa52

        Paragraph::new(lines)
            .wrap(Wrap { trim: false })
            .render(area, buf);
    }

    fn render_env_var_found(&self, area: Rect, buf: &mut Buffer) {
        let lines = vec![Line::from("✓ Using OPENAI_API_KEY").fg(crate::colors::success())];

        Paragraph::new(lines)
            .wrap(Wrap { trim: false })
            .render(area, buf);
    }

    fn render_env_var_missing(&self, area: Rect, buf: &mut Buffer) {
        let lines = vec![
            Line::from(
<<<<<<< HEAD
                "  To use Smarty with the OpenAI API, set OPENAI_API_KEY in your environment",
=======
                "  To use Code with the OpenAI API, set OPENAI_API_KEY in your environment",
>>>>>>> 2822aa52
            )
            .style(Style::default().fg(crate::colors::info())),
            Line::from(""),
            Line::from("  Press Enter to return")
                .style(Style::default().add_modifier(Modifier::DIM)),
        ];

        Paragraph::new(lines)
            .wrap(Wrap { trim: false })
            .render(area, buf);
    }

    fn start_chatgpt_login(&mut self) {
        // If we're already authenticated with ChatGPT, don't start a new login –
        // just proceed to the success message flow.
        if matches!(self.login_status, LoginStatus::AuthMode(AuthMode::ChatGPT)) {
<<<<<<< HEAD
=======
            self.apply_chatgpt_login_side_effects();
>>>>>>> 2822aa52
            self.sign_in_state = SignInState::ChatGptSuccess;
            self.event_tx.send(AppEvent::RequestRedraw);
            return;
        }

        self.error = None;
        let opts = ServerOptions::new(
            self.codex_home.clone(),
            CLIENT_ID.to_string(),
            codex_core::default_client::DEFAULT_ORIGINATOR.to_string(),
        );
        let server = run_login_server(opts);
        match server {
            Ok(child) => {
                let auth_url = child.auth_url.clone();
                let shutdown_handle = child.cancel_handle();

                let event_tx = self.event_tx.clone();
                let join_handle = tokio::spawn(async move {
                    spawn_completion_poller(child, event_tx).await;
                });
                self.sign_in_state =
                    SignInState::ChatGptContinueInBrowser(ContinueInBrowserState {
                        auth_url,
                        shutdown_handle: Some(shutdown_handle),
                        _login_wait_handle: Some(join_handle),
                    });
                self.event_tx.send(AppEvent::RequestRedraw);
            }
            Err(e) => {
                self.sign_in_state = SignInState::PickMode;
                self.error = Some(e.to_string());
                self.event_tx.send(AppEvent::RequestRedraw);
            }
        }
    }

    /// TODO: Read/write from the correct hierarchy config overrides + auth json + OPENAI_API_KEY.
    fn verify_api_key(&mut self) {
        if matches!(self.login_status, LoginStatus::AuthMode(AuthMode::ApiKey)) {
            // We already have an API key configured (e.g., from auth.json or env),
            // so mark this step complete immediately.
            self.sign_in_state = SignInState::EnvVarFound;
        } else {
            self.sign_in_state = SignInState::EnvVarMissing;
        }

        self.event_tx.send(AppEvent::RequestRedraw);
    }
<<<<<<< HEAD
=======

    pub(crate) fn apply_chatgpt_login_side_effects(&mut self) {
        self.login_status = LoginStatus::AuthMode(AuthMode::ChatGPT);
        if let Ok(mut args) = self.chat_widget_args.lock() {
            args.config.using_chatgpt_auth = true;
            if args
                .config
                .model
                .eq_ignore_ascii_case("gpt-5")
            {
                let new_model = GPT_5_CODEX_MEDIUM_MODEL.to_string();
                args.config.model = new_model.clone();

                let family = find_family_for_model(&new_model)
                    .unwrap_or_else(|| derive_default_model_family(&new_model));
                args.config.model_family = family;
            }
        }
    }
>>>>>>> 2822aa52
}

async fn spawn_completion_poller(
    child: codex_login::LoginServer,
    event_tx: AppEventSender,
) -> tokio::task::JoinHandle<()> {
    tokio::spawn(async move {
        if let Ok(()) = child.block_until_done().await {
            event_tx.send(AppEvent::OnboardingAuthComplete(Ok(())));
        } else {
            event_tx.send(AppEvent::OnboardingAuthComplete(Err(
                "login failed".to_string()
            )));
        }
    })
}

impl StepStateProvider for AuthModeWidget {
    fn get_step_state(&self) -> StepState {
        match &self.sign_in_state {
            SignInState::PickMode
            | SignInState::EnvVarMissing
            | SignInState::ChatGptContinueInBrowser(_)
            | SignInState::ChatGptSuccessMessage => StepState::InProgress,
            SignInState::ChatGptSuccess | SignInState::EnvVarFound => StepState::Complete,
        }
    }
}

impl WidgetRef for AuthModeWidget {
    fn render_ref(&self, area: Rect, buf: &mut Buffer) {
        match self.sign_in_state {
            SignInState::PickMode => {
                self.render_pick_mode(area, buf);
            }
            SignInState::ChatGptContinueInBrowser(_) => {
                self.render_continue_in_browser(area, buf);
            }
            SignInState::ChatGptSuccessMessage => {
                self.render_chatgpt_success_message(area, buf);
            }
            SignInState::ChatGptSuccess => {
                self.render_chatgpt_success(area, buf);
            }
            SignInState::EnvVarMissing => {
                self.render_env_var_missing(area, buf);
            }
            SignInState::EnvVarFound => {
                self.render_env_var_found(area, buf);
            }
        }
    }
}<|MERGE_RESOLUTION|>--- conflicted
+++ resolved
@@ -17,28 +17,20 @@
 use ratatui::widgets::Wrap;
 
 use codex_login::AuthMode;
-<<<<<<< HEAD
-
-use crate::LoginStatus;
-=======
 
 use codex_core::config::GPT_5_CODEX_MEDIUM_MODEL;
 use codex_core::model_family::{derive_default_model_family, find_family_for_model};
 
 use crate::LoginStatus;
 use crate::app::ChatWidgetArgs;
->>>>>>> 2822aa52
 use crate::app_event::AppEvent;
 use crate::app_event_sender::AppEventSender;
 use crate::onboarding::onboarding_screen::KeyboardHandler;
 use crate::onboarding::onboarding_screen::StepStateProvider;
 use crate::shimmer::shimmer_spans;
 use std::path::PathBuf;
-<<<<<<< HEAD
-=======
 use std::sync::Arc;
 use std::sync::Mutex;
->>>>>>> 2822aa52
 
 use super::onboarding_screen::StepState;
 // no additional imports
@@ -112,10 +104,7 @@
     pub codex_home: PathBuf,
     pub login_status: LoginStatus,
     pub preferred_auth_method: AuthMode,
-<<<<<<< HEAD
-=======
     pub chat_widget_args: Arc<Mutex<ChatWidgetArgs>>,
->>>>>>> 2822aa52
 }
 
 impl AuthModeWidget {
@@ -151,14 +140,10 @@
                     to_label(current),
                     to_label(self.preferred_auth_method)
                 );
-<<<<<<< HEAD
-                lines.push(Line::from(msg).style(Style::default().fg(crate::colors::text_dim())));
-=======
                 lines.push(
                     Line::from(msg)
                         .style(Style::default().fg(crate::colors::text_dim())),
                 );
->>>>>>> 2822aa52
                 lines.push(Line::from(""));
             }
         }
@@ -253,12 +238,7 @@
                 lines.push(Line::from("  If the link doesn't open automatically, open the following link to authenticate:"));
                 lines.push(Line::from(vec![
                     Span::raw("  "),
-<<<<<<< HEAD
-                    state
-                        .auth_url
-=======
                     state.auth_url
->>>>>>> 2822aa52
                         .as_str()
                         .fg(crate::colors::info())
                         .underlined(),
@@ -282,29 +262,17 @@
             Line::from(""),
             Line::from("> Before you start:"),
             Line::from(""),
-<<<<<<< HEAD
-            Line::from("  Decide how much autonomy you want to grant Smarty"),
-            Line::from(vec![
-                Span::raw("  For more details see the "),
-                Span::styled(
-                    "\u{1b}]8;;https://github.com/just-every/code\u{7}Smarty docs\u{1b}]8;;\u{7}",
-=======
             Line::from("  Decide how much autonomy you want to grant Code"),
             Line::from(vec![
                 Span::raw("  For more details see the "),
                 Span::styled(
                     "\u{1b}]8;;https://github.com/just-every/code\u{7}Code docs\u{1b}]8;;\u{7}",
->>>>>>> 2822aa52
                     Style::default().add_modifier(Modifier::UNDERLINED),
                 ),
             ])
             .style(Style::default().add_modifier(Modifier::DIM)),
             Line::from(""),
-<<<<<<< HEAD
-            Line::from("  Smarty can make mistakes"),
-=======
             Line::from("  Code can make mistakes"),
->>>>>>> 2822aa52
             Line::from("  Review the code it writes and commands it runs")
                 .style(Style::default().add_modifier(Modifier::DIM)),
             Line::from(""),
@@ -327,12 +295,7 @@
     }
 
     fn render_chatgpt_success(&self, area: Rect, buf: &mut Buffer) {
-<<<<<<< HEAD
-        let lines =
-            vec![Line::from("✓ Signed in with your ChatGPT account").fg(crate::colors::success())];
-=======
         let lines = vec![Line::from("✓ Signed in with your ChatGPT account").fg(crate::colors::success())];
->>>>>>> 2822aa52
 
         Paragraph::new(lines)
             .wrap(Wrap { trim: false })
@@ -350,11 +313,7 @@
     fn render_env_var_missing(&self, area: Rect, buf: &mut Buffer) {
         let lines = vec![
             Line::from(
-<<<<<<< HEAD
-                "  To use Smarty with the OpenAI API, set OPENAI_API_KEY in your environment",
-=======
                 "  To use Code with the OpenAI API, set OPENAI_API_KEY in your environment",
->>>>>>> 2822aa52
             )
             .style(Style::default().fg(crate::colors::info())),
             Line::from(""),
@@ -371,10 +330,7 @@
         // If we're already authenticated with ChatGPT, don't start a new login –
         // just proceed to the success message flow.
         if matches!(self.login_status, LoginStatus::AuthMode(AuthMode::ChatGPT)) {
-<<<<<<< HEAD
-=======
             self.apply_chatgpt_login_side_effects();
->>>>>>> 2822aa52
             self.sign_in_state = SignInState::ChatGptSuccess;
             self.event_tx.send(AppEvent::RequestRedraw);
             return;
@@ -424,8 +380,6 @@
 
         self.event_tx.send(AppEvent::RequestRedraw);
     }
-<<<<<<< HEAD
-=======
 
     pub(crate) fn apply_chatgpt_login_side_effects(&mut self) {
         self.login_status = LoginStatus::AuthMode(AuthMode::ChatGPT);
@@ -445,7 +399,6 @@
             }
         }
     }
->>>>>>> 2822aa52
 }
 
 async fn spawn_completion_poller(
