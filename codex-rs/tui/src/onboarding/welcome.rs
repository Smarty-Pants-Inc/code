use ratatui::buffer::Buffer;
use ratatui::layout::Rect;
use ratatui::prelude::Widget;
use ratatui::style::Stylize;
use ratatui::text::Line;
use ratatui::widgets::WidgetRef;

use crate::onboarding::onboarding_screen::StepStateProvider;

use super::onboarding_screen::StepState;

pub(crate) struct WelcomeWidget {
    pub is_logged_in: bool,
}

impl WidgetRef for &WelcomeWidget {
    fn render_ref(&self, area: Rect, buf: &mut Buffer) {
<<<<<<< HEAD
        let line1 = Line::from(vec![
            Span::raw(">_ "),
            Span::styled(
                "Welcome to Code",
                Style::default().add_modifier(Modifier::BOLD),
            ),
=======
        let line = Line::from(vec![
            ">_ ".into(),
            "Welcome to Codex, OpenAI's command-line coding agent".bold(),
>>>>>>> a56eb481
        ]);
        line1.render(area, buf);
        
        // Render second line below the first
        if area.height > 1 {
            let line2 = Line::from(vec![
                Span::raw("   "), // Indent to align with text after ">_ "
                Span::raw("What can I code for you today?"),
            ]);
            let line2_area = Rect {
                x: area.x,
                y: area.y + 1,
                width: area.width,
                height: 1,
            };
            line2.render(line2_area, buf);
        }
    }
}

impl StepStateProvider for WelcomeWidget {
    fn get_step_state(&self) -> StepState {
        match self.is_logged_in {
            true => StepState::Hidden,
            false => StepState::Complete,
        }
    }
}<|MERGE_RESOLUTION|>--- conflicted
+++ resolved
@@ -15,18 +15,12 @@
 
 impl WidgetRef for &WelcomeWidget {
     fn render_ref(&self, area: Rect, buf: &mut Buffer) {
-<<<<<<< HEAD
         let line1 = Line::from(vec![
             Span::raw(">_ "),
             Span::styled(
                 "Welcome to Code",
                 Style::default().add_modifier(Modifier::BOLD),
             ),
-=======
-        let line = Line::from(vec![
-            ">_ ".into(),
-            "Welcome to Codex, OpenAI's command-line coding agent".bold(),
->>>>>>> a56eb481
         ]);
         line1.render(area, buf);
         
