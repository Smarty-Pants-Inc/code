--- conflicted
+++ resolved
@@ -20,20 +20,12 @@
         let line1 = Line::from(vec![
             Span::raw(">_ "),
             Span::styled(
-<<<<<<< HEAD
-                "Welcome to Smarty",
-=======
                 "Welcome to Code",
->>>>>>> 2822aa52
                 Style::default().add_modifier(Modifier::BOLD),
             ),
         ]);
         line1.render(area, buf);
-<<<<<<< HEAD
-
-=======
         
->>>>>>> 2822aa52
         // Render second line below the first
         if area.height > 1 {
             let line2 = Line::from(vec![
