--- conflicted
+++ resolved
@@ -716,28 +716,13 @@
                     self.input_running.store(false, Ordering::Release);
                     break 'main;
                 }
-<<<<<<< HEAD
                 AppEvent::CancelRunningTask => {
                     if let AppState::Chat { widget } = &mut self.app_state {
                         widget.cancel_running_task_from_approval();
                     }
-=======
-            }
-            AppEvent::FileSearchResult { query, matches } => {
-                self.chat_widget.apply_file_search_result(query, matches);
-            }
-            AppEvent::UpdateReasoningEffort(effort) => {
-                self.on_update_reasoning_effort(effort);
-            }
-            AppEvent::UpdateModel(model) => {
-                self.chat_widget.set_model(&model);
-                self.config.model = model.clone();
-                if let Some(family) = find_family_for_model(&model) {
-                    self.config.model_family = family;
->>>>>>> 18239062
                 }
                 // fallthrough handled by break
-                AppEvent::CodexOp(op) => match &mut self.app_state {
+                AppEvent::CodeOp(op) => match &mut self.app_state {
                     AppState::Chat { widget } => widget.submit_op(op),
                     AppState::Onboarding { .. } => {}
                 },
@@ -748,7 +733,7 @@
                     if !command.is_prompt_expanding() {
                         let _ = self
                             .app_event_tx
-                            .send(AppEvent::CodexOp(Op::AddToHistory { text: command_text.clone() }));
+                            .send(AppEvent::CodeOp(Op::AddToHistory { text: command_text.clone() }));
                     }
                     // Extract command arguments by removing the slash command from the beginning
                     // e.g., "/browser status" -> "status", "/chrome 9222" -> "9222"
