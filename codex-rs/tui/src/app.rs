use crate::app_event::AppEvent;
use crate::app_event_sender::AppEventSender;
use crate::chatwidget::ChatWidget;
use crate::file_search::FileSearchManager;
use crate::get_git_diff::get_git_diff;
use crate::onboarding::onboarding_screen::KeyboardHandler;
use crate::onboarding::onboarding_screen::OnboardingScreen;
use crate::onboarding::onboarding_screen::OnboardingScreenArgs;
use crate::should_show_login_screen;
use crate::slash_command::SlashCommand;
use crate::tui;
use crate::tui::TerminalInfo;
use codex_core::ConversationManager;
use codex_core::config::Config;
use codex_core::protocol::Event;
use codex_core::protocol::Op;
use color_eyre::eyre::Result;
use crossterm::SynchronizedUpdate;
use crossterm::event::KeyCode;
use crossterm::event::KeyEvent;
use crossterm::event::KeyEventKind;
use crossterm::terminal::supports_keyboard_enhancement;
use std::path::PathBuf;
use std::sync::Arc;
use std::sync::atomic::AtomicBool;
use std::sync::atomic::Ordering;
use std::sync::mpsc::Receiver;
use std::sync::mpsc::channel;
use std::thread;
use std::time::Duration;
use std::time::Instant;

/// Time window for debouncing redraw requests.
const REDRAW_DEBOUNCE: Duration = Duration::from_millis(1);

/// Top-level application state: which full-screen view is currently active.
#[allow(clippy::large_enum_variant)]
enum AppState<'a> {
    Onboarding {
        screen: OnboardingScreen,
    },
    /// The main chat UI is visible.
    Chat {
        /// Boxed to avoid a large enum variant and reduce the overall size of
        /// `AppState`.
        widget: Box<ChatWidget<'a>>,
    },
}

pub(crate) struct App<'a> {
    _server: Arc<ConversationManager>,
    app_event_tx: AppEventSender,
    app_event_rx: Receiver<AppEvent>,
    app_state: AppState<'a>,

    /// Config is stored here so we can recreate ChatWidgets as needed.
    config: Config,

    file_search: FileSearchManager,

<<<<<<< HEAD
    /// True when a redraw has been scheduled but not yet executed.
    pending_redraw: Arc<AtomicBool>,
=======
    pending_history_lines: Vec<Line<'static>>,
>>>>>>> a8c7f539

    enhanced_keys_supported: bool,

    /// Debug flag for logging LLM requests/responses
    _debug: bool,

    /// Controls the animation thread that sends CommitTick events.
    commit_anim_running: Arc<AtomicBool>,

<<<<<<< HEAD
    /// Terminal information queried at startup
    terminal_info: TerminalInfo,
=======
    /// Channel to schedule one-shot animation frames; coalesced by a single
    /// scheduler thread.
    frame_schedule_tx: std::sync::mpsc::Sender<Instant>,
>>>>>>> a8c7f539
}

/// Aggregate parameters needed to create a `ChatWidget`, as creation may be
/// deferred until after the Git warning screen is dismissed.
#[derive(Clone, Debug)]
pub(crate) struct ChatWidgetArgs {
    pub(crate) config: Config,
    initial_prompt: Option<String>,
    initial_images: Vec<PathBuf>,
    enhanced_keys_supported: bool,
    terminal_info: TerminalInfo,
}

impl App<'_> {
    pub(crate) fn new(
        config: Config,
        initial_prompt: Option<String>,
        initial_images: Vec<std::path::PathBuf>,
        show_trust_screen: bool,
        debug: bool,
        terminal_info: TerminalInfo,
    ) -> Self {
        let conversation_manager = Arc::new(ConversationManager::default());

        let (app_event_tx, app_event_rx) = channel();
        let app_event_tx = AppEventSender::new(app_event_tx);

        let enhanced_keys_supported = supports_keyboard_enhancement().unwrap_or(false);

        // Spawn a dedicated thread for reading the crossterm event loop and
        // re-publishing the events as AppEvents, as appropriate.
        {
            let app_event_tx = app_event_tx.clone();
            std::thread::spawn(move || {
                loop {
                    // This timeout is necessary to avoid holding the event lock
                    // that crossterm::event::read() acquires. In particular,
                    // reading the cursor position (crossterm::cursor::position())
                    // needs to acquire the event lock, and so will fail if it
                    // can't acquire it within 2 sec. Resizing the terminal
                    // crashes the app if the cursor position can't be read.
                    if let Ok(true) = crossterm::event::poll(Duration::from_millis(100)) {
                        if let Ok(event) = crossterm::event::read() {
                            match event {
                                crossterm::event::Event::Key(key_event) => {
                                    app_event_tx.send(AppEvent::KeyEvent(key_event));
                                }
                                crossterm::event::Event::Resize(_, _) => {
                                    app_event_tx.send(AppEvent::RequestRedraw);
                                }
                                crossterm::event::Event::Paste(pasted) => {
                                    // Many terminals convert newlines to \r when pasting (e.g., iTerm2),
                                    // but tui-textarea expects \n. Normalize CR to LF.
                                    // [tui-textarea]: https://github.com/rhysd/tui-textarea/blob/4d18622eeac13b309e0ff6a55a46ac6706da68cf/src/textarea.rs#L782-L783
                                    // [iTerm2]: https://github.com/gnachman/iTerm2/blob/5d0c0d9f68523cbd0494dad5422998964a2ecd8d/sources/iTermPasteHelper.m#L206-L216
                                    let pasted = pasted.replace("\r", "\n");
                                    app_event_tx.send(AppEvent::Paste(pasted));
                                }
                                crossterm::event::Event::Mouse(mouse_event) => {
                                    app_event_tx.send(AppEvent::MouseEvent(mouse_event));
                                }
                                _ => {
                                    // Ignore any other events.
                                }
                            }
                        }
                    } else {
                        // Timeout expired, no `Event` is available
                    }
                }
            });
        }

        let show_login_screen = should_show_login_screen(&config);
        let app_state = if show_login_screen || show_trust_screen {
            let chat_widget_args = ChatWidgetArgs {
                config: config.clone(),
                initial_prompt,
                initial_images,
                enhanced_keys_supported,
                terminal_info: terminal_info.clone(),
            };
            AppState::Onboarding {
                screen: OnboardingScreen::new(OnboardingScreenArgs {
                    event_tx: app_event_tx.clone(),
                    codex_home: config.codex_home.clone(),
                    cwd: config.cwd.clone(),
                    show_login_screen,
                    show_trust_screen,
                    chat_widget_args,
                }),
            }
        } else {
            let chat_widget = ChatWidget::new(
                config.clone(),
                app_event_tx.clone(),
                initial_prompt,
                initial_images,
                enhanced_keys_supported,
                terminal_info.clone(),
            );
            AppState::Chat {
                widget: Box::new(chat_widget),
            }
        };

        let file_search = FileSearchManager::new(config.cwd.clone(), app_event_tx.clone());

        // Spawn a single scheduler thread that coalesces both debounced redraw
        // requests and animation frame requests, and emits a single Redraw event
        // at the earliest requested time.
        let (frame_tx, frame_rx) = channel::<Instant>();
        {
            let app_event_tx = app_event_tx.clone();
            std::thread::spawn(move || {
                use std::sync::mpsc::RecvTimeoutError;
                let mut next_deadline: Option<Instant> = None;
                loop {
                    if next_deadline.is_none() {
                        match frame_rx.recv() {
                            Ok(deadline) => next_deadline = Some(deadline),
                            Err(_) => break,
                        }
                    }

                    #[allow(clippy::expect_used)]
                    let deadline = next_deadline.expect("deadline set");
                    let now = Instant::now();
                    let timeout = if deadline > now {
                        deadline - now
                    } else {
                        Duration::from_millis(0)
                    };

                    match frame_rx.recv_timeout(timeout) {
                        Ok(new_deadline) => {
                            next_deadline =
                                Some(next_deadline.map_or(new_deadline, |d| d.min(new_deadline)));
                        }
                        Err(RecvTimeoutError::Timeout) => {
                            app_event_tx.send(AppEvent::Redraw);
                            next_deadline = None;
                        }
                        Err(RecvTimeoutError::Disconnected) => break,
                    }
                }
            });
        }
        Self {
            _server: conversation_manager,
            app_event_tx,
            app_event_rx,
            app_state,
            config,
            file_search,
            enhanced_keys_supported,
            _debug: debug,
            commit_anim_running: Arc::new(AtomicBool::new(false)),
<<<<<<< HEAD
            terminal_info,
=======
            frame_schedule_tx: frame_tx,
>>>>>>> a8c7f539
        }
    }

    fn schedule_frame_in(&self, dur: Duration) {
        let _ = self.frame_schedule_tx.send(Instant::now() + dur);
    }

    pub(crate) fn run(&mut self, terminal: &mut tui::Tui) -> Result<()> {
        // Schedule the first render immediately.
        let _ = self.frame_schedule_tx.send(Instant::now());

        while let Ok(event) = self.app_event_rx.recv() {
            match event {
                AppEvent::InsertHistory(lines) => match &mut self.app_state {
                    AppState::Chat { widget } => widget.insert_history_lines(lines),
                    AppState::Onboarding { .. } => {}
                },
                AppEvent::RequestRedraw => {
                    self.schedule_frame_in(REDRAW_DEBOUNCE);
                }
                AppEvent::ScheduleFrameIn(dur) => {
                    self.schedule_frame_in(dur);
                }
                AppEvent::Redraw => {
                    std::io::stdout().sync_update(|_| self.draw_next_frame(terminal))??;
                }
                AppEvent::StartCommitAnimation => {
                    if self
                        .commit_anim_running
                        .compare_exchange(false, true, Ordering::Acquire, Ordering::Relaxed)
                        .is_ok()
                    {
                        let tx = self.app_event_tx.clone();
                        let running = self.commit_anim_running.clone();
                        thread::spawn(move || {
                            while running.load(Ordering::Relaxed) {
                                thread::sleep(Duration::from_millis(50));
                                tx.send(AppEvent::CommitTick);
                            }
                        });
                    }
                }
                AppEvent::StopCommitAnimation => {
                    self.commit_anim_running.store(false, Ordering::Release);
                }
                AppEvent::CommitTick => {
                    // CommitTick handling removed - no longer needed
                }
                AppEvent::KeyEvent(key_event) => {
                    match key_event {
                        KeyEvent {
                            code: KeyCode::Char('m'),
                            modifiers: crossterm::event::KeyModifiers::CONTROL,
                            kind: KeyEventKind::Press,
                            ..
                        } => {
                            // Toggle mouse capture to allow text selection
                            use crossterm::event::DisableMouseCapture;
                            use crossterm::event::EnableMouseCapture;
                            use crossterm::execute;
                            use std::io::stdout;

                            // Static variable to track mouse capture state
                            static mut MOUSE_CAPTURE_ENABLED: bool = true;

                            unsafe {
                                MOUSE_CAPTURE_ENABLED = !MOUSE_CAPTURE_ENABLED;
                                if MOUSE_CAPTURE_ENABLED {
                                    let _ = execute!(stdout(), EnableMouseCapture);
                                } else {
                                    let _ = execute!(stdout(), DisableMouseCapture);
                                }
                            }
                            self.app_event_tx.send(AppEvent::RequestRedraw);
                        }
                        KeyEvent {
                            code: KeyCode::Char('c'),
                            modifiers: crossterm::event::KeyModifiers::CONTROL,
                            kind: KeyEventKind::Press,
                            ..
                        } => match &mut self.app_state {
                            AppState::Chat { widget } => {
                                widget.on_ctrl_c();
                            }
                            AppState::Onboarding { .. } => {
                                self.app_event_tx.send(AppEvent::ExitRequest);
                            }
                        },
                        KeyEvent {
                            code: KeyCode::Char('z'),
                            modifiers: crossterm::event::KeyModifiers::CONTROL,
                            kind: KeyEventKind::Press,
                            ..
                        } => {
                            #[cfg(unix)]
                            {
                                self.suspend(terminal)?;
                            }
                            // No-op on non-Unix platforms.
                        }
                        KeyEvent {
                            code: KeyCode::Char('d'),
                            modifiers: crossterm::event::KeyModifiers::CONTROL,
                            kind: KeyEventKind::Press,
                            ..
                        } => {
                            match &mut self.app_state {
                                AppState::Chat { widget } => {
                                    if widget.composer_is_empty() {
                                        self.app_event_tx.send(AppEvent::ExitRequest);
                                    } else {
                                        // Treat Ctrl+D as a normal key event when the composer
                                        // is not empty so that it doesn't quit the application
                                        // prematurely.
                                        self.dispatch_key_event(key_event);
                                    }
                                }
                                AppState::Onboarding { .. } => {
                                    self.app_event_tx.send(AppEvent::ExitRequest);
                                }
                            }
                        }
                        KeyEvent {
                            kind: KeyEventKind::Press | KeyEventKind::Repeat,
                            ..
                        } => {
                            self.dispatch_key_event(key_event);
                        }
                        _ => {
                            // Ignore Release key events.
                        }
                    };
                }
                AppEvent::MouseEvent(mouse_event) => {
                    self.dispatch_mouse_event(mouse_event);
                }
                AppEvent::Paste(text) => {
                    self.dispatch_paste_event(text);
                }
                AppEvent::CodexEvent(event) => {
                    self.dispatch_codex_event(event);
                }
                AppEvent::ExitRequest => {
                    break;
                }
                AppEvent::CodexOp(op) => match &mut self.app_state {
                    AppState::Chat { widget } => widget.submit_op(op),
                    AppState::Onboarding { .. } => {}
                },
<<<<<<< HEAD
                AppEvent::LatestLog(line) => match &mut self.app_state {
                    AppState::Chat { widget } => widget.update_latest_log(line),
                    AppState::Onboarding { .. } => {}
                },
                AppEvent::DispatchCommand(command, command_text) => {
                    // Extract command arguments by removing the slash command from the beginning
                    // e.g., "/browser status" -> "status", "/chrome 9222" -> "9222"
                    let command_args = {
                        let cmd_with_slash = format!("/{}", command.command());
                        if command_text.starts_with(&cmd_with_slash) {
                            command_text[cmd_with_slash.len()..].trim().to_string()
                        } else {
                            // Fallback: if format doesn't match, use the full text
                            command_text.clone()
=======
                AppEvent::DispatchCommand(command) => match command {
                    SlashCommand::New => {
                        // User accepted – switch to chat view.
                        let new_widget = Box::new(ChatWidget::new(
                            self.config.clone(),
                            self.server.clone(),
                            self.app_event_tx.clone(),
                            None,
                            Vec::new(),
                            self.enhanced_keys_supported,
                        ));
                        self.app_state = AppState::Chat { widget: new_widget };
                        self.app_event_tx.send(AppEvent::RequestRedraw);
                    }
                    SlashCommand::Init => {
                        // Guard: do not run if a task is active.
                        if let AppState::Chat { widget } = &mut self.app_state {
                            const INIT_PROMPT: &str = include_str!("../prompt_for_init_command.md");
                            widget.submit_text_message(INIT_PROMPT.to_string());
>>>>>>> a8c7f539
                        }
                    };

                    match command {
                        SlashCommand::New => {
                            // User accepted – switch to chat view.
                            let new_widget = Box::new(ChatWidget::new(
                                self.config.clone(),
                                self.app_event_tx.clone(),
                                None,
                                Vec::new(),
                                self.enhanced_keys_supported,
                                self.terminal_info.clone(),
                            ));
                            self.app_state = AppState::Chat { widget: new_widget };
                            self.app_event_tx.send(AppEvent::RequestRedraw);
                        }
                        SlashCommand::Init => {
                            // Guard: do not run if a task is active.
                            if let AppState::Chat { widget } = &mut self.app_state {
                                const INIT_PROMPT: &str =
                                    include_str!("../prompt_for_init_command.md");
                                widget.submit_text_message(INIT_PROMPT.to_string());
                            }
                        }
                        SlashCommand::Compact => {
                            if let AppState::Chat { widget } = &mut self.app_state {
                                widget.clear_token_usage();
                                self.app_event_tx.send(AppEvent::CodexOp(Op::Compact));
                            }
                        }
                        SlashCommand::Quit => {
                            break;
                        }
                        SlashCommand::Logout => {
                            if let Err(e) = codex_login::logout(&self.config.codex_home) {
                                tracing::error!("failed to logout: {e}");
                            }
                            break;
                        }
                        SlashCommand::Diff => {
                            let (is_git_repo, diff_text) = match get_git_diff() {
                                Ok(v) => v,
                                Err(e) => {
                                    let msg = format!("Failed to compute diff: {e}");
                                    if let AppState::Chat { widget } = &mut self.app_state {
                                        widget.add_diff_output(msg);
                                    }
                                    continue;
                                }
                            };

                            if let AppState::Chat { widget } = &mut self.app_state {
                                let text = if is_git_repo {
                                    diff_text
                                } else {
                                    "`/diff` — _not inside a git repository_".to_string()
                                };
                                widget.add_diff_output(text);
                            }
                        }
                        SlashCommand::Mention => {
                            // The mention feature is handled differently in our fork
                            // For now, just add @ to the composer
                            if let AppState::Chat { widget } = &mut self.app_state {
                                widget.insert_str("@");
                            }
                        }
                        SlashCommand::Status => {
                            if let AppState::Chat { widget } = &mut self.app_state {
                                widget.add_status_output();
                            }
                        }
                        SlashCommand::Reasoning => {
                            if let AppState::Chat { widget } = &mut self.app_state {
                                widget.handle_reasoning_command(command_args);
                            }
                        }
                        SlashCommand::Verbosity => {
                            if let AppState::Chat { widget } = &mut self.app_state {
                                widget.handle_verbosity_command(command_args);
                            }
                        }
                        SlashCommand::Theme => {
                            // Theme selection is handled in submit_user_message
                            // This case is here for completeness
                            if let AppState::Chat { widget } = &mut self.app_state {
                                widget.show_theme_selection();
                            }
                        }
                        SlashCommand::Prompts => {
                            if let AppState::Chat { widget } = &mut self.app_state {
                                widget.add_prompts_output();
                            }
                        }
                        // Prompt-expanding commands should have been handled in submit_user_message
                        // but add a fallback just in case
                        SlashCommand::Plan | SlashCommand::Solve | SlashCommand::Code => {
                            // These should have been expanded already, but handle them anyway
                            if let AppState::Chat { widget } = &mut self.app_state {
                                let expanded = command.expand_prompt(&command_text);
                                if let Some(prompt) = expanded {
                                    widget.submit_text_message(prompt);
                                }
                            }
                        }
                        SlashCommand::Browser => {
                            if let AppState::Chat { widget } = &mut self.app_state {
                                widget.handle_browser_command(command_args);
                            }
                        }
                        SlashCommand::Chrome => {
                            if let AppState::Chat { widget } = &mut self.app_state {
                                // Call the dedicated chrome command handler
                                widget.handle_chrome_command(command_args);
                            }
                        }
                        #[cfg(debug_assertions)]
                        SlashCommand::TestApproval => {
                            use codex_core::protocol::EventMsg;
                            use std::collections::HashMap;

                            use codex_core::protocol::ApplyPatchApprovalRequestEvent;
                            use codex_core::protocol::FileChange;

                            self.app_event_tx.send(AppEvent::CodexEvent(Event {
                                id: "1".to_string(),
                                // msg: EventMsg::ExecApprovalRequest(ExecApprovalRequestEvent {
                                //     call_id: "1".to_string(),
                                //     command: vec!["git".into(), "apply".into()],
                                //     cwd: self.config.cwd.clone(),
                                //     reason: Some("test".to_string()),
                                // }),
                                msg: EventMsg::ApplyPatchApprovalRequest(
                                    ApplyPatchApprovalRequestEvent {
                                        call_id: "1".to_string(),
                                        changes: HashMap::from([
                                            (
                                                PathBuf::from("/tmp/test.txt"),
                                                FileChange::Add {
                                                    content: "test".to_string(),
                                                },
                                            ),
                                            (
                                                PathBuf::from("/tmp/test2.txt"),
                                                FileChange::Update {
                                                    unified_diff: "+test\n-test2".to_string(),
                                                    move_path: None,
                                                },
                                            ),
                                        ]),
                                        reason: None,
                                        grant_root: Some(PathBuf::from("/tmp")),
                                    },
                                ),
                            }));
                        }
                    }
                }
                AppEvent::PrepareAgents => {
                    if let AppState::Chat { widget } = &mut self.app_state {
                        widget.prepare_agents();
                    }
                }
                AppEvent::UpdateReasoningEffort(new_effort) => {
                    if let AppState::Chat { widget } = &mut self.app_state {
                        widget.set_reasoning_effort(new_effort);
                    }
                }
                AppEvent::UpdateTextVerbosity(new_verbosity) => {
                    if let AppState::Chat { widget } = &mut self.app_state {
                        widget.set_text_verbosity(new_verbosity);
                    }
                }
                AppEvent::UpdateTheme(new_theme) => {
                    // Switch the theme immediately
                    crate::theme::switch_theme(new_theme);

                    // Clear terminal with new theme colors
                    let theme_bg = crate::colors::background();
                    let theme_fg = crate::colors::text();
                    let _ = crossterm::execute!(
                        std::io::stdout(),
                        crossterm::style::SetColors(crossterm::style::Colors::new(
                            theme_fg.into(),
                            theme_bg.into()
                        )),
                        crossterm::terminal::Clear(crossterm::terminal::ClearType::All),
                        crossterm::cursor::MoveTo(0, 0),
                        crossterm::terminal::SetTitle("Coder"),
                        crossterm::terminal::EnableLineWrap
                    );

                    // Update config and save to file
                    if let AppState::Chat { widget } = &mut self.app_state {
                        widget.set_theme(new_theme);
                    }

                    // Request a redraw to apply the new theme
                    self.schedule_redraw();
                }
                AppEvent::PreviewTheme(new_theme) => {
                    // Switch the theme immediately for preview (no history event)
                    crate::theme::switch_theme(new_theme);

                    // Clear terminal with new theme colors
                    let theme_bg = crate::colors::background();
                    let theme_fg = crate::colors::text();
                    let _ = crossterm::execute!(
                        std::io::stdout(),
                        crossterm::style::SetColors(crossterm::style::Colors::new(
                            theme_fg.into(),
                            theme_bg.into()
                        )),
                        crossterm::terminal::Clear(crossterm::terminal::ClearType::All),
                        crossterm::cursor::MoveTo(0, 0),
                        crossterm::terminal::SetTitle("Coder"),
                        crossterm::terminal::EnableLineWrap
                    );

                    // Don't update config or add to history for previews
                    // Request a redraw to apply the new theme
                    self.schedule_redraw();
                }
                AppEvent::OnboardingAuthComplete(result) => {
                    if let AppState::Onboarding { screen } = &mut self.app_state {
                        screen.on_auth_complete(result);
                    }
                }
                AppEvent::OnboardingComplete(ChatWidgetArgs {
                    config,
                    enhanced_keys_supported,
                    initial_images,
                    initial_prompt,
                    terminal_info,
                }) => {
                    self.app_state = AppState::Chat {
                        widget: Box::new(ChatWidget::new(
                            config,
<<<<<<< HEAD
                            app_event_tx.clone(),
=======
                            self.server.clone(),
                            self.app_event_tx.clone(),
>>>>>>> a8c7f539
                            initial_prompt,
                            initial_images,
                            enhanced_keys_supported,
                            terminal_info,
                        )),
                    }
                }
                AppEvent::StartFileSearch(query) => {
                    if !query.is_empty() {
                        self.file_search.on_user_query(query);
                    }
                }
                AppEvent::FileSearchResult { query, matches } => {
                    if let AppState::Chat { widget } = &mut self.app_state {
                        widget.apply_file_search_result(query, matches);
                    }
                }
                AppEvent::ShowChromeOptions(port) => {
                    if let AppState::Chat { widget } = &mut self.app_state {
                        widget.show_chrome_options(port);
                    }
                }
                AppEvent::ChromeLaunchOptionSelected(option, port) => {
                    if let AppState::Chat { widget } = &mut self.app_state {
                        widget.handle_chrome_launch_option(option, port);
                    }
                }
            }
        }
        terminal.clear()?;

        Ok(())
    }

    #[cfg(unix)]
    fn suspend(&mut self, terminal: &mut tui::Tui) -> Result<()> {
        tui::restore()?;
        // SAFETY: Unix-only code path. We intentionally send SIGTSTP to the
        // current process group (pid 0) to trigger standard job-control
        // suspension semantics. This FFI does not involve any raw pointers,
        // is not called from a signal handler, and uses a constant signal.
        // Errors from kill are acceptable (e.g., if already stopped) — the
        // subsequent re-init path will still leave the terminal in a good state.
        // We considered `nix`, but didn't think it was worth pulling in for this one call.
        unsafe { libc::kill(0, libc::SIGTSTP) };
        let (new_terminal, new_terminal_info) = tui::init(&self.config)?;
        *terminal = new_terminal;
        self.terminal_info = new_terminal_info;
        terminal.clear()?;
        self.app_event_tx.send(AppEvent::RequestRedraw);
        Ok(())
    }

    pub(crate) fn token_usage(&self) -> codex_core::protocol::TokenUsage {
        match &self.app_state {
            AppState::Chat { widget } => widget.token_usage().clone(),
            AppState::Onboarding { .. } => codex_core::protocol::TokenUsage::default(),
        }
    }

    fn draw_next_frame(&mut self, terminal: &mut tui::Tui) -> Result<()> {
        // Draw to the full terminal (Terminal handles autoresizing internally)
        terminal.draw(|frame| {
            // Fill entire frame with theme background
            let bg_style = ratatui::style::Style::default()
                .bg(crate::colors::background())
                .fg(crate::colors::text());
            let area = frame.area();
            for y in area.top()..area.bottom() {
                for x in area.left()..area.right() {
                    frame.buffer_mut()[(x, y)].set_style(bg_style);
                }
            }

            match &mut self.app_state {
                AppState::Chat { widget } => {
                    if let Some((x, y)) = widget.cursor_pos(frame.area()) {
                        frame.set_cursor_position((x, y));
                    }
                    frame.render_widget_ref(&**widget, frame.area())
                }
                AppState::Onboarding { screen } => frame.render_widget_ref(&*screen, frame.area()),
            }
        })?;
        Ok(())
    }

    /// Dispatch a KeyEvent to the current view and let it decide what to do
    /// with it.
    fn dispatch_key_event(&mut self, key_event: KeyEvent) {
        match &mut self.app_state {
            AppState::Chat { widget } => {
                widget.handle_key_event(key_event);
            }
            AppState::Onboarding { screen } => match key_event.code {
                KeyCode::Char('q') => {
                    self.app_event_tx.send(AppEvent::ExitRequest);
                }
                _ => screen.handle_key_event(key_event),
            },
        }
    }

    fn dispatch_paste_event(&mut self, pasted: String) {
        match &mut self.app_state {
            AppState::Chat { widget } => widget.handle_paste(pasted),
            AppState::Onboarding { .. } => {}
        }
    }

    fn dispatch_mouse_event(&mut self, mouse_event: crossterm::event::MouseEvent) {
        match &mut self.app_state {
            AppState::Chat { widget } => {
                widget.handle_mouse_event(mouse_event);
            }
            AppState::Onboarding { .. } => {}
        }
    }

    fn dispatch_codex_event(&mut self, event: Event) {
        match &mut self.app_state {
            AppState::Chat { widget } => widget.handle_codex_event(event),
            AppState::Onboarding { .. } => {}
        }
    }
}<|MERGE_RESOLUTION|>--- conflicted
+++ resolved
@@ -28,7 +28,6 @@
 use std::sync::mpsc::channel;
 use std::thread;
 use std::time::Duration;
-use std::time::Instant;
 
 /// Time window for debouncing redraw requests.
 const REDRAW_DEBOUNCE: Duration = Duration::from_millis(1);
@@ -58,12 +57,8 @@
 
     file_search: FileSearchManager,
 
-<<<<<<< HEAD
     /// True when a redraw has been scheduled but not yet executed.
     pending_redraw: Arc<AtomicBool>,
-=======
-    pending_history_lines: Vec<Line<'static>>,
->>>>>>> a8c7f539
 
     enhanced_keys_supported: bool,
 
@@ -73,14 +68,8 @@
     /// Controls the animation thread that sends CommitTick events.
     commit_anim_running: Arc<AtomicBool>,
 
-<<<<<<< HEAD
     /// Terminal information queried at startup
     terminal_info: TerminalInfo,
-=======
-    /// Channel to schedule one-shot animation frames; coalesced by a single
-    /// scheduler thread.
-    frame_schedule_tx: std::sync::mpsc::Sender<Instant>,
->>>>>>> a8c7f539
 }
 
 /// Aggregate parameters needed to create a `ChatWidget`, as creation may be
@@ -107,6 +96,7 @@
 
         let (app_event_tx, app_event_rx) = channel();
         let app_event_tx = AppEventSender::new(app_event_tx);
+        let pending_redraw = Arc::new(AtomicBool::new(false));
 
         let enhanced_keys_supported = supports_keyboard_enhancement().unwrap_or(false);
 
@@ -188,47 +178,6 @@
         };
 
         let file_search = FileSearchManager::new(config.cwd.clone(), app_event_tx.clone());
-
-        // Spawn a single scheduler thread that coalesces both debounced redraw
-        // requests and animation frame requests, and emits a single Redraw event
-        // at the earliest requested time.
-        let (frame_tx, frame_rx) = channel::<Instant>();
-        {
-            let app_event_tx = app_event_tx.clone();
-            std::thread::spawn(move || {
-                use std::sync::mpsc::RecvTimeoutError;
-                let mut next_deadline: Option<Instant> = None;
-                loop {
-                    if next_deadline.is_none() {
-                        match frame_rx.recv() {
-                            Ok(deadline) => next_deadline = Some(deadline),
-                            Err(_) => break,
-                        }
-                    }
-
-                    #[allow(clippy::expect_used)]
-                    let deadline = next_deadline.expect("deadline set");
-                    let now = Instant::now();
-                    let timeout = if deadline > now {
-                        deadline - now
-                    } else {
-                        Duration::from_millis(0)
-                    };
-
-                    match frame_rx.recv_timeout(timeout) {
-                        Ok(new_deadline) => {
-                            next_deadline =
-                                Some(next_deadline.map_or(new_deadline, |d| d.min(new_deadline)));
-                        }
-                        Err(RecvTimeoutError::Timeout) => {
-                            app_event_tx.send(AppEvent::Redraw);
-                            next_deadline = None;
-                        }
-                        Err(RecvTimeoutError::Disconnected) => break,
-                    }
-                }
-            });
-        }
         Self {
             _server: conversation_manager,
             app_event_tx,
@@ -236,24 +185,55 @@
             app_state,
             config,
             file_search,
+            pending_redraw,
             enhanced_keys_supported,
             _debug: debug,
             commit_anim_running: Arc::new(AtomicBool::new(false)),
-<<<<<<< HEAD
             terminal_info,
-=======
-            frame_schedule_tx: frame_tx,
->>>>>>> a8c7f539
-        }
-    }
-
-    fn schedule_frame_in(&self, dur: Duration) {
-        let _ = self.frame_schedule_tx.send(Instant::now() + dur);
+        }
+    }
+
+    /// Clone of the internal event sender so external tasks (e.g. log bridge)
+    /// can inject `AppEvent`s.
+    pub fn event_sender(&self) -> AppEventSender {
+        self.app_event_tx.clone()
+    }
+
+    /// Schedule a redraw if one is not already pending.
+    #[allow(clippy::unwrap_used)]
+    fn schedule_redraw(&self) {
+        // Attempt to set the flag to `true`. If it was already `true`, another
+        // redraw is already pending so we can return early.
+        if self
+            .pending_redraw
+            .compare_exchange(false, true, Ordering::Acquire, Ordering::Relaxed)
+            .is_err()
+        {
+            return;
+        }
+
+        let tx = self.app_event_tx.clone();
+        let pending_redraw = self.pending_redraw.clone();
+        thread::spawn(move || {
+            thread::sleep(REDRAW_DEBOUNCE);
+            tx.send(AppEvent::Redraw);
+            pending_redraw.store(false, Ordering::Release);
+        });
+    }
+    
+    /// Schedule a redraw after the specified duration
+    fn schedule_redraw_in(&self, duration: Duration) {
+        let tx = self.app_event_tx.clone();
+        thread::spawn(move || {
+            thread::sleep(duration);
+            tx.send(AppEvent::RequestRedraw);
+        });
     }
 
     pub(crate) fn run(&mut self, terminal: &mut tui::Tui) -> Result<()> {
-        // Schedule the first render immediately.
-        let _ = self.frame_schedule_tx.send(Instant::now());
+        // Insert an event to trigger the first render.
+        let app_event_tx = self.app_event_tx.clone();
+        app_event_tx.send(AppEvent::RequestRedraw);
 
         while let Ok(event) = self.app_event_rx.recv() {
             match event {
@@ -262,10 +242,7 @@
                     AppState::Onboarding { .. } => {}
                 },
                 AppEvent::RequestRedraw => {
-                    self.schedule_frame_in(REDRAW_DEBOUNCE);
-                }
-                AppEvent::ScheduleFrameIn(dur) => {
-                    self.schedule_frame_in(dur);
+                    self.schedule_redraw();
                 }
                 AppEvent::Redraw => {
                     std::io::stdout().sync_update(|_| self.draw_next_frame(terminal))??;
@@ -393,11 +370,6 @@
                     AppState::Chat { widget } => widget.submit_op(op),
                     AppState::Onboarding { .. } => {}
                 },
-<<<<<<< HEAD
-                AppEvent::LatestLog(line) => match &mut self.app_state {
-                    AppState::Chat { widget } => widget.update_latest_log(line),
-                    AppState::Onboarding { .. } => {}
-                },
                 AppEvent::DispatchCommand(command, command_text) => {
                     // Extract command arguments by removing the slash command from the beginning
                     // e.g., "/browser status" -> "status", "/chrome 9222" -> "9222"
@@ -408,27 +380,6 @@
                         } else {
                             // Fallback: if format doesn't match, use the full text
                             command_text.clone()
-=======
-                AppEvent::DispatchCommand(command) => match command {
-                    SlashCommand::New => {
-                        // User accepted – switch to chat view.
-                        let new_widget = Box::new(ChatWidget::new(
-                            self.config.clone(),
-                            self.server.clone(),
-                            self.app_event_tx.clone(),
-                            None,
-                            Vec::new(),
-                            self.enhanced_keys_supported,
-                        ));
-                        self.app_state = AppState::Chat { widget: new_widget };
-                        self.app_event_tx.send(AppEvent::RequestRedraw);
-                    }
-                    SlashCommand::Init => {
-                        // Guard: do not run if a task is active.
-                        if let AppState::Chat { widget } = &mut self.app_state {
-                            const INIT_PROMPT: &str = include_str!("../prompt_for_init_command.md");
-                            widget.submit_text_message(INIT_PROMPT.to_string());
->>>>>>> a8c7f539
                         }
                     };
 
@@ -668,12 +619,7 @@
                     self.app_state = AppState::Chat {
                         widget: Box::new(ChatWidget::new(
                             config,
-<<<<<<< HEAD
                             app_event_tx.clone(),
-=======
-                            self.server.clone(),
-                            self.app_event_tx.clone(),
->>>>>>> a8c7f539
                             initial_prompt,
                             initial_images,
                             enhanced_keys_supported,
@@ -700,6 +646,10 @@
                     if let AppState::Chat { widget } = &mut self.app_state {
                         widget.handle_chrome_launch_option(option, port);
                     }
+                }
+                AppEvent::ScheduleFrameIn(duration) => {
+                    // Schedule the next redraw with the requested duration
+                    self.schedule_redraw_in(duration);
                 }
             }
         }
