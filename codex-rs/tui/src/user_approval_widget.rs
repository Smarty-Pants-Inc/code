--- conflicted
+++ resolved
@@ -28,10 +28,7 @@
 use crate::app_event::AppEvent;
 use crate::app_event_sender::AppEventSender;
 use crate::exec_command::strip_bash_lc_and_escape;
-<<<<<<< HEAD
-=======
 use codex_core::protocol::ApprovedCommandMatchKind;
->>>>>>> 2822aa52
 
 /// Request coming from the agent that needs user approval.
 pub(crate) enum ApprovalRequest {
@@ -72,11 +69,7 @@
     approval_request: ApprovalRequest,
     app_event_tx: AppEventSender,
     confirmation_prompt: Paragraph<'a>,
-<<<<<<< HEAD
-    select_options: &'a Vec<SelectOption>,
-=======
     select_options: Vec<SelectOption>,
->>>>>>> 2822aa52
 
     /// Currently selected index in *select* mode.
     selected_option: usize,
@@ -100,11 +93,7 @@
                     Line::from(""), // extra spacing above the prompt
                     Line::from(vec![
                         "? ".fg(crate::colors::info()),
-<<<<<<< HEAD
-                        "Smarty wants to run ".bold(),
-=======
                         "Code wants to run ".bold(),
->>>>>>> 2822aa52
                         cmd_span,
                     ]),
                     Line::from(""),
@@ -242,41 +231,13 @@
                 let cmd = strip_bash_lc_and_escape(command);
                 match decision {
                     ReviewDecision::Approved => format!("approved: run {} (this time)", cmd),
-<<<<<<< HEAD
-                    ReviewDecision::ApprovedForSession => {
-                        format!("approved: run {} (every time this session)", cmd)
-                    }
-=======
                     ReviewDecision::ApprovedForSession => format!("approved: run {} (every time this session)", cmd),
->>>>>>> 2822aa52
                     ReviewDecision::Denied => format!("not approved: run {}", cmd),
                     ReviewDecision::Abort => format!("canceled: run {}", cmd),
                 }
             }
             ApprovalRequest::ApplyPatch { .. } => {
                 format!("patch approval decision: {:?}", decision)
-<<<<<<< HEAD
-            }
-        };
-        let message = if feedback.trim().is_empty() {
-            message
-        } else {
-            // Append feedback, preserving line breaks
-            format!("{}\nfeedback:\n{}", message, feedback)
-        };
-        // Insert above the upcoming command begin so the decision reads first.
-        self.app_event_tx
-            .send(AppEvent::InsertBackgroundEventEarly(message));
-
-        // If the user aborted an exec approval, immediately cancel any running task
-        // so the UI reflects their intent (clear spinner/status) without waiting
-        // for backend cleanup. Core still receives the Abort below.
-        if matches!(
-            (&self.approval_request, decision),
-            (ApprovalRequest::Exec { .. }, ReviewDecision::Abort)
-        ) {
-            self.app_event_tx.send(AppEvent::CancelRunningTask);
-=======
             }
         };
         let message = if feedback.trim().is_empty() {
@@ -306,7 +267,6 @@
                 self.app_event_tx.send(AppEvent::MarkTaskIdle);
             }
             _ => {}
->>>>>>> 2822aa52
         }
 
         let op = match &self.approval_request {
@@ -365,35 +325,8 @@
 impl WidgetRef for &UserApprovalWidget<'_> {
     fn render_ref(&self, area: Rect, buf: &mut Buffer) {
         let prompt_height = self.get_confirmation_prompt_height(area.width);
-<<<<<<< HEAD
-        let [prompt_chunk, response_chunk] = Layout::default()
-            .direction(Direction::Vertical)
-            .constraints([Constraint::Length(prompt_height), Constraint::Min(0)])
-            .areas(area);
-
-        let lines: Vec<Line> = self
-            .select_options
-            .iter()
-            .enumerate()
-            .map(|(idx, opt)| {
-                let style = if idx == self.selected_option {
-                    Style::new()
-                        .bg(crate::colors::light_blue())
-                        .fg(crate::colors::background())
-                } else {
-                    Style::new().add_modifier(Modifier::DIM)
-                };
-                opt.label.clone().alignment(Alignment::Center).style(style)
-            })
-            .collect();
-
-        let [title_area, button_area, description_area] = Layout::vertical([
-            Constraint::Length(1),
-            Constraint::Length(1),
-=======
         let [prompt_chunk, options_chunk] = Layout::vertical([
             Constraint::Length(prompt_height),
->>>>>>> 2822aa52
             Constraint::Min(0),
         ])
         .areas(area);
@@ -440,8 +373,6 @@
     }
 }
 
-<<<<<<< HEAD
-=======
 fn build_exec_select_options(command: &[String]) -> Vec<SelectOption> {
     let mut options = Vec::new();
 
@@ -575,7 +506,6 @@
     }
 }
 
->>>>>>> 2822aa52
 #[cfg(all(test, feature = "legacy_tests"))]
 mod tests {
     use super::*;
@@ -583,10 +513,7 @@
     use crossterm::event::KeyEvent;
     use crossterm::event::KeyModifiers;
     use std::sync::mpsc::channel;
-<<<<<<< HEAD
-=======
     use codex_core::protocol::ApprovedCommandMatchKind;
->>>>>>> 2822aa52
 
     #[test]
     fn lowercase_shortcut_is_accepted() {
