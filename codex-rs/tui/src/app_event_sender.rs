--- conflicted
+++ resolved
@@ -40,10 +40,7 @@
                 | AppEvent::RequestRedraw
                 | AppEvent::Redraw
                 | AppEvent::ExitRequest
-<<<<<<< HEAD
-=======
                 | AppEvent::SetTerminalTitle { .. }
->>>>>>> 2822aa52
         );
 
         let tx = if is_high { &self.high_tx } else { &self.bulk_tx };
