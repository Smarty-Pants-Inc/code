--- conflicted
+++ resolved
@@ -35,15 +35,9 @@
     /// Render the view: this will be displayed in place of the composer.
     fn render(&self, area: Rect, buf: &mut Buffer);
 
-<<<<<<< HEAD
     /// Update the status indicator text.
     fn update_status_text(&mut self, _text: String) -> ConditionalUpdate {
         ConditionalUpdate::NoRedraw
-=======
-    /// Update the status indicator animated header. Default no-op.
-    fn update_status_header(&mut self, _header: String) {
-        // no-op
->>>>>>> 9193eb6b
     }
 
     /// Called when task completes to check if the view should be hidden.
