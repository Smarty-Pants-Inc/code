--- conflicted
+++ resolved
@@ -20,12 +20,7 @@
 mod diff_popup;
 mod command_popup;
 mod file_search_popup;
-<<<<<<< HEAD
 mod live_ring_widget;
-=======
-mod list_selection_view;
-mod paste_burst;
->>>>>>> bbcfd63a
 mod popup_consts;
 mod reasoning_selection_view;
 mod scroll_state;
@@ -87,12 +82,7 @@
     pub(crate) app_event_tx: AppEventSender,
     pub(crate) has_input_focus: bool,
     pub(crate) enhanced_keys_supported: bool,
-<<<<<<< HEAD
     pub(crate) using_chatgpt_auth: bool,
-=======
-    pub(crate) placeholder_text: String,
-    pub(crate) disable_paste_burst: bool,
->>>>>>> bbcfd63a
 }
 
 impl BottomPane<'_> {
@@ -105,12 +95,7 @@
                 params.has_input_focus,
                 params.app_event_tx.clone(),
                 enhanced_keys_supported,
-<<<<<<< HEAD
                 params.using_chatgpt_auth,
-=======
-                params.placeholder_text,
-                params.disable_paste_burst,
->>>>>>> bbcfd63a
             ),
             active_view: None,
             app_event_tx: params.app_event_tx,
@@ -684,12 +669,7 @@
             app_event_tx: tx,
             has_input_focus: true,
             enhanced_keys_supported: false,
-<<<<<<< HEAD
             using_chatgpt_auth: false,
-=======
-            placeholder_text: "Ask Codex to do anything".to_string(),
-            disable_paste_burst: false,
->>>>>>> bbcfd63a
         });
         pane.push_approval_request(exec_request());
         assert_eq!(CancellationEvent::Handled, pane.on_ctrl_c());
@@ -805,12 +785,7 @@
             app_event_tx: tx,
             has_input_focus: true,
             enhanced_keys_supported: false,
-<<<<<<< HEAD
             using_chatgpt_auth: false,
-=======
-            placeholder_text: "Ask Codex to do anything".to_string(),
-            disable_paste_burst: false,
->>>>>>> bbcfd63a
         });
 
         // Create an approval modal (active view).
@@ -841,11 +816,6 @@
             app_event_tx: tx.clone(),
             has_input_focus: true,
             enhanced_keys_supported: false,
-<<<<<<< HEAD
-=======
-            placeholder_text: "Ask Codex to do anything".to_string(),
-            disable_paste_burst: false,
->>>>>>> bbcfd63a
         });
 
         // Start a running task so the status indicator is active above the composer.
@@ -912,12 +882,7 @@
             app_event_tx: tx,
             has_input_focus: true,
             enhanced_keys_supported: false,
-<<<<<<< HEAD
             using_chatgpt_auth: false,
-=======
-            placeholder_text: "Ask Codex to do anything".to_string(),
-            disable_paste_burst: false,
->>>>>>> bbcfd63a
         });
 
         // Begin a task: show initial status.
@@ -951,12 +916,7 @@
             app_event_tx: tx,
             has_input_focus: true,
             enhanced_keys_supported: false,
-<<<<<<< HEAD
             using_chatgpt_auth: false,
-=======
-            placeholder_text: "Ask Codex to do anything".to_string(),
-            disable_paste_burst: false,
->>>>>>> bbcfd63a
         });
 
         // Activate spinner (status view replaces composer) with no live ring.
@@ -1002,12 +962,7 @@
             app_event_tx: tx,
             has_input_focus: true,
             enhanced_keys_supported: false,
-<<<<<<< HEAD
             using_chatgpt_auth: false,
-=======
-            placeholder_text: "Ask Codex to do anything".to_string(),
-            disable_paste_burst: false,
->>>>>>> bbcfd63a
         });
 
         pane.set_task_running(true);
