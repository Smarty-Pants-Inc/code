//! Bottom pane: shows the ChatComposer or a BottomPaneView, if one is active.

use crate::app_event::AppEvent;
use crate::app_event_sender::AppEventSender;
use crate::user_approval_widget::ApprovalRequest;
use bottom_pane_view::BottomPaneView;
use codex_core::protocol::TokenUsage;
use codex_file_search::FileMatch;
use crossterm::event::KeyEvent;
use ratatui::buffer::Buffer;
use ratatui::layout::Rect;
use ratatui::widgets::WidgetRef;
use std::time::Duration;

mod approval_modal_view;
mod bottom_pane_view;
mod chat_composer;
mod chat_composer_history;
pub mod chrome_selection_view;
<<<<<<< HEAD
=======
mod diff_popup;
>>>>>>> 2822aa52
mod command_popup;
mod diff_popup;
mod file_search_popup;
<<<<<<< HEAD
mod github_settings_view;
pub mod list_selection_view;
mod live_ring_widget;
pub mod mcp_settings_view;
=======
>>>>>>> 2822aa52
mod paste_burst;
mod live_ring_widget;
mod popup_consts;
<<<<<<< HEAD
mod reasoning_selection_view;
pub mod resume_selection_view;
mod scroll_state;
mod selection_popup_common;
// no direct use of list_selection_view or its items here
mod textarea;
mod theme_selection_view;
mod verbosity_selection_view;
=======
mod agent_editor_view;
mod agents_overview_view;
mod model_selection_view;
mod scroll_state;
mod selection_popup_common;
pub mod list_selection_view;
pub mod resume_selection_view;
pub mod agents_settings_view;
mod github_settings_view;
pub mod mcp_settings_view;
// no direct use of list_selection_view or its items here
mod textarea;
pub mod form_text_field;
mod theme_selection_view;
mod verbosity_selection_view;
#[cfg(not(debug_assertions))]
mod update_settings_view;
>>>>>>> 2822aa52

#[derive(Debug, Clone, Copy, PartialEq, Eq)]
pub(crate) enum CancellationEvent {
    Ignored,
    Handled,
}

pub(crate) use chat_composer::ChatComposer;
pub(crate) use chat_composer::InputResult;

<<<<<<< HEAD
use approval_modal_view::ApprovalModalView;
use codex_core::config_types::ReasoningEffort;
use codex_core::config_types::TextVerbosity;
use codex_core::config_types::ThemeName;
use codex_core::protocol::Op;
use reasoning_selection_view::ReasoningSelectionView;
=======
#[cfg(not(debug_assertions))]
pub(crate) use update_settings_view::{UpdateSettingsView, UpdateSharedState};

use codex_core::protocol::Op;
use approval_modal_view::ApprovalModalView;
use codex_common::model_presets::ModelPreset;
use codex_core::config_types::ReasoningEffort;
use codex_core::config_types::TextVerbosity;
use codex_core::config_types::ThemeName;
use model_selection_view::ModelSelectionView;
>>>>>>> 2822aa52
use theme_selection_view::ThemeSelectionView;
use verbosity_selection_view::VerbositySelectionView;

/// Pane displayed in the lower half of the chat UI.
pub(crate) struct BottomPane<'a> {
    /// Composer is retained even when a BottomPaneView is displayed so the
    /// input state is retained when the view is closed.
    composer: ChatComposer,

    /// If present, this is displayed instead of the `composer`.
    active_view: Option<Box<dyn BottomPaneView<'a> + 'a>>,

    app_event_tx: AppEventSender,
    has_input_focus: bool,
    is_task_running: bool,
    ctrl_c_quit_hint: bool,

    /// Optional transient ring shown above the composer. This is a rendering-only
    /// container used during development before we wire it to ChatWidget events.
    live_ring: Option<live_ring_widget::LiveRingWidget>,

    /// True if the active view is the StatusIndicatorView that replaces the
    /// composer during a running task.
    status_view_active: bool,

    /// Whether to reserve an empty spacer line above the input composer.
    /// Defaults to true for visual breathing room, but can be disabled when
    /// the chat history is scrolled up to allow history to reclaim that row.
    top_spacer_enabled: bool,
}

pub(crate) struct BottomPaneParams {
    pub(crate) app_event_tx: AppEventSender,
    pub(crate) has_input_focus: bool,
    pub(crate) enhanced_keys_supported: bool,
    pub(crate) using_chatgpt_auth: bool,
}

impl BottomPane<'_> {
    // Reduce bottom padding so footer sits one line lower
    const BOTTOM_PAD_LINES: u16 = 1;
    pub fn new(params: BottomPaneParams) -> Self {
        let enhanced_keys_supported = params.enhanced_keys_supported;
        Self {
            composer: ChatComposer::new(
                params.has_input_focus,
                params.app_event_tx.clone(),
                enhanced_keys_supported,
                params.using_chatgpt_auth,
            ),
            active_view: None,
            app_event_tx: params.app_event_tx,
            has_input_focus: params.has_input_focus,
            is_task_running: false,
            ctrl_c_quit_hint: false,
            live_ring: None,
            status_view_active: false,
            top_spacer_enabled: true,
        }
    }

<<<<<<< HEAD
    pub fn set_has_chat_history(&mut self, has_history: bool) {
        self.composer.set_has_chat_history(has_history);
    }

=======
    /// Show Agents overview (Agents + Commands sections)
    pub fn show_agents_overview(
        &mut self,
        agents: Vec<(String, bool, bool, String)>,
        commands: Vec<String>,
        selected_index: usize,
    ) {
        use agents_overview_view::AgentsOverviewView;
        let view = AgentsOverviewView::new(agents, commands, selected_index, self.app_event_tx.clone());
        self.active_view = Some(Box::new(view));
        self.status_view_active = false;
        self.request_redraw();
    }

    #[cfg(not(debug_assertions))]
    pub fn show_update_settings(&mut self, view: update_settings_view::UpdateSettingsView) {
        self.active_view = Some(Box::new(view));
        self.status_view_active = false;
        self.request_redraw();
    }

    /// Show per-agent editor
    pub fn show_agent_editor(
        &mut self,
        name: String,
        enabled: bool,
        args_read_only: Option<Vec<String>>,
        args_write: Option<Vec<String>>,
        instructions: Option<String>,
        command: String,
    ) {
        use agent_editor_view::AgentEditorView;
        let view = AgentEditorView::new(
            name,
            enabled,
            args_read_only,
            args_write,
            instructions,
            command,
            self.app_event_tx.clone(),
        );
        self.active_view = Some(Box::new(view));
        self.status_view_active = false;
        self.request_redraw();
    }

    pub fn set_has_chat_history(&mut self, has_history: bool) {
        self.composer.set_has_chat_history(has_history);
    }

>>>>>>> 2822aa52
    pub fn desired_height(&self, width: u16) -> u16 {
        let ring_h = self
            .live_ring
            .as_ref()
            .map(|r| r.desired_height(width))
            .unwrap_or(0);

<<<<<<< HEAD
        let view_height = if let Some(view) = self.active_view.as_ref() {
            view.desired_height(width)
        } else {
            // Optionally add 1 for the empty line above the composer
            let spacer = if self.top_spacer_enabled { 1 } else { 0 };
            spacer + self.composer.desired_height(width)
=======
        let (view_height, pad_lines) = if let Some(view) = self.active_view.as_ref() {
            (view.desired_height(width), 0)
        } else {
            // Optionally add 1 for the empty line above the composer
            let spacer = if self.top_spacer_enabled { 1 } else { 0 };
            (spacer + self.composer.desired_height(width), Self::BOTTOM_PAD_LINES)
>>>>>>> 2822aa52
        };

        ring_h
            .saturating_add(view_height)
<<<<<<< HEAD
            .saturating_add(Self::BOTTOM_PAD_LINES)
=======
            .saturating_add(pad_lines)
>>>>>>> 2822aa52
    }

    pub fn cursor_pos(&self, area: Rect) -> Option<(u16, u16)> {
        // Hide the cursor whenever an overlay view is active (e.g. approval modal).
        // But keep cursor visible when only status overlay is shown.
        if self.active_view.is_some() {
            None
        } else {
            // Account for the optional empty line above the composer
            let y_offset = if self.top_spacer_enabled { 1u16 } else { 0u16 };

            // Adjust composer area to account for empty line and padding
            let horizontal_padding = 1u16; // Message input uses 1 char padding
            let composer_rect = Rect {
                x: area.x + horizontal_padding,
                y: area.y + y_offset,
                width: area.width.saturating_sub(horizontal_padding * 2),
                height: (area.height.saturating_sub(y_offset))
                    - BottomPane::BOTTOM_PAD_LINES
                        .min((area.height.saturating_sub(y_offset)).saturating_sub(1)),
            };
            self.composer.cursor_pos(composer_rect)
        }
    }

    /// Forward a key event to the active view or the composer.
    pub fn handle_key_event(&mut self, key_event: KeyEvent) -> InputResult {
        if let Some(mut view) = self.active_view.take() {
            view.handle_key_event(self, key_event);
            if !view.is_complete() {
                self.active_view = Some(view);
            }
            // Don't create a status view - keep composer visible
            // Debounce view navigation redraws to reduce render thrash
            self.request_redraw();
            InputResult::None
        } else {
            // If a task is running and a status line is visible, allow Esc to
            // send an interrupt even while the composer has focus.
            if matches!(key_event.code, crossterm::event::KeyCode::Esc) && self.is_task_running {
                // Send Op::Interrupt directly when a task is running so Esc can cancel.
                self.app_event_tx.send(AppEvent::CodexOp(Op::Interrupt));
                self.request_redraw();
                return InputResult::None;
            }
            let (input_result, needs_redraw) = self.composer.handle_key_event(key_event);
            if needs_redraw {
                // Route input updates through the app's debounced redraw path
                // so typing doesn't attempt a full-screen redraw per key.
                self.request_redraw();
            }
            if self.composer.is_in_paste_burst() {
                self.request_redraw_in(ChatComposer::recommended_paste_flush_delay());
            }
            input_result
        }
    }

    /// Attempt to navigate history upwards from the composer. Returns true if consumed.
    pub(crate) fn try_history_up(&mut self) -> bool {
        let consumed = self.composer.try_history_up();
<<<<<<< HEAD
        if consumed {
            self.request_redraw();
        }
=======
        if consumed { self.request_redraw(); }
>>>>>>> 2822aa52
        consumed
    }

    /// Attempt to navigate history downwards from the composer. Returns true if consumed.
    pub(crate) fn try_history_down(&mut self) -> bool {
        let consumed = self.composer.try_history_down();
<<<<<<< HEAD
        if consumed {
            self.request_redraw();
        }
=======
        if consumed { self.request_redraw(); }
>>>>>>> 2822aa52
        consumed
    }

    /// Returns true if the composer is currently browsing history.
<<<<<<< HEAD
    pub(crate) fn history_is_browsing(&self) -> bool {
        self.composer.history_is_browsing()
    }

    /// After a chat scroll-up, make the next Down key scroll chat instead of moving within input.
    pub(crate) fn mark_next_down_scrolls_history(&mut self) {
        self.composer.mark_next_down_scrolls_history();
    }
=======
    pub(crate) fn history_is_browsing(&self) -> bool { self.composer.history_is_browsing() }

    /// After a chat scroll-up, make the next Down key scroll chat instead of moving within input.
    pub(crate) fn mark_next_down_scrolls_history(&mut self) { self.composer.mark_next_down_scrolls_history(); }
>>>>>>> 2822aa52

    /// Handle Ctrl-C in the bottom pane. If a modal view is active it gets a
    /// chance to consume the event (e.g. to dismiss itself).
    pub(crate) fn on_ctrl_c(&mut self) -> CancellationEvent {
        let mut view = match self.active_view.take() {
            Some(view) => view,
            None => return CancellationEvent::Ignored,
        };

        let event = view.on_ctrl_c(self);
        match event {
            CancellationEvent::Handled => {
                if !view.is_complete() {
                    self.active_view = Some(view);
                }
                // Don't create a status view - keep composer visible
                self.show_ctrl_c_quit_hint();
            }
            CancellationEvent::Ignored => {
                self.active_view = Some(view);
            }
        }
        event
    }

    pub fn handle_paste(&mut self, pasted: String) {
        if let Some(ref mut view) = self.active_view {
            use crate::bottom_pane::bottom_pane_view::ConditionalUpdate;
            match view.handle_paste(pasted) {
                ConditionalUpdate::NeedsRedraw => self.request_redraw(),
                ConditionalUpdate::NoRedraw => {}
            }
            return;
        }
        let needs_redraw = self.composer.handle_paste(pasted);
        if needs_redraw {
            // Large pastes may arrive as bursts; coalesce paints
            self.request_redraw();
        }
    }

    pub(crate) fn insert_str(&mut self, text: &str) {
        self.composer.insert_str(text);
        self.request_redraw();
    }

    /// Clear the composer text and reset transient composer state.
    pub(crate) fn clear_composer(&mut self) {
        self.composer.clear_text();
        self.request_redraw();
    }

    /// Attempt to close the file-search popup if visible. Returns true if closed.
    pub(crate) fn close_file_popup_if_active(&mut self) -> bool {
        let closed = self.composer.close_file_popup_if_active();
<<<<<<< HEAD
        if closed {
            self.request_redraw();
        }
        closed
    }

    /// True if a modal/overlay view is currently displayed (not the composer popup).
    pub(crate) fn has_active_modal_view(&self) -> bool {
        // Consider a modal inactive once it has completed to avoid blocking
        // Esc routing and other overlay checks after a decision is made.
        match self.active_view.as_ref() {
            Some(view) => !view.is_complete(),
            None => false,
        }
    }

=======
        if closed { self.request_redraw(); }
        closed
    }

    /// True if a modal/overlay view is currently displayed (not the composer popup).
    pub(crate) fn has_active_modal_view(&self) -> bool {
        // Consider a modal inactive once it has completed to avoid blocking
        // Esc routing and other overlay checks after a decision is made.
        match self.active_view.as_ref() {
            Some(view) => !view.is_complete(),
            None => false,
        }
    }

>>>>>>> 2822aa52
    /// Enable or disable compact compose mode. When enabled, the spacer line
    /// above the input composer is removed so the history can scroll into that
    /// row. This is typically toggled when the user scrolls up.
    pub(crate) fn set_compact_compose(&mut self, compact: bool) {
        let new_enabled = !compact;
        if self.top_spacer_enabled != new_enabled {
            self.top_spacer_enabled = new_enabled;
            self.request_redraw();
        }
    }

    /// Update the status indicator text. Shows status as overlay above composer
    /// to allow continued input while processing.
    pub(crate) fn update_status_text(&mut self, text: String) {
        // If there's an active modal view that can handle status updates, let it
        if let Some(view) = self.active_view.as_mut() {
            if matches!(
                view.update_status_text(text.clone()),
                bottom_pane_view::ConditionalUpdate::NeedsRedraw
            ) {
                self.request_redraw();
                return;
            }
        }

        // Pass status message to composer for dynamic title display
        self.composer.update_status_message(text);
        self.request_redraw();
    }

    /// Show an ephemeral footer notice for a custom duration.
    pub(crate) fn flash_footer_notice_for(&mut self, text: String, dur: Duration) {
        self.composer.flash_footer_notice_for(text, dur);
        // Ask app to clear it slightly after expiry to avoid flicker on boundary
        self.app_event_tx
            .send(AppEvent::ScheduleFrameIn(dur + Duration::from_millis(100)));
        self.request_redraw();
    }

    pub(crate) fn show_ctrl_c_quit_hint(&mut self) {
        self.ctrl_c_quit_hint = true;
        self.composer
            .set_ctrl_c_quit_hint(true, self.has_input_focus);
        self.request_redraw();
    }

    pub(crate) fn clear_ctrl_c_quit_hint(&mut self) {
        if self.ctrl_c_quit_hint {
            self.ctrl_c_quit_hint = false;
            self.composer
                .set_ctrl_c_quit_hint(false, self.has_input_focus);
            self.request_redraw();
        }
    }

    pub(crate) fn ctrl_c_quit_hint_visible(&self) -> bool {
        self.ctrl_c_quit_hint
    }

    pub fn set_task_running(&mut self, running: bool) {
        self.is_task_running = running;
        self.composer.set_task_running(running);

        if running {
            // No longer need separate status widget - title shows in composer
            self.request_redraw();
        } else {
            // Status now shown in composer title
            // Drop the status view when a task completes, but keep other
            // modal views (e.g. approval dialogs).
            if let Some(mut view) = self.active_view.take() {
                if !view.should_hide_when_task_is_done() {
                    self.active_view = Some(view);
                }
                self.status_view_active = false;
            }
        }
    }

    #[allow(dead_code)]
    pub(crate) fn composer_is_empty(&self) -> bool {
        self.composer.is_empty()
    }

    pub(crate) fn composer_text(&self) -> String {
        self.composer.text().to_string()
    }

    pub(crate) fn is_task_running(&self) -> bool {
        self.is_task_running
    }

    // is_normal_backtrack_mode removed; App-level policy handles Esc behavior directly.

    /// Update the *context-window remaining* indicator in the composer. This
    /// is forwarded directly to the underlying `ChatComposer`.
    pub(crate) fn set_token_usage(
        &mut self,
        total_token_usage: TokenUsage,
        last_token_usage: TokenUsage,
        model_context_window: Option<u64>,
    ) {
        self.composer
            .set_token_usage(total_token_usage, last_token_usage, model_context_window);
        self.request_redraw();
    }

    /// Called when the agent requests user approval.
    pub fn push_approval_request(&mut self, request: ApprovalRequest) {
        let request = if let Some(view) = self.active_view.as_mut() {
            match view.try_consume_approval_request(request) {
                Some(request) => request,
                None => {
                    self.request_redraw();
                    return;
                }
            }
        } else {
            request
        };

        // Otherwise create a new approval modal overlay.
        let modal = ApprovalModalView::new(request, self.app_event_tx.clone());
        self.active_view = Some(Box::new(modal));
        // Hide any overlay status while a modal is visible.
        // Status shown in composer title now
        self.status_view_active = false;
        self.request_redraw()
    }

<<<<<<< HEAD
    /// Show the reasoning selection UI
    pub fn show_reasoning_selection(&mut self, current_effort: ReasoningEffort) {
        let view = ReasoningSelectionView::new(current_effort, self.app_event_tx.clone());
=======
    /// Show the model selection UI
    pub fn show_model_selection(
        &mut self,
        presets: Vec<ModelPreset>,
        current_model: String,
        current_effort: ReasoningEffort,
    ) {
        let view = ModelSelectionView::new(presets, current_model, current_effort, self.app_event_tx.clone());
>>>>>>> 2822aa52
        self.active_view = Some(Box::new(view));
        // Status shown in composer title now
        self.status_view_active = false;
        self.request_redraw()
    }

    /// Show the theme selection UI
    pub fn show_theme_selection(&mut self, current_theme: ThemeName) {
        let view = ThemeSelectionView::new(current_theme, self.app_event_tx.clone());
        self.active_view = Some(Box::new(view));
        // Status shown in composer title now
        self.status_view_active = false;
        self.request_redraw()
    }

    /// Show the Chrome launch options UI
    pub fn show_chrome_selection(&mut self, port: Option<u16>) {
        use chrome_selection_view::ChromeSelectionView;
        let view = ChromeSelectionView::new(self.app_event_tx.clone(), port);
        self.active_view = Some(Box::new(view));
        // Status shown in composer title now
        self.status_view_active = false;
        self.request_redraw()
    }

    /// Show the diffs popup with tabs for each file.
    #[allow(dead_code)]
    pub fn show_diff_popup(&mut self, tabs: Vec<(String, Vec<ratatui::text::Line<'static>>)>) {
        let view = diff_popup::DiffPopupView::new(tabs);
        self.active_view = Some(Box::new(view));
        self.status_view_active = false;
        self.request_redraw()
    }

    /// Show the verbosity selection UI
    pub fn show_verbosity_selection(&mut self, current_verbosity: TextVerbosity) {
        let view = VerbositySelectionView::new(current_verbosity, self.app_event_tx.clone());
        self.active_view = Some(Box::new(view));
        // Status shown in composer title now
        self.status_view_active = false;
        self.request_redraw()
    }

    /// Show a generic list selection popup with items and actions.
    pub fn show_list_selection(
        &mut self,
        _title: String,
        _subtitle: Option<String>,
        _footer_hint: Option<String>,
        items: crate::bottom_pane::list_selection_view::ListSelectionView,
    ) {
        self.active_view = Some(Box::new(items));
        // Status shown in composer title now
        self.status_view_active = false;
        self.request_redraw();
    }

    /// Show the resume selection UI with structured rows
    pub fn show_resume_selection(
        &mut self,
        title: String,
        subtitle: Option<String>,
        rows: Vec<resume_selection_view::ResumeRow>,
    ) {
        use resume_selection_view::ResumeSelectionView;
<<<<<<< HEAD
        let view = ResumeSelectionView::new(
            title,
            subtitle.unwrap_or_default(),
            rows,
            self.app_event_tx.clone(),
        );
=======
        let view = ResumeSelectionView::new(title, subtitle.unwrap_or_default(), rows, self.app_event_tx.clone());
>>>>>>> 2822aa52
        self.active_view = Some(Box::new(view));
        self.status_view_active = false;
        self.request_redraw()
    }

    /// Show GitHub settings (token status + watcher toggle)
<<<<<<< HEAD
    pub fn show_github_settings(
        &mut self,
        watcher_enabled: bool,
        token_status: String,
        ready: bool,
    ) {
        use github_settings_view::GithubSettingsView;
        let view = GithubSettingsView::new(
            watcher_enabled,
            token_status,
            ready,
            self.app_event_tx.clone(),
        );
=======
    pub fn show_github_settings(&mut self, watcher_enabled: bool, token_status: String, ready: bool) {
        use github_settings_view::GithubSettingsView;
        let view = GithubSettingsView::new(watcher_enabled, token_status, ready, self.app_event_tx.clone());
>>>>>>> 2822aa52
        self.active_view = Some(Box::new(view));
        self.status_view_active = false;
        self.request_redraw();
    }

    /// Show MCP servers status/toggle UI
<<<<<<< HEAD
    pub fn show_mcp_settings(
        &mut self,
        rows: crate::bottom_pane::mcp_settings_view::McpServerRows,
    ) {
=======
    pub fn show_mcp_settings(&mut self, rows: crate::bottom_pane::mcp_settings_view::McpServerRows) {
>>>>>>> 2822aa52
        use mcp_settings_view::McpSettingsView;
        let view = McpSettingsView::new(rows, self.app_event_tx.clone());
        self.active_view = Some(Box::new(view));
        self.status_view_active = false;
        self.request_redraw();
<<<<<<< HEAD
=======
    }

    /// Show Subagent editor UI
    pub fn show_subagent_editor(
        &mut self,
        name: String,
        available_agents: Vec<String>,
        existing: Vec<codex_core::config_types::SubagentCommandConfig>,
        is_new: bool,
    ) {
        use crate::bottom_pane::agents_settings_view::SubagentEditorView;
        let view = SubagentEditorView::new_with_data(name, available_agents, existing, is_new, self.app_event_tx.clone());
        self.active_view = Some(Box::new(view));
        self.status_view_active = false;
        self.request_redraw();
>>>>>>> 2822aa52
    }

    /// Height (terminal rows) required by the current bottom pane.
    pub(crate) fn request_redraw(&self) {
        self.app_event_tx.send(AppEvent::RequestRedraw)
    }

    // Immediate redraw path removed; all UI updates flow through the
    // debounced RequestRedraw/App::Redraw scheduler to reduce thrash.

    pub(crate) fn flash_footer_notice(&mut self, text: String) {
        self.composer.flash_footer_notice(text);
        // Ask app to schedule a redraw shortly to clear the notice automatically
        self.app_event_tx
<<<<<<< HEAD
            .send(AppEvent::ScheduleFrameIn(std::time::Duration::from_millis(
                2100,
            )));
=======
            .send(AppEvent::ScheduleFrameIn(std::time::Duration::from_millis(2100)));
>>>>>>> 2822aa52
        self.request_redraw();
    }

    /// Control footer hint visibility: whether to show Ctrl+R (reasoning) and Ctrl+D (diffs)
    #[allow(dead_code)]
    pub(crate) fn set_footer_hints(&mut self, show_reasoning: bool, show_diffs: bool) {
        self.composer.set_show_reasoning_hint(show_reasoning);
        self.composer.set_show_diffs_hint(show_diffs);
        self.request_redraw();
    }

    /// Convenience setters for individual hints
    pub(crate) fn set_reasoning_hint(&mut self, show: bool) {
        self.composer.set_show_reasoning_hint(show);
        self.request_redraw();
    }

    pub(crate) fn set_reasoning_state(&mut self, shown: bool) {
        self.composer.set_reasoning_state(shown);
        self.request_redraw();
    }

    pub(crate) fn set_diffs_hint(&mut self, show: bool) {
        self.composer.set_show_diffs_hint(show);
        self.request_redraw();
    }

    pub(crate) fn request_redraw_in(&self, dur: Duration) {
        self.app_event_tx.send(AppEvent::ScheduleFrameIn(dur));
    }

    // --- History helpers ---

    pub(crate) fn set_history_metadata(&mut self, log_id: u64, entry_count: usize) {
        self.composer.set_history_metadata(log_id, entry_count);
    }

    #[allow(dead_code)]
    pub(crate) fn flush_paste_burst_if_due(&mut self) -> bool {
        self.composer.flush_paste_burst_if_due()
    }

    #[allow(dead_code)]
    pub(crate) fn is_in_paste_burst(&self) -> bool {
        self.composer.is_in_paste_burst()
    }

    pub(crate) fn on_history_entry_response(
        &mut self,
        log_id: u64,
        offset: usize,
        entry: Option<String>,
    ) {
        let updated = self
            .composer
            .on_history_entry_response(log_id, offset, entry);

        if updated {
            self.request_redraw();
        }
    }

    pub(crate) fn on_file_search_result(&mut self, query: String, matches: Vec<FileMatch>) {
        self.composer.on_file_search_result(query, matches);
        self.request_redraw();
    }

    pub(crate) fn clear_live_ring(&mut self) {
        self.live_ring = None;
    }
<<<<<<< HEAD

=======
    
>>>>>>> 2822aa52
    // test helper removed

    /// Ensure input focus is maintained, especially after redraws or content updates
    pub(crate) fn ensure_input_focus(&mut self) {
        // Only ensure focus if there's no active modal view
        if self.active_view.is_none() {
            self.has_input_focus = true;
            // Reset any transient state that might affect focus
            // Clear any temporary status overlays that might interfere
            if !self.is_task_running {
                // Status now shown in composer title
            }
            // Ensure composer knows it has focus
            self.composer
                .set_ctrl_c_quit_hint(self.ctrl_c_quit_hint, self.has_input_focus);
        }
    }

    pub(crate) fn set_access_mode_label(&mut self, label: Option<String>) {
        self.composer.set_access_mode_label(label);
        // Hide the "(Shift+Tab change)" suffix after a short time for persistent modes.
        // Avoid using a global frame scheduler which can be coalesced; instead spawn
        // a tiny timer to request a redraw slightly after expiry.
        let dur = Duration::from_secs(4);
        self.composer.set_access_mode_hint_for(dur);
        let tx = self.app_event_tx.clone();
        std::thread::spawn(move || {
            std::thread::sleep(dur + Duration::from_millis(120));
            tx.send(AppEvent::RequestRedraw);
        });
        self.request_redraw();
<<<<<<< HEAD
    }

    pub(crate) fn set_access_mode_label_ephemeral(&mut self, label: String, dur: Duration) {
        self.composer.set_access_mode_label_ephemeral(label, dur);
        // Schedule a redraw after expiry without blocking other scheduled frames.
        let tx = self.app_event_tx.clone();
        std::thread::spawn(move || {
            std::thread::sleep(dur + Duration::from_millis(120));
            tx.send(AppEvent::RequestRedraw);
        });
        self.request_redraw();
    }

=======
    }

    pub(crate) fn set_access_mode_label_ephemeral(&mut self, label: String, dur: Duration) {
        self.composer.set_access_mode_label_ephemeral(label, dur);
        // Schedule a redraw after expiry without blocking other scheduled frames.
        let tx = self.app_event_tx.clone();
        std::thread::spawn(move || {
            std::thread::sleep(dur + Duration::from_millis(120));
            tx.send(AppEvent::RequestRedraw);
        });
        self.request_redraw();
    }

>>>>>>> 2822aa52
    // Removed restart_live_status_with_text – no longer used by the current streaming UI.
}

impl WidgetRef for &BottomPane<'_> {
    fn render_ref(&self, area: Rect, buf: &mut Buffer) {
        // Base clear: fill the entire bottom pane with the theme background so
        // newly exposed rows (e.g., when the composer grows on paste) do not
        // show stale pixels from history.
        let base_style = ratatui::style::Style::default()
            .bg(crate::colors::background())
            .fg(crate::colors::text());
        for y in area.y..area.y.saturating_add(area.height) {
            for x in area.x..area.x.saturating_add(area.width) {
                buf[(x, y)].set_char(' ').set_style(base_style);
            }
        }
<<<<<<< HEAD

        let mut y_offset = 0u16;
        if let Some(ring) = &self.live_ring {
            let live_h = ring.desired_height(area.width).min(area.height);
            if live_h > 0 {
                let live_rect = Rect {
                    x: area.x,
                    y: area.y,
                    width: area.width,
                    height: live_h,
                };
                ring.render_ref(live_rect, buf);
                y_offset = live_h;
            }
        }
        // Spacer between live ring and status view when active
        if self.live_ring.is_some() && self.status_view_active && y_offset < area.height {
            // Leave one empty line
            y_offset = y_offset.saturating_add(1);
        }

=======

        let mut y_offset = 0u16;
        if let Some(ring) = &self.live_ring {
            let live_h = ring.desired_height(area.width).min(area.height);
            if live_h > 0 {
                let live_rect = Rect {
                    x: area.x,
                    y: area.y,
                    width: area.width,
                    height: live_h,
                };
                ring.render_ref(live_rect, buf);
                y_offset = live_h;
            }
        }
        // Spacer between live ring and status view when active
        if self.live_ring.is_some() && self.status_view_active && y_offset < area.height {
            // Leave one empty line
            y_offset = y_offset.saturating_add(1);
        }

>>>>>>> 2822aa52
        // When a modal view is active and not yet complete, it owns the whole content area.
        if let Some(view) = &self.active_view {
            if view.is_complete() {
                // Modal finished—render composer instead on this frame.
                // We intentionally avoid mutating state here; key handling will
                // clear the view on the next interaction. This keeps render pure.
            } else if y_offset < area.height {
                if y_offset < area.height {
                    // Reserve bottom padding lines; keep at least 1 line for the view.
                    let avail = area.height - y_offset;
<<<<<<< HEAD
                    let pad = BottomPane::BOTTOM_PAD_LINES.min(avail.saturating_sub(1));
=======
                    let pad = if self.active_view.is_some() {
                        0
                    } else {
                        BottomPane::BOTTOM_PAD_LINES.min(avail.saturating_sub(1))
                    };
>>>>>>> 2822aa52
                    // Add horizontal padding (2 chars on each side) for views
                    let horizontal_padding = 1u16;
                    let view_rect = Rect {
                        x: area.x + horizontal_padding,
                        y: area.y + y_offset,
                        width: area.width.saturating_sub(horizontal_padding * 2),
                        height: avail - pad,
                    };
                    // Ensure view background is painted under its content
                    let view_bg = ratatui::style::Style::default().bg(crate::colors::background());
                    for y in view_rect.y..view_rect.y.saturating_add(view_rect.height) {
                        for x in view_rect.x..view_rect.x.saturating_add(view_rect.width) {
                            buf[(x, y)].set_style(view_bg);
                        }
                    }
                    view.render(view_rect, buf);
                }
                return;
            }
        } else if y_offset < area.height {
            // Optionally add an empty line above the input box
            if self.top_spacer_enabled {
                y_offset = y_offset.saturating_add(1);
            }

            // Add horizontal padding (2 chars on each side) for Message input
            let horizontal_padding = 1u16;
            let composer_rect = Rect {
                x: area.x + horizontal_padding,
                y: area.y + y_offset,
                width: area.width.saturating_sub(horizontal_padding * 2),
                // Reserve bottom padding
                height: (area.height - y_offset)
                    - BottomPane::BOTTOM_PAD_LINES.min((area.height - y_offset).saturating_sub(1)),
            };
            // Paint the composer area background before rendering widgets
            let comp_bg = ratatui::style::Style::default().bg(crate::colors::background());
            for y in composer_rect.y..composer_rect.y.saturating_add(composer_rect.height) {
                for x in composer_rect.x..composer_rect.x.saturating_add(composer_rect.width) {
                    buf[(x, y)].set_style(comp_bg);
                }
            }
            (&self.composer).render_ref(composer_rect, buf);
        }
    }
}

#[cfg(all(test, feature = "legacy_tests"))]
mod tests_removed {
    use super::*;
    use crate::app_event::AppEvent;
    use ratatui::buffer::Buffer;
    use ratatui::layout::Rect;
    use std::sync::mpsc::channel;

    fn exec_request() -> ApprovalRequest {
        ApprovalRequest::Exec {
            id: "1".to_string(),
            command: vec!["echo".into(), "ok".into()],
            reason: None,
        }
    }

    #[test]
    fn ctrl_c_on_modal_consumes_and_shows_quit_hint() {
        let (tx_raw, _rx) = channel::<AppEvent>();
        let tx = AppEventSender::new(tx_raw);
        let mut pane = BottomPane::new(BottomPaneParams {
            app_event_tx: tx,
            has_input_focus: true,
            enhanced_keys_supported: false,
            using_chatgpt_auth: false,
        });
        pane.push_approval_request(exec_request());
        assert_eq!(CancellationEvent::Handled, pane.on_ctrl_c());
        assert!(pane.ctrl_c_quit_hint_visible());
        assert_eq!(CancellationEvent::Ignored, pane.on_ctrl_c());
    }

    #[test]
    fn live_ring_renders_above_composer() {
        let (tx_raw, _rx) = channel::<AppEvent>();
        let tx = AppEventSender::new(tx_raw);
        let mut pane = BottomPane::new(BottomPaneParams {
            app_event_tx: tx,
            has_input_focus: true,
            enhanced_keys_supported: false,
            using_chatgpt_auth: false,
        });

        // Provide 4 rows with max_rows=3; only the last 3 should be visible.
        pane.set_live_ring_rows(
            3,
            vec![
                Line::from("one".to_string()),
                Line::from("two".to_string()),
                Line::from("three".to_string()),
                Line::from("four".to_string()),
            ],
        );

        let area = Rect::new(0, 0, 10, 5);
        let mut buf = Buffer::empty(area);
        (&pane).render_ref(area, &mut buf);

        // Extract the first 3 rows and assert they contain the last three lines.
        let mut lines: Vec<String> = Vec::new();
        for y in 0..3 {
            let mut s = String::new();
            for x in 0..area.width {
                s.push(buf[(x, y)].symbol().chars().next().unwrap_or(' '));
            }
            lines.push(s.trim_end().to_string());
        }
        assert_eq!(lines, vec!["two", "three", "four"]);
    }

    #[test]
    fn status_indicator_visible_with_live_ring() {
        let (tx_raw, _rx) = channel::<AppEvent>();
        let tx = AppEventSender::new(tx_raw);
        let mut pane = BottomPane::new(BottomPaneParams {
            app_event_tx: tx,
            has_input_focus: true,
            enhanced_keys_supported: false,
            using_chatgpt_auth: false,
        });

        // Simulate task running which replaces composer with the status indicator.
        pane.set_task_running(true);
        pane.update_status_text("waiting for model".to_string());

        // Provide 2 rows in the live ring (e.g., streaming CoT) and ensure the
        // status indicator remains visible below them.
        pane.set_live_ring_rows(
            2,
            vec![
                Line::from("cot1".to_string()),
                Line::from("cot2".to_string()),
            ],
        );

        // Allow some frames so the dot animation is present.
        std::thread::sleep(std::time::Duration::from_millis(120));

        // Height should include both ring rows, 1 spacer, and the 1-line status.
        let area = Rect::new(0, 0, 30, 4);
        let mut buf = Buffer::empty(area);
        (&pane).render_ref(area, &mut buf);

        // Top two rows are the live ring.
        let mut r0 = String::new();
        let mut r1 = String::new();
        for x in 0..area.width {
            r0.push(buf[(x, 0)].symbol().chars().next().unwrap_or(' '));
            r1.push(buf[(x, 1)].symbol().chars().next().unwrap_or(' '));
        }
        assert!(r0.contains("cot1"), "expected first live row: {r0:?}");
        assert!(r1.contains("cot2"), "expected second live row: {r1:?}");

        // Row 2 is the spacer (blank)
        let mut r2 = String::new();
        for x in 0..area.width {
            r2.push(buf[(x, 2)].symbol().chars().next().unwrap_or(' '));
        }
        assert!(r2.trim().is_empty(), "expected blank spacer line: {r2:?}");

        // Bottom row is the status line; it should contain the "Coding" header.
        let mut r3 = String::new();
        for x in 0..area.width {
            r3.push(buf[(x, 3)].symbol().chars().next().unwrap_or(' '));
        }
        assert!(
            r3.contains("Coding"),
            "expected Coding header in status line: {r3:?}"
        );
    }
    // live ring removed; related tests deleted.

    #[test]
    fn overlay_not_shown_above_approval_modal() {
        let (tx_raw, _rx) = channel::<AppEvent>();
        let tx = AppEventSender::new(tx_raw);
        let mut pane = BottomPane::new(BottomPaneParams {
            app_event_tx: tx,
            has_input_focus: true,
            enhanced_keys_supported: false,
            using_chatgpt_auth: false,
        });

        // Create an approval modal (active view).
        pane.push_approval_request(exec_request());
        // Attempt to update status; this should NOT create an overlay while modal is visible.
        pane.update_status_text("running command".to_string());

        // Render and verify the top row does not include the Coding header overlay.
        let area = Rect::new(0, 0, 60, 6);
        let mut buf = Buffer::empty(area);
        (&pane).render_ref(area, &mut buf);

        let mut r0 = String::new();
        for x in 0..area.width {
            r0.push(buf[(x, 0)].symbol().chars().next().unwrap_or(' '));
        }
        assert!(
            !r0.contains("Coding"),
            "overlay Coding header should not render above modal"
        );
    }

    #[test]
    fn composer_not_shown_after_denied_if_task_running() {
        let (tx_raw, rx) = channel::<AppEvent>();
        let tx = AppEventSender::new(tx_raw);
        let mut pane = BottomPane::new(BottomPaneParams {
            app_event_tx: tx.clone(),
            has_input_focus: true,
            enhanced_keys_supported: false,
        });

        // Start a running task so the status indicator is active above the composer.
        pane.set_task_running(true);
        pane.update_status_text("waiting for model".to_string());

        // Push an approval modal (e.g., command approval) which should hide the status view.
        pane.push_approval_request(exec_request());

        // Simulate pressing 'n' (No) on the modal.
        use crossterm::event::KeyCode;
        use crossterm::event::KeyEvent;
        use crossterm::event::KeyModifiers;
        pane.handle_key_event(KeyEvent::new(KeyCode::Char('n'), KeyModifiers::NONE));

        // After denial, since the task is still running, the status indicator should be
        // visible above the composer. The modal should be gone.
        assert!(
            pane.active_view.is_none(),
            "no active modal view after denial"
        );

        // Render and ensure the top row includes the Coding header instead of the composer.
        // Give the animation thread a moment to tick.
        std::thread::sleep(std::time::Duration::from_millis(120));
        let area = Rect::new(0, 0, 40, 3);
        let mut buf = Buffer::empty(area);
        (&pane).render_ref(area, &mut buf);
        let mut row0 = String::new();
        for x in 0..area.width {
            row0.push(buf[(x, 0)].symbol().chars().next().unwrap_or(' '));
        }
        assert!(
            row0.contains("Coding"),
            "expected Coding header after denial: {row0:?}"
        );

        // Composer placeholder should be visible somewhere below.
        let mut found_composer = false;
        for y in 1..area.height.saturating_sub(2) {
            let mut row = String::new();
            for x in 0..area.width {
                row.push(buf[(x, y)].symbol().chars().next().unwrap_or(' '));
            }
<<<<<<< HEAD
            if row.contains("Ask Smarty") {
=======
            if row.contains("Ask Code") {
>>>>>>> 2822aa52
                found_composer = true;
                break;
            }
        }
        assert!(
            found_composer,
            "expected composer visible under status line"
        );

        // Drain the channel to avoid unused warnings.
        drop(rx);
    }

    #[test]
    fn status_indicator_visible_during_command_execution() {
        let (tx_raw, _rx) = channel::<AppEvent>();
        let tx = AppEventSender::new(tx_raw);
        let mut pane = BottomPane::new(BottomPaneParams {
            app_event_tx: tx,
            has_input_focus: true,
            enhanced_keys_supported: false,
            using_chatgpt_auth: false,
        });

        // Begin a task: show initial status.
        pane.set_task_running(true);
        pane.update_status_text("waiting for model".to_string());

        // As a long-running command begins (post-approval), ensure the status
        // indicator is visible while we wait for the command to run.
        pane.update_status_text("running command".to_string());

        // Allow some frames so the animation thread ticks.
        std::thread::sleep(std::time::Duration::from_millis(120));

        // Render and confirm the line contains the "Coding" header.
        let area = Rect::new(0, 0, 40, 3);
        let mut buf = Buffer::empty(area);
        (&pane).render_ref(area, &mut buf);

        let mut row0 = String::new();
        for x in 0..area.width {
            row0.push(buf[(x, 0)].symbol().chars().next().unwrap_or(' '));
        }
        assert!(row0.contains("Coding"), "expected Coding header: {row0:?}");
    }

    #[test]
    fn bottom_padding_present_for_status_view() {
        let (tx_raw, _rx) = channel::<AppEvent>();
        let tx = AppEventSender::new(tx_raw);
        let mut pane = BottomPane::new(BottomPaneParams {
            app_event_tx: tx,
            has_input_focus: true,
            enhanced_keys_supported: false,
            using_chatgpt_auth: false,
        });

        // Activate spinner (status view replaces composer) with no live ring.
        pane.set_task_running(true);
        pane.update_status_text("waiting for model".to_string());

        // Use height == desired_height; expect 1 status row at top and 2 bottom padding rows.
        let height = pane.desired_height(30);
        assert!(
            height >= 3,
            "expected at least 3 rows with bottom padding; got {height}"
        );
        let area = Rect::new(0, 0, 30, height);
        let mut buf = Buffer::empty(area);
        (&pane).render_ref(area, &mut buf);

        // Top row contains the status header
        let mut top = String::new();
        for x in 0..area.width {
            top.push(buf[(x, 0)].symbol().chars().next().unwrap_or(' '));
        }
        assert!(
            top.contains("Coding"),
            "expected Coding header on top row: {top:?}"
        );

        // Last row should be blank padding; the row above should generally contain composer content.
        let mut r_last = String::new();
        for x in 0..area.width {
            r_last.push(buf[(x, height - 1)].symbol().chars().next().unwrap_or(' '));
        }
        assert!(
            r_last.trim().is_empty(),
            "expected last row blank: {r_last:?}"
        );
    }

    #[test]
    fn bottom_padding_shrinks_when_tiny() {
        let (tx_raw, _rx) = channel::<AppEvent>();
        let tx = AppEventSender::new(tx_raw);
        let mut pane = BottomPane::new(BottomPaneParams {
            app_event_tx: tx,
            has_input_focus: true,
            enhanced_keys_supported: false,
            using_chatgpt_auth: false,
        });

        pane.set_task_running(true);
        pane.update_status_text("waiting for model".to_string());

        // Height=2 → pad shrinks to 1; bottom row is blank, top row has spinner.
        let area2 = Rect::new(0, 0, 20, 2);
        let mut buf2 = Buffer::empty(area2);
        (&pane).render_ref(area2, &mut buf2);
        let mut row0 = String::new();
        let mut row1 = String::new();
        for x in 0..area2.width {
            row0.push(buf2[(x, 0)].symbol().chars().next().unwrap_or(' '));
            row1.push(buf2[(x, 1)].symbol().chars().next().unwrap_or(' '));
        }
        assert!(
            row0.contains("Coding"),
            "expected Coding header on row 0: {row0:?}"
        );
        assert!(
            row1.trim().is_empty(),
            "expected bottom padding on row 1: {row1:?}"
        );

        // Height=1 → no padding; single row is the composer (status hidden).
        let area1 = Rect::new(0, 0, 20, 1);
        let mut buf1 = Buffer::empty(area1);
        (&pane).render_ref(area1, &mut buf1);
        let mut only = String::new();
        for x in 0..area1.width {
            only.push(buf1[(x, 0)].symbol().chars().next().unwrap_or(' '));
        }
        assert!(
            only.contains("Coding"),
            "expected Coding header with no padding: {only:?}"
        );
    }
}<|MERGE_RESOLUTION|>--- conflicted
+++ resolved
@@ -17,33 +17,12 @@
 mod chat_composer;
 mod chat_composer_history;
 pub mod chrome_selection_view;
-<<<<<<< HEAD
-=======
 mod diff_popup;
->>>>>>> 2822aa52
 mod command_popup;
-mod diff_popup;
 mod file_search_popup;
-<<<<<<< HEAD
-mod github_settings_view;
-pub mod list_selection_view;
-mod live_ring_widget;
-pub mod mcp_settings_view;
-=======
->>>>>>> 2822aa52
 mod paste_burst;
 mod live_ring_widget;
 mod popup_consts;
-<<<<<<< HEAD
-mod reasoning_selection_view;
-pub mod resume_selection_view;
-mod scroll_state;
-mod selection_popup_common;
-// no direct use of list_selection_view or its items here
-mod textarea;
-mod theme_selection_view;
-mod verbosity_selection_view;
-=======
 mod agent_editor_view;
 mod agents_overview_view;
 mod model_selection_view;
@@ -61,7 +40,6 @@
 mod verbosity_selection_view;
 #[cfg(not(debug_assertions))]
 mod update_settings_view;
->>>>>>> 2822aa52
 
 #[derive(Debug, Clone, Copy, PartialEq, Eq)]
 pub(crate) enum CancellationEvent {
@@ -72,14 +50,6 @@
 pub(crate) use chat_composer::ChatComposer;
 pub(crate) use chat_composer::InputResult;
 
-<<<<<<< HEAD
-use approval_modal_view::ApprovalModalView;
-use codex_core::config_types::ReasoningEffort;
-use codex_core::config_types::TextVerbosity;
-use codex_core::config_types::ThemeName;
-use codex_core::protocol::Op;
-use reasoning_selection_view::ReasoningSelectionView;
-=======
 #[cfg(not(debug_assertions))]
 pub(crate) use update_settings_view::{UpdateSettingsView, UpdateSharedState};
 
@@ -90,7 +60,6 @@
 use codex_core::config_types::TextVerbosity;
 use codex_core::config_types::ThemeName;
 use model_selection_view::ModelSelectionView;
->>>>>>> 2822aa52
 use theme_selection_view::ThemeSelectionView;
 use verbosity_selection_view::VerbositySelectionView;
 
@@ -152,12 +121,6 @@
         }
     }
 
-<<<<<<< HEAD
-    pub fn set_has_chat_history(&mut self, has_history: bool) {
-        self.composer.set_has_chat_history(has_history);
-    }
-
-=======
     /// Show Agents overview (Agents + Commands sections)
     pub fn show_agents_overview(
         &mut self,
@@ -208,7 +171,6 @@
         self.composer.set_has_chat_history(has_history);
     }
 
->>>>>>> 2822aa52
     pub fn desired_height(&self, width: u16) -> u16 {
         let ring_h = self
             .live_ring
@@ -216,30 +178,17 @@
             .map(|r| r.desired_height(width))
             .unwrap_or(0);
 
-<<<<<<< HEAD
-        let view_height = if let Some(view) = self.active_view.as_ref() {
-            view.desired_height(width)
-        } else {
-            // Optionally add 1 for the empty line above the composer
-            let spacer = if self.top_spacer_enabled { 1 } else { 0 };
-            spacer + self.composer.desired_height(width)
-=======
         let (view_height, pad_lines) = if let Some(view) = self.active_view.as_ref() {
             (view.desired_height(width), 0)
         } else {
             // Optionally add 1 for the empty line above the composer
             let spacer = if self.top_spacer_enabled { 1 } else { 0 };
             (spacer + self.composer.desired_height(width), Self::BOTTOM_PAD_LINES)
->>>>>>> 2822aa52
         };
 
         ring_h
             .saturating_add(view_height)
-<<<<<<< HEAD
-            .saturating_add(Self::BOTTOM_PAD_LINES)
-=======
             .saturating_add(pad_lines)
->>>>>>> 2822aa52
     }
 
     pub fn cursor_pos(&self, area: Rect) -> Option<(u16, u16)> {
@@ -301,45 +250,22 @@
     /// Attempt to navigate history upwards from the composer. Returns true if consumed.
     pub(crate) fn try_history_up(&mut self) -> bool {
         let consumed = self.composer.try_history_up();
-<<<<<<< HEAD
-        if consumed {
-            self.request_redraw();
-        }
-=======
         if consumed { self.request_redraw(); }
->>>>>>> 2822aa52
         consumed
     }
 
     /// Attempt to navigate history downwards from the composer. Returns true if consumed.
     pub(crate) fn try_history_down(&mut self) -> bool {
         let consumed = self.composer.try_history_down();
-<<<<<<< HEAD
-        if consumed {
-            self.request_redraw();
-        }
-=======
         if consumed { self.request_redraw(); }
->>>>>>> 2822aa52
         consumed
     }
 
     /// Returns true if the composer is currently browsing history.
-<<<<<<< HEAD
-    pub(crate) fn history_is_browsing(&self) -> bool {
-        self.composer.history_is_browsing()
-    }
-
-    /// After a chat scroll-up, make the next Down key scroll chat instead of moving within input.
-    pub(crate) fn mark_next_down_scrolls_history(&mut self) {
-        self.composer.mark_next_down_scrolls_history();
-    }
-=======
     pub(crate) fn history_is_browsing(&self) -> bool { self.composer.history_is_browsing() }
 
     /// After a chat scroll-up, make the next Down key scroll chat instead of moving within input.
     pub(crate) fn mark_next_down_scrolls_history(&mut self) { self.composer.mark_next_down_scrolls_history(); }
->>>>>>> 2822aa52
 
     /// Handle Ctrl-C in the bottom pane. If a modal view is active it gets a
     /// chance to consume the event (e.g. to dismiss itself).
@@ -395,10 +321,7 @@
     /// Attempt to close the file-search popup if visible. Returns true if closed.
     pub(crate) fn close_file_popup_if_active(&mut self) -> bool {
         let closed = self.composer.close_file_popup_if_active();
-<<<<<<< HEAD
-        if closed {
-            self.request_redraw();
-        }
+        if closed { self.request_redraw(); }
         closed
     }
 
@@ -412,22 +335,6 @@
         }
     }
 
-=======
-        if closed { self.request_redraw(); }
-        closed
-    }
-
-    /// True if a modal/overlay view is currently displayed (not the composer popup).
-    pub(crate) fn has_active_modal_view(&self) -> bool {
-        // Consider a modal inactive once it has completed to avoid blocking
-        // Esc routing and other overlay checks after a decision is made.
-        match self.active_view.as_ref() {
-            Some(view) => !view.is_complete(),
-            None => false,
-        }
-    }
-
->>>>>>> 2822aa52
     /// Enable or disable compact compose mode. When enabled, the spacer line
     /// above the input composer is removed so the history can scroll into that
     /// row. This is typically toggled when the user scrolls up.
@@ -558,11 +465,6 @@
         self.request_redraw()
     }
 
-<<<<<<< HEAD
-    /// Show the reasoning selection UI
-    pub fn show_reasoning_selection(&mut self, current_effort: ReasoningEffort) {
-        let view = ReasoningSelectionView::new(current_effort, self.app_event_tx.clone());
-=======
     /// Show the model selection UI
     pub fn show_model_selection(
         &mut self,
@@ -571,7 +473,6 @@
         current_effort: ReasoningEffort,
     ) {
         let view = ModelSelectionView::new(presets, current_model, current_effort, self.app_event_tx.clone());
->>>>>>> 2822aa52
         self.active_view = Some(Box::new(view));
         // Status shown in composer title now
         self.status_view_active = false;
@@ -637,62 +538,28 @@
         rows: Vec<resume_selection_view::ResumeRow>,
     ) {
         use resume_selection_view::ResumeSelectionView;
-<<<<<<< HEAD
-        let view = ResumeSelectionView::new(
-            title,
-            subtitle.unwrap_or_default(),
-            rows,
-            self.app_event_tx.clone(),
-        );
-=======
         let view = ResumeSelectionView::new(title, subtitle.unwrap_or_default(), rows, self.app_event_tx.clone());
->>>>>>> 2822aa52
         self.active_view = Some(Box::new(view));
         self.status_view_active = false;
         self.request_redraw()
     }
 
     /// Show GitHub settings (token status + watcher toggle)
-<<<<<<< HEAD
-    pub fn show_github_settings(
-        &mut self,
-        watcher_enabled: bool,
-        token_status: String,
-        ready: bool,
-    ) {
-        use github_settings_view::GithubSettingsView;
-        let view = GithubSettingsView::new(
-            watcher_enabled,
-            token_status,
-            ready,
-            self.app_event_tx.clone(),
-        );
-=======
     pub fn show_github_settings(&mut self, watcher_enabled: bool, token_status: String, ready: bool) {
         use github_settings_view::GithubSettingsView;
         let view = GithubSettingsView::new(watcher_enabled, token_status, ready, self.app_event_tx.clone());
->>>>>>> 2822aa52
         self.active_view = Some(Box::new(view));
         self.status_view_active = false;
         self.request_redraw();
     }
 
     /// Show MCP servers status/toggle UI
-<<<<<<< HEAD
-    pub fn show_mcp_settings(
-        &mut self,
-        rows: crate::bottom_pane::mcp_settings_view::McpServerRows,
-    ) {
-=======
     pub fn show_mcp_settings(&mut self, rows: crate::bottom_pane::mcp_settings_view::McpServerRows) {
->>>>>>> 2822aa52
         use mcp_settings_view::McpSettingsView;
         let view = McpSettingsView::new(rows, self.app_event_tx.clone());
         self.active_view = Some(Box::new(view));
         self.status_view_active = false;
         self.request_redraw();
-<<<<<<< HEAD
-=======
     }
 
     /// Show Subagent editor UI
@@ -708,7 +575,6 @@
         self.active_view = Some(Box::new(view));
         self.status_view_active = false;
         self.request_redraw();
->>>>>>> 2822aa52
     }
 
     /// Height (terminal rows) required by the current bottom pane.
@@ -723,13 +589,7 @@
         self.composer.flash_footer_notice(text);
         // Ask app to schedule a redraw shortly to clear the notice automatically
         self.app_event_tx
-<<<<<<< HEAD
-            .send(AppEvent::ScheduleFrameIn(std::time::Duration::from_millis(
-                2100,
-            )));
-=======
             .send(AppEvent::ScheduleFrameIn(std::time::Duration::from_millis(2100)));
->>>>>>> 2822aa52
         self.request_redraw();
     }
 
@@ -800,11 +660,7 @@
     pub(crate) fn clear_live_ring(&mut self) {
         self.live_ring = None;
     }
-<<<<<<< HEAD
-
-=======
     
->>>>>>> 2822aa52
     // test helper removed
 
     /// Ensure input focus is maintained, especially after redraws or content updates
@@ -836,7 +692,6 @@
             tx.send(AppEvent::RequestRedraw);
         });
         self.request_redraw();
-<<<<<<< HEAD
     }
 
     pub(crate) fn set_access_mode_label_ephemeral(&mut self, label: String, dur: Duration) {
@@ -850,21 +705,6 @@
         self.request_redraw();
     }
 
-=======
-    }
-
-    pub(crate) fn set_access_mode_label_ephemeral(&mut self, label: String, dur: Duration) {
-        self.composer.set_access_mode_label_ephemeral(label, dur);
-        // Schedule a redraw after expiry without blocking other scheduled frames.
-        let tx = self.app_event_tx.clone();
-        std::thread::spawn(move || {
-            std::thread::sleep(dur + Duration::from_millis(120));
-            tx.send(AppEvent::RequestRedraw);
-        });
-        self.request_redraw();
-    }
-
->>>>>>> 2822aa52
     // Removed restart_live_status_with_text – no longer used by the current streaming UI.
 }
 
@@ -881,7 +721,6 @@
                 buf[(x, y)].set_char(' ').set_style(base_style);
             }
         }
-<<<<<<< HEAD
 
         let mut y_offset = 0u16;
         if let Some(ring) = &self.live_ring {
@@ -903,29 +742,6 @@
             y_offset = y_offset.saturating_add(1);
         }
 
-=======
-
-        let mut y_offset = 0u16;
-        if let Some(ring) = &self.live_ring {
-            let live_h = ring.desired_height(area.width).min(area.height);
-            if live_h > 0 {
-                let live_rect = Rect {
-                    x: area.x,
-                    y: area.y,
-                    width: area.width,
-                    height: live_h,
-                };
-                ring.render_ref(live_rect, buf);
-                y_offset = live_h;
-            }
-        }
-        // Spacer between live ring and status view when active
-        if self.live_ring.is_some() && self.status_view_active && y_offset < area.height {
-            // Leave one empty line
-            y_offset = y_offset.saturating_add(1);
-        }
-
->>>>>>> 2822aa52
         // When a modal view is active and not yet complete, it owns the whole content area.
         if let Some(view) = &self.active_view {
             if view.is_complete() {
@@ -936,15 +752,11 @@
                 if y_offset < area.height {
                     // Reserve bottom padding lines; keep at least 1 line for the view.
                     let avail = area.height - y_offset;
-<<<<<<< HEAD
-                    let pad = BottomPane::BOTTOM_PAD_LINES.min(avail.saturating_sub(1));
-=======
                     let pad = if self.active_view.is_some() {
                         0
                     } else {
                         BottomPane::BOTTOM_PAD_LINES.min(avail.saturating_sub(1))
                     };
->>>>>>> 2822aa52
                     // Add horizontal padding (2 chars on each side) for views
                     let horizontal_padding = 1u16;
                     let view_rect = Rect {
@@ -1207,11 +1019,7 @@
             for x in 0..area.width {
                 row.push(buf[(x, y)].symbol().chars().next().unwrap_or(' '));
             }
-<<<<<<< HEAD
-            if row.contains("Ask Smarty") {
-=======
             if row.contains("Ask Code") {
->>>>>>> 2822aa52
                 found_composer = true;
                 break;
             }
