//! Bottom pane: shows the ChatComposer or a BottomPaneView, if one is active.

use crate::app_event::AppEvent;
use crate::app_event_sender::AppEventSender;
use crate::user_approval_widget::ApprovalRequest;
use bottom_pane_view::BottomPaneView;
use codex_core::protocol::TokenUsage;
use codex_file_search::FileMatch;
use crossterm::event::KeyEvent;
use ratatui::buffer::Buffer;
use ratatui::layout::Rect;
use ratatui::widgets::WidgetRef;

mod approval_modal_view;
mod bottom_pane_view;
mod chat_composer;
mod chat_composer_history;
pub mod chrome_selection_view;
mod diff_popup;
mod command_popup;
mod file_search_popup;
mod live_ring_widget;
mod popup_consts;
mod reasoning_selection_view;
mod scroll_state;
mod selection_popup_common;
<<<<<<< HEAD
pub mod list_selection_view;
pub mod resume_selection_view;
// no direct use of list_selection_view or its items here
=======
>>>>>>> d32e4f25
mod textarea;
mod theme_selection_view;
mod verbosity_selection_view;

#[derive(Debug, Clone, Copy, PartialEq, Eq)]
pub(crate) enum CancellationEvent {
    Ignored,
    Handled,
}

pub(crate) use chat_composer::ChatComposer;
pub(crate) use chat_composer::InputResult;

use crate::status_indicator_widget::StatusIndicatorWidget;
use approval_modal_view::ApprovalModalView;
<<<<<<< HEAD
use codex_core::config_types::ReasoningEffort;
use codex_core::config_types::TextVerbosity;
use codex_core::config_types::ThemeName;
use reasoning_selection_view::ReasoningSelectionView;
use theme_selection_view::ThemeSelectionView;
use verbosity_selection_view::VerbositySelectionView;
=======
pub(crate) use list_selection_view::SelectionAction;
pub(crate) use list_selection_view::SelectionItem;
>>>>>>> d32e4f25

/// Pane displayed in the lower half of the chat UI.
pub(crate) struct BottomPane<'a> {
    /// Composer is retained even when a BottomPaneView is displayed so the
    /// input state is retained when the view is closed.
    composer: ChatComposer,

<<<<<<< HEAD
    /// If present, this is displayed instead of the `composer`.
    active_view: Option<Box<dyn BottomPaneView<'a> + 'a>>,
=======
    /// If present, this is displayed instead of the `composer` (e.g. modals).
    active_view: Option<Box<dyn BottomPaneView>>,
>>>>>>> d32e4f25

    app_event_tx: AppEventSender,
    has_input_focus: bool,
    is_task_running: bool,
    ctrl_c_quit_hint: bool,

    /// Optional transient ring shown above the composer. This is a rendering-only
    /// container used during development before we wire it to ChatWidget events.
    live_ring: Option<live_ring_widget::LiveRingWidget>,

<<<<<<< HEAD
    /// True if the active view is the StatusIndicatorView that replaces the
    /// composer during a running task.
    status_view_active: bool,

    /// Whether to reserve an empty spacer line above the input composer.
    /// Defaults to true for visual breathing room, but can be disabled when
    /// the chat history is scrolled up to allow history to reclaim that row.
    top_spacer_enabled: bool,
=======
    /// Inline status indicator shown above the composer while a task is running.
    status: Option<StatusIndicatorWidget>,
    /// Queued user messages to show under the status indicator.
    queued_user_messages: Vec<String>,
>>>>>>> d32e4f25
}

pub(crate) struct BottomPaneParams {
    pub(crate) app_event_tx: AppEventSender,
    pub(crate) has_input_focus: bool,
    pub(crate) enhanced_keys_supported: bool,
    pub(crate) using_chatgpt_auth: bool,
}

<<<<<<< HEAD
impl BottomPane<'_> {
    // Reduce bottom padding so footer sits one line lower
=======
impl BottomPane {
>>>>>>> d32e4f25
    const BOTTOM_PAD_LINES: u16 = 1;
    pub fn new(params: BottomPaneParams) -> Self {
        let enhanced_keys_supported = params.enhanced_keys_supported;
        Self {
            composer: ChatComposer::new(
                params.has_input_focus,
                params.app_event_tx.clone(),
                enhanced_keys_supported,
                params.using_chatgpt_auth,
            ),
            active_view: None,
            app_event_tx: params.app_event_tx,
            has_input_focus: params.has_input_focus,
            is_task_running: false,
            ctrl_c_quit_hint: false,
<<<<<<< HEAD
            live_ring: None,
            status_view_active: false,
            top_spacer_enabled: true,
=======
            status: None,
            queued_user_messages: Vec::new(),
            esc_backtrack_hint: false,
>>>>>>> d32e4f25
        }
    }

    pub fn set_has_chat_history(&mut self, has_history: bool) {
        self.composer.set_has_chat_history(has_history);
    }

    pub fn desired_height(&self, width: u16) -> u16 {
<<<<<<< HEAD
        let ring_h = self
            .live_ring
            .as_ref()
            .map(|r| r.desired_height(width))
            .unwrap_or(0);

        let view_height = if let Some(view) = self.active_view.as_ref() {
            view.desired_height(width)
        } else {
            // Optionally add 1 for the empty line above the composer
            let spacer = if self.top_spacer_enabled { 1 } else { 0 };
            spacer + self.composer.desired_height(width)
        };

        ring_h
            .saturating_add(view_height)
            .saturating_add(Self::BOTTOM_PAD_LINES)
    }

    pub fn cursor_pos(&self, area: Rect) -> Option<(u16, u16)> {
        // Hide the cursor whenever an overlay view is active (e.g. approval modal).
        // But keep cursor visible when only status overlay is shown.
        if self.active_view.is_some() {
            None
        } else {
            // Account for the optional empty line above the composer
            let y_offset = if self.top_spacer_enabled { 1u16 } else { 0u16 };

            // Adjust composer area to account for empty line and padding
            let horizontal_padding = 1u16; // Message input uses 1 char padding
            let composer_rect = Rect {
                x: area.x + horizontal_padding,
                y: area.y + y_offset,
                width: area.width.saturating_sub(horizontal_padding * 2),
                height: (area.height.saturating_sub(y_offset))
                    - BottomPane::BOTTOM_PAD_LINES
                        .min((area.height.saturating_sub(y_offset)).saturating_sub(1)),
            };
            self.composer.cursor_pos(composer_rect)
=======
        let top_margin = if self.active_view.is_some() { 0 } else { 1 };

        // Base height depends on whether a modal/overlay is active.
        let mut base = if let Some(view) = self.active_view.as_ref() {
            view.desired_height(width)
        } else {
            self.composer.desired_height(width)
        };
        // If a status indicator is active and no modal is covering the composer,
        // include its height above the composer.
        if self.active_view.is_none()
            && let Some(status) = self.status.as_ref()
        {
            base = base.saturating_add(status.desired_height(width));
        }
        // Account for bottom padding rows. Top spacing is handled in layout().
        base.saturating_add(Self::BOTTOM_PAD_LINES)
            .saturating_add(top_margin)
    }

    fn layout(&self, area: Rect) -> [Rect; 2] {
        // Prefer showing the status header when space is extremely tight.
        // Drop the top spacer if there is only one row available.
        let mut top_margin = if self.active_view.is_some() { 0 } else { 1 };
        if area.height <= 1 {
            top_margin = 0;
        }

        let status_height = if self.active_view.is_none() {
            if let Some(status) = self.status.as_ref() {
                status.desired_height(area.width)
            } else {
                0
            }
        } else {
            0
        };

        let [_, status, content, _] = Layout::vertical([
            Constraint::Max(top_margin),
            Constraint::Max(status_height),
            Constraint::Min(1),
            Constraint::Max(BottomPane::BOTTOM_PAD_LINES),
        ])
        .areas(area);

        [status, content]
    }

    pub fn cursor_pos(&self, area: Rect) -> Option<(u16, u16)> {
        // Hide the cursor whenever an overlay view is active (e.g. the
        // status indicator shown while a task is running, or approval modal).
        // In these states the textarea is not interactable, so we should not
        // show its caret.
        if self.active_view.is_some() {
            None
        } else {
            let [_, content] = self.layout(area);
            self.composer.cursor_pos(content)
>>>>>>> d32e4f25
        }
    }

    /// Forward a key event to the active view or the composer.
    pub fn handle_key_event(&mut self, key_event: KeyEvent) -> InputResult {
        if let Some(mut view) = self.active_view.take() {
            view.handle_key_event(self, key_event);
            if !view.is_complete() {
                self.active_view = Some(view);
            }
            // Don't create a status view - keep composer visible
            self.request_immediate_redraw();
            InputResult::None
        } else {
            // If a task is running and a status line is visible, allow Esc to
            // send an interrupt even while the composer has focus.
            if matches!(key_event.code, crossterm::event::KeyCode::Esc)
                && self.is_task_running
                && let Some(status) = &self.status
            {
                // Send Op::Interrupt
                status.interrupt();
                self.request_redraw();
                return InputResult::None;
            }
            let (input_result, needs_redraw) = self.composer.handle_key_event(key_event);
            if needs_redraw {
                self.request_immediate_redraw();
            }
            input_result
        }
    }

    /// Attempt to navigate history upwards from the composer. Returns true if consumed.
    pub(crate) fn try_history_up(&mut self) -> bool {
        let consumed = self.composer.try_history_up();
        if consumed { self.request_immediate_redraw(); }
        consumed
    }

    /// Attempt to navigate history downwards from the composer. Returns true if consumed.
    pub(crate) fn try_history_down(&mut self) -> bool {
        let consumed = self.composer.try_history_down();
        if consumed { self.request_immediate_redraw(); }
        consumed
    }

    /// Returns true if the composer is currently browsing history.
    pub(crate) fn history_is_browsing(&self) -> bool { self.composer.history_is_browsing() }

    /// After a chat scroll-up, make the next Down key scroll chat instead of moving within input.
    pub(crate) fn mark_next_down_scrolls_history(&mut self) { self.composer.mark_next_down_scrolls_history(); }

    /// Handle Ctrl-C in the bottom pane. If a modal view is active it gets a
    /// chance to consume the event (e.g. to dismiss itself).
    pub(crate) fn on_ctrl_c(&mut self) -> CancellationEvent {
        let mut view = match self.active_view.take() {
            Some(view) => view,
            None => return CancellationEvent::Ignored,
        };

        let event = view.on_ctrl_c(self);
        match event {
            CancellationEvent::Handled => {
                if !view.is_complete() {
                    self.active_view = Some(view);
                }
                // Don't create a status view - keep composer visible
                self.show_ctrl_c_quit_hint();
            }
            CancellationEvent::Ignored => {
                self.active_view = Some(view);
            }
        }
        event
    }

    pub fn handle_paste(&mut self, pasted: String) {
        if self.active_view.is_none() {
            let needs_redraw = self.composer.handle_paste(pasted);
            if needs_redraw {
                self.request_immediate_redraw();
            }
        }
    }

    pub(crate) fn insert_str(&mut self, text: &str) {
        self.composer.insert_str(text);
        self.request_redraw();
    }

<<<<<<< HEAD
    /// Clear the composer text and reset transient composer state.
    pub(crate) fn clear_composer(&mut self) {
        self.composer.clear_text();
        self.request_redraw();
    }

    /// Attempt to close the file-search popup if visible. Returns true if closed.
    pub(crate) fn close_file_popup_if_active(&mut self) -> bool {
        let closed = self.composer.close_file_popup_if_active();
        if closed { self.request_redraw(); }
        closed
    }

    /// True if a modal/overlay view is currently displayed (not the composer popup).
    pub(crate) fn has_active_modal_view(&self) -> bool {
        self.active_view.is_some()
    }

    /// Enable or disable compact compose mode. When enabled, the spacer line
    /// above the input composer is removed so the history can scroll into that
    /// row. This is typically toggled when the user scrolls up.
    pub(crate) fn set_compact_compose(&mut self, compact: bool) {
        let new_enabled = !compact;
        if self.top_spacer_enabled != new_enabled {
            self.top_spacer_enabled = new_enabled;
=======
    /// Replace the composer text with `text`.
    pub(crate) fn set_composer_text(&mut self, text: String) {
        self.composer.set_text_content(text);
        self.request_redraw();
    }

    /// Get the current composer text (for tests and programmatic checks).
    #[cfg(test)]
    pub(crate) fn composer_text(&self) -> String {
        self.composer.current_text()
    }

    /// Update the animated header shown to the left of the brackets in the
    /// status indicator (defaults to "Working"). No-ops if the status
    /// indicator is not active.
    pub(crate) fn update_status_header(&mut self, header: String) {
        if let Some(status) = self.status.as_mut() {
            status.update_header(header);
>>>>>>> d32e4f25
            self.request_redraw();
        }
    }

    /// Update the status indicator text. Shows status as overlay above composer
    /// to allow continued input while processing.
    pub(crate) fn update_status_text(&mut self, text: String) {
        // If there's an active modal view that can handle status updates, let it
        if let Some(view) = self.active_view.as_mut() {
            if matches!(
                view.update_status_text(text.clone()),
                bottom_pane_view::ConditionalUpdate::NeedsRedraw
            ) {
                self.request_redraw();
                return;
            }
        }

        // Pass status message to composer for dynamic title display
        self.composer.update_status_message(text);
        self.request_redraw();
    }

    pub(crate) fn show_ctrl_c_quit_hint(&mut self) {
        self.ctrl_c_quit_hint = true;
        self.composer
            .set_ctrl_c_quit_hint(true, self.has_input_focus);
        self.request_redraw();
    }

    pub(crate) fn clear_ctrl_c_quit_hint(&mut self) {
        if self.ctrl_c_quit_hint {
            self.ctrl_c_quit_hint = false;
            self.composer
                .set_ctrl_c_quit_hint(false, self.has_input_focus);
            self.request_redraw();
        }
    }

    pub(crate) fn ctrl_c_quit_hint_visible(&self) -> bool {
        self.ctrl_c_quit_hint
    }

    pub fn set_task_running(&mut self, running: bool) {
        self.is_task_running = running;
        self.composer.set_task_running(running);

        if running {
<<<<<<< HEAD
            // No longer need separate status widget - title shows in composer
            self.request_redraw();
        } else {
            // Status now shown in composer title
            // Drop the status view when a task completes, but keep other
            // modal views (e.g. approval dialogs).
            if let Some(mut view) = self.active_view.take() {
                if !view.should_hide_when_task_is_done() {
                    self.active_view = Some(view);
                }
                self.status_view_active = false;
            }
        }
    }

    #[allow(dead_code)]
=======
            if self.status.is_none() {
                self.status = Some(StatusIndicatorWidget::new(
                    self.app_event_tx.clone(),
                    self.frame_requester.clone(),
                ));
            }
            if let Some(status) = self.status.as_mut() {
                status.set_queued_messages(self.queued_user_messages.clone());
            }
            self.request_redraw();
        } else {
            // Hide the status indicator when a task completes, but keep other modal views.
            self.status = None;
        }
    }

    /// Show a generic list selection view with the provided items.
    pub(crate) fn show_selection_view(
        &mut self,
        title: String,
        subtitle: Option<String>,
        footer_hint: Option<String>,
        items: Vec<SelectionItem>,
    ) {
        let view = list_selection_view::ListSelectionView::new(
            title,
            subtitle,
            footer_hint,
            items,
            self.app_event_tx.clone(),
        );
        self.active_view = Some(Box::new(view));
        self.request_redraw();
    }

    /// Update the queued messages shown under the status header.
    pub(crate) fn set_queued_user_messages(&mut self, queued: Vec<String>) {
        self.queued_user_messages = queued.clone();
        if let Some(status) = self.status.as_mut() {
            status.set_queued_messages(queued);
        }
        self.request_redraw();
    }

>>>>>>> d32e4f25
    pub(crate) fn composer_is_empty(&self) -> bool {
        self.composer.is_empty()
    }

    pub(crate) fn is_task_running(&self) -> bool {
        self.is_task_running
    }

    /// Return true when the pane is in the regular composer state without any
    /// overlays or popups and not running a task. This is the safe context to
    /// use Esc-Esc for backtracking from the main view.
    pub(crate) fn is_normal_backtrack_mode(&self) -> bool {
        !self.is_task_running && self.active_view.is_none() && !self.composer.popup_active()
    }

    /// Update the *context-window remaining* indicator in the composer. This
    /// is forwarded directly to the underlying `ChatComposer`.
    pub(crate) fn set_token_usage(
        &mut self,
        total_token_usage: TokenUsage,
        last_token_usage: TokenUsage,
        model_context_window: Option<u64>,
    ) {
        self.composer
            .set_token_usage(total_token_usage, last_token_usage, model_context_window);
        self.request_redraw();
    }

    /// Called when the agent requests user approval.
    pub fn push_approval_request(&mut self, request: ApprovalRequest) {
        let request = if let Some(view) = self.active_view.as_mut() {
            match view.try_consume_approval_request(request) {
                Some(request) => request,
                None => {
                    self.request_redraw();
                    return;
                }
            }
        } else {
            request
        };

        // Otherwise create a new approval modal overlay.
        let modal = ApprovalModalView::new(request, self.app_event_tx.clone());
        self.active_view = Some(Box::new(modal));
<<<<<<< HEAD
        // Hide any overlay status while a modal is visible.
        // Status shown in composer title now
        self.status_view_active = false;
        self.request_redraw()
    }

    /// Show the reasoning selection UI
    pub fn show_reasoning_selection(&mut self, current_effort: ReasoningEffort) {
        let view = ReasoningSelectionView::new(current_effort, self.app_event_tx.clone());
        self.active_view = Some(Box::new(view));
        // Status shown in composer title now
        self.status_view_active = false;
        self.request_redraw()
    }

    /// Show the theme selection UI
    pub fn show_theme_selection(&mut self, current_theme: ThemeName) {
        let view = ThemeSelectionView::new(current_theme, self.app_event_tx.clone());
        self.active_view = Some(Box::new(view));
        // Status shown in composer title now
        self.status_view_active = false;
        self.request_redraw()
    }

    /// Show the Chrome launch options UI
    pub fn show_chrome_selection(&mut self, port: Option<u16>) {
        use chrome_selection_view::ChromeSelectionView;
        let view = ChromeSelectionView::new(self.app_event_tx.clone(), port);
        self.active_view = Some(Box::new(view));
        // Status shown in composer title now
        self.status_view_active = false;
        self.request_redraw()
    }

    /// Show the diffs popup with tabs for each file.
    #[allow(dead_code)]
    pub fn show_diff_popup(&mut self, tabs: Vec<(String, Vec<ratatui::text::Line<'static>>)>) {
        let view = diff_popup::DiffPopupView::new(tabs);
        self.active_view = Some(Box::new(view));
        self.status_view_active = false;
        self.request_redraw()
    }

    /// Show the verbosity selection UI
    pub fn show_verbosity_selection(&mut self, current_verbosity: TextVerbosity) {
        let view = VerbositySelectionView::new(current_verbosity, self.app_event_tx.clone());
        self.active_view = Some(Box::new(view));
        // Status shown in composer title now
        self.status_view_active = false;
        self.request_redraw()
    }

    /// Show a generic list selection popup with items and actions.
    pub fn show_list_selection(
        &mut self,
        _title: String,
        _subtitle: Option<String>,
        _footer_hint: Option<String>,
        items: crate::bottom_pane::list_selection_view::ListSelectionView,
    ) {
        self.active_view = Some(Box::new(items));
        // Status shown in composer title now
        self.status_view_active = false;
        self.request_redraw();
    }

    /// Show the resume selection UI with structured rows
    pub fn show_resume_selection(
        &mut self,
        title: String,
        subtitle: Option<String>,
        rows: Vec<resume_selection_view::ResumeRow>,
    ) {
        use resume_selection_view::ResumeSelectionView;
        let view = ResumeSelectionView::new(title, subtitle.unwrap_or_default(), rows, self.app_event_tx.clone());
        self.active_view = Some(Box::new(view));
        self.status_view_active = false;
=======
>>>>>>> d32e4f25
        self.request_redraw()
    }

    /// Height (terminal rows) required by the current bottom pane.
    pub(crate) fn request_redraw(&self) {
        self.app_event_tx.send(AppEvent::RequestRedraw)
    }

    pub(crate) fn request_immediate_redraw(&self) {
        self.app_event_tx.send(AppEvent::ImmediateRedraw)
    }

    pub(crate) fn flash_footer_notice(&mut self, text: String) {
        self.composer.flash_footer_notice(text);
        // Ask app to schedule a redraw shortly to clear the notice automatically
        self.app_event_tx
            .send(AppEvent::ScheduleFrameIn(std::time::Duration::from_millis(2100)));
        self.request_redraw();
    }

    /// Control footer hint visibility: whether to show Ctrl+R (reasoning) and Ctrl+D (diffs)
    #[allow(dead_code)]
    pub(crate) fn set_footer_hints(&mut self, show_reasoning: bool, show_diffs: bool) {
        self.composer.set_show_reasoning_hint(show_reasoning);
        self.composer.set_show_diffs_hint(show_diffs);
        self.request_redraw();
    }

    /// Convenience setters for individual hints
    pub(crate) fn set_reasoning_hint(&mut self, show: bool) {
        self.composer.set_show_reasoning_hint(show);
        self.request_redraw();
    }

    pub(crate) fn set_reasoning_state(&mut self, shown: bool) {
        self.composer.set_reasoning_state(shown);
        self.request_redraw();
    }

    pub(crate) fn set_diffs_hint(&mut self, show: bool) {
        self.composer.set_show_diffs_hint(show);
        self.request_redraw();
    }

    // --- History helpers ---

    pub(crate) fn set_history_metadata(&mut self, log_id: u64, entry_count: usize) {
        self.composer.set_history_metadata(log_id, entry_count);
    }

    pub(crate) fn on_history_entry_response(
        &mut self,
        log_id: u64,
        offset: usize,
        entry: Option<String>,
    ) {
        let updated = self
            .composer
            .on_history_entry_response(log_id, offset, entry);

        if updated {
            self.request_redraw();
        }
    }

    pub(crate) fn on_file_search_result(&mut self, query: String, matches: Vec<FileMatch>) {
        self.composer.on_file_search_result(query, matches);
        self.request_redraw();
    }

    pub(crate) fn clear_live_ring(&mut self) {
        self.live_ring = None;
    }
    
    /// Set the live ring rows and maximum rows to display
    #[cfg(test)]
    pub(crate) fn set_live_ring_rows(&mut self, max_rows: usize, rows: Vec<Line<'static>>) {
        self.live_ring = Some(live_ring_widget::LiveRingWidget::new(max_rows, rows));
    }

    /// Ensure input focus is maintained, especially after redraws or content updates
    pub(crate) fn ensure_input_focus(&mut self) {
        // Only ensure focus if there's no active modal view
        if self.active_view.is_none() {
            self.has_input_focus = true;
            // Reset any transient state that might affect focus
            // Clear any temporary status overlays that might interfere
            if !self.is_task_running {
                // Status now shown in composer title
            }
            // Ensure composer knows it has focus
            self.composer
                .set_ctrl_c_quit_hint(self.ctrl_c_quit_hint, self.has_input_focus);
        }
    }

    // Removed restart_live_status_with_text – no longer used by the current streaming UI.
}

impl WidgetRef for &BottomPane<'_> {
    fn render_ref(&self, area: Rect, buf: &mut Buffer) {
<<<<<<< HEAD
        // Base clear: fill the entire bottom pane with the theme background so
        // newly exposed rows (e.g., when the composer grows on paste) do not
        // show stale pixels from history.
        let base_style = ratatui::style::Style::default()
            .bg(crate::colors::background())
            .fg(crate::colors::text());
        for y in area.y..area.y.saturating_add(area.height) {
            for x in area.x..area.x.saturating_add(area.width) {
                buf[(x, y)].set_char(' ').set_style(base_style);
            }
        }

        let mut y_offset = 0u16;
        if let Some(ring) = &self.live_ring {
            let live_h = ring.desired_height(area.width).min(area.height);
            if live_h > 0 {
                let live_rect = Rect {
                    x: area.x,
                    y: area.y,
                    width: area.width,
                    height: live_h,
                };
                ring.render_ref(live_rect, buf);
                y_offset = live_h;
            }
        }
        // Spacer between live ring and status view when active
        if self.live_ring.is_some() && self.status_view_active && y_offset < area.height {
            // Leave one empty line
            y_offset = y_offset.saturating_add(1);
        }
=======
        let [status_area, content] = self.layout(area);
>>>>>>> d32e4f25

        // When a modal view is active, it owns the whole content area.
        if let Some(view) = &self.active_view {
<<<<<<< HEAD
            if y_offset < area.height {
                // Reserve bottom padding lines; keep at least 1 line for the view.
                let avail = area.height - y_offset;
                let pad = BottomPane::BOTTOM_PAD_LINES.min(avail.saturating_sub(1));
                // Add horizontal padding (2 chars on each side) for views
                let horizontal_padding = 1u16;
                let view_rect = Rect {
                    x: area.x + horizontal_padding,
                    y: area.y + y_offset,
                    width: area.width.saturating_sub(horizontal_padding * 2),
                    height: avail - pad,
                };
                // Ensure view background is painted under its content
                let view_bg = ratatui::style::Style::default().bg(crate::colors::background());
                for y in view_rect.y..view_rect.y.saturating_add(view_rect.height) {
                    for x in view_rect.x..view_rect.x.saturating_add(view_rect.width) {
                        buf[(x, y)].set_style(view_bg);
                    }
                }
                view.render(view_rect, buf);
            }
        } else if y_offset < area.height {
            // Optionally add an empty line above the input box
            if self.top_spacer_enabled {
                y_offset = y_offset.saturating_add(1);
            }

            // Add horizontal padding (2 chars on each side) for Message input
            let horizontal_padding = 1u16;
            let composer_rect = Rect {
                x: area.x + horizontal_padding,
                y: area.y + y_offset,
                width: area.width.saturating_sub(horizontal_padding * 2),
                // Reserve bottom padding
                height: (area.height - y_offset)
                    - BottomPane::BOTTOM_PAD_LINES.min((area.height - y_offset).saturating_sub(1)),
            };
            // Paint the composer area background before rendering widgets
            let comp_bg = ratatui::style::Style::default().bg(crate::colors::background());
            for y in composer_rect.y..composer_rect.y.saturating_add(composer_rect.height) {
                for x in composer_rect.x..composer_rect.x.saturating_add(composer_rect.width) {
                    buf[(x, y)].set_style(comp_bg);
                }
            }
            (&self.composer).render_ref(composer_rect, buf);
=======
            view.render(content, buf);
        } else {
            // No active modal:
            // If a status indicator is active, render it above the composer.
            if let Some(status) = &self.status {
                status.render_ref(status_area, buf);
            }

            // Render the composer in the remaining area.
            self.composer.render_ref(content, buf);
>>>>>>> d32e4f25
        }
    }
}

#[cfg(test)]
mod tests {
    use super::*;
    use crate::app_event::AppEvent;
    use ratatui::buffer::Buffer;
    use ratatui::layout::Rect;
    use std::sync::mpsc::channel;

    fn exec_request() -> ApprovalRequest {
        ApprovalRequest::Exec {
            id: "1".to_string(),
            command: vec!["echo".into(), "ok".into()],
            reason: None,
        }
    }

    #[test]
    fn ctrl_c_on_modal_consumes_and_shows_quit_hint() {
        let (tx_raw, _rx) = channel::<AppEvent>();
        let tx = AppEventSender::new(tx_raw);
        let mut pane = BottomPane::new(BottomPaneParams {
            app_event_tx: tx,
            has_input_focus: true,
            enhanced_keys_supported: false,
            using_chatgpt_auth: false,
        });
        pane.push_approval_request(exec_request());
        assert_eq!(CancellationEvent::Handled, pane.on_ctrl_c());
        assert!(pane.ctrl_c_quit_hint_visible());
        assert_eq!(CancellationEvent::Ignored, pane.on_ctrl_c());
    }

    #[test]
    fn live_ring_renders_above_composer() {
        let (tx_raw, _rx) = channel::<AppEvent>();
        let tx = AppEventSender::new(tx_raw);
        let mut pane = BottomPane::new(BottomPaneParams {
            app_event_tx: tx,
            has_input_focus: true,
            enhanced_keys_supported: false,
            using_chatgpt_auth: false,
        });

        // Provide 4 rows with max_rows=3; only the last 3 should be visible.
        pane.set_live_ring_rows(
            3,
            vec![
                Line::from("one".to_string()),
                Line::from("two".to_string()),
                Line::from("three".to_string()),
                Line::from("four".to_string()),
            ],
        );

        let area = Rect::new(0, 0, 10, 5);
        let mut buf = Buffer::empty(area);
        (&pane).render_ref(area, &mut buf);

        // Extract the first 3 rows and assert they contain the last three lines.
        let mut lines: Vec<String> = Vec::new();
        for y in 0..3 {
            let mut s = String::new();
            for x in 0..area.width {
                s.push(buf[(x, y)].symbol().chars().next().unwrap_or(' '));
            }
            lines.push(s.trim_end().to_string());
        }
        assert_eq!(lines, vec!["two", "three", "four"]);
    }

    #[test]
    fn status_indicator_visible_with_live_ring() {
        let (tx_raw, _rx) = channel::<AppEvent>();
        let tx = AppEventSender::new(tx_raw);
        let mut pane = BottomPane::new(BottomPaneParams {
            app_event_tx: tx,
            has_input_focus: true,
            enhanced_keys_supported: false,
            using_chatgpt_auth: false,
        });

        // Simulate task running which replaces composer with the status indicator.
        pane.set_task_running(true);
        pane.update_status_text("waiting for model".to_string());

        // Provide 2 rows in the live ring (e.g., streaming CoT) and ensure the
        // status indicator remains visible below them.
        pane.set_live_ring_rows(
            2,
            vec![
                Line::from("cot1".to_string()),
                Line::from("cot2".to_string()),
            ],
        );

        // Allow some frames so the dot animation is present.
        std::thread::sleep(std::time::Duration::from_millis(120));

        // Height should include both ring rows, 1 spacer, and the 1-line status.
        let area = Rect::new(0, 0, 30, 4);
        let mut buf = Buffer::empty(area);
        (&pane).render_ref(area, &mut buf);

        // Top two rows are the live ring.
        let mut r0 = String::new();
        let mut r1 = String::new();
        for x in 0..area.width {
            r0.push(buf[(x, 0)].symbol().chars().next().unwrap_or(' '));
            r1.push(buf[(x, 1)].symbol().chars().next().unwrap_or(' '));
        }
        assert!(r0.contains("cot1"), "expected first live row: {r0:?}");
        assert!(r1.contains("cot2"), "expected second live row: {r1:?}");

        // Row 2 is the spacer (blank)
        let mut r2 = String::new();
        for x in 0..area.width {
            r2.push(buf[(x, 2)].symbol().chars().next().unwrap_or(' '));
        }
        assert!(r2.trim().is_empty(), "expected blank spacer line: {r2:?}");

        // Bottom row is the status line; it should contain the "Coding" header.
        let mut r3 = String::new();
        for x in 0..area.width {
            r3.push(buf[(x, 3)].symbol().chars().next().unwrap_or(' '));
        }
        assert!(
            r3.contains("Coding"),
            "expected Coding header in status line: {r3:?}"
        );
    }
    // live ring removed; related tests deleted.

    #[test]
    fn overlay_not_shown_above_approval_modal() {
        let (tx_raw, _rx) = channel::<AppEvent>();
        let tx = AppEventSender::new(tx_raw);
        let mut pane = BottomPane::new(BottomPaneParams {
            app_event_tx: tx,
            has_input_focus: true,
            enhanced_keys_supported: false,
            using_chatgpt_auth: false,
        });

        // Create an approval modal (active view).
        pane.push_approval_request(exec_request());
        // Attempt to update status; this should NOT create an overlay while modal is visible.
        pane.update_status_text("running command".to_string());

        // Render and verify the top row does not include the Coding header overlay.
        let area = Rect::new(0, 0, 60, 6);
        let mut buf = Buffer::empty(area);
        (&pane).render_ref(area, &mut buf);

        let mut r0 = String::new();
        for x in 0..area.width {
            r0.push(buf[(x, 0)].symbol().chars().next().unwrap_or(' '));
        }
        assert!(
            !r0.contains("Coding"),
            "overlay Coding header should not render above modal"
        );
    }

    #[test]
<<<<<<< HEAD
    fn composer_not_shown_after_denied_if_task_running() {
        let (tx_raw, rx) = channel::<AppEvent>();
=======
    fn composer_shown_after_denied_while_task_running() {
        let (tx_raw, rx) = unbounded_channel::<AppEvent>();
>>>>>>> d32e4f25
        let tx = AppEventSender::new(tx_raw);
        let mut pane = BottomPane::new(BottomPaneParams {
            app_event_tx: tx.clone(),
            has_input_focus: true,
            enhanced_keys_supported: false,
        });

        // Start a running task so the status indicator is active above the composer.
        pane.set_task_running(true);
        pane.update_status_text("waiting for model".to_string());

        // Push an approval modal (e.g., command approval) which should hide the status view.
        pane.push_approval_request(exec_request());

        // Simulate pressing 'n' (deny) on the modal.
        use crossterm::event::KeyCode;
        use crossterm::event::KeyEvent;
        use crossterm::event::KeyModifiers;
        pane.handle_key_event(KeyEvent::new(KeyCode::Char('n'), KeyModifiers::NONE));

        // After denial, since the task is still running, the status indicator should be
        // visible above the composer. The modal should be gone.
        assert!(
            pane.active_view.is_none(),
            "no active modal view after denial"
        );

<<<<<<< HEAD
        // Render and ensure the top row includes the Coding header instead of the composer.
        // Give the animation thread a moment to tick.
        std::thread::sleep(std::time::Duration::from_millis(120));
        let area = Rect::new(0, 0, 40, 3);
=======
        // Render and ensure the top row includes the Working header and a composer line below.
        // Give the animation thread a moment to tick.
        std::thread::sleep(std::time::Duration::from_millis(120));
        let area = Rect::new(0, 0, 40, 6);
>>>>>>> d32e4f25
        let mut buf = Buffer::empty(area);
        (&pane).render_ref(area, &mut buf);
        let mut row0 = String::new();
        for x in 0..area.width {
            row0.push(buf[(x, 0)].symbol().chars().next().unwrap_or(' '));
        }
        assert!(
            row0.contains("Coding"),
            "expected Coding header after denial: {row0:?}"
        );

        // Composer placeholder should be visible somewhere below.
        let mut found_composer = false;
        for y in 1..area.height.saturating_sub(2) {
            let mut row = String::new();
            for x in 0..area.width {
                row.push(buf[(x, y)].symbol().chars().next().unwrap_or(' '));
            }
            if row.contains("Ask Codex") {
                found_composer = true;
                break;
            }
        }
        assert!(
            found_composer,
            "expected composer visible under status line"
        );

        // Drain the channel to avoid unused warnings.
        drop(rx);
    }

    #[test]
    fn status_indicator_visible_during_command_execution() {
        let (tx_raw, _rx) = channel::<AppEvent>();
        let tx = AppEventSender::new(tx_raw);
        let mut pane = BottomPane::new(BottomPaneParams {
            app_event_tx: tx,
            has_input_focus: true,
            enhanced_keys_supported: false,
            using_chatgpt_auth: false,
        });

        // Begin a task: show initial status.
        pane.set_task_running(true);
        pane.update_status_text("waiting for model".to_string());

<<<<<<< HEAD
        // As a long-running command begins (post-approval), ensure the status
        // indicator is visible while we wait for the command to run.
        pane.update_status_text("running command".to_string());

        // Allow some frames so the animation thread ticks.
        std::thread::sleep(std::time::Duration::from_millis(120));

        // Render and confirm the line contains the "Coding" header.
        let area = Rect::new(0, 0, 40, 3);
=======
        // Use a height that allows the status line to be visible above the composer.
        let area = Rect::new(0, 0, 40, 6);
>>>>>>> d32e4f25
        let mut buf = Buffer::empty(area);
        (&pane).render_ref(area, &mut buf);

        let mut row0 = String::new();
        for x in 0..area.width {
            row0.push(buf[(x, 0)].symbol().chars().next().unwrap_or(' '));
        }
        assert!(row0.contains("Coding"), "expected Coding header: {row0:?}");
    }

    #[test]
<<<<<<< HEAD
    fn bottom_padding_present_for_status_view() {
        let (tx_raw, _rx) = channel::<AppEvent>();
=======
    fn bottom_padding_present_with_status_above_composer() {
        let (tx_raw, _rx) = unbounded_channel::<AppEvent>();
>>>>>>> d32e4f25
        let tx = AppEventSender::new(tx_raw);
        let mut pane = BottomPane::new(BottomPaneParams {
            app_event_tx: tx,
            has_input_focus: true,
            enhanced_keys_supported: false,
            using_chatgpt_auth: false,
        });

        // Activate spinner (status view replaces composer) with no live ring.
        pane.set_task_running(true);
        pane.update_status_text("waiting for model".to_string());

        // Use height == desired_height; expect 1 status row at top and 2 bottom padding rows.
        let height = pane.desired_height(30);
        assert!(
            height >= 3,
            "expected at least 3 rows with bottom padding; got {height}"
        );
        let area = Rect::new(0, 0, 30, height);
        let mut buf = Buffer::empty(area);
        (&pane).render_ref(area, &mut buf);

        // Top row contains the status header
        let mut top = String::new();
        for x in 0..area.width {
            top.push(buf[(x, 0)].symbol().chars().next().unwrap_or(' '));
        }
<<<<<<< HEAD
=======
        assert!(
            top.trim_start().starts_with("Working"),
            "expected top row to start with 'Working': {top:?}"
        );
>>>>>>> d32e4f25
        assert!(
            top.contains("Coding"),
            "expected Coding header on top row: {top:?}"
        );

        // Last row should be blank padding; the row above should generally contain composer content.
        let mut r_last = String::new();
        for x in 0..area.width {
            r_last.push(buf[(x, height - 1)].symbol().chars().next().unwrap_or(' '));
        }
        assert!(
            r_last.trim().is_empty(),
            "expected last row blank: {r_last:?}"
        );
    }

    #[test]
    fn bottom_padding_shrinks_when_tiny() {
        let (tx_raw, _rx) = channel::<AppEvent>();
        let tx = AppEventSender::new(tx_raw);
        let mut pane = BottomPane::new(BottomPaneParams {
            app_event_tx: tx,
            has_input_focus: true,
            enhanced_keys_supported: false,
            using_chatgpt_auth: false,
        });

        pane.set_task_running(true);
        pane.update_status_text("waiting for model".to_string());

<<<<<<< HEAD
        // Height=2 → pad shrinks to 1; bottom row is blank, top row has spinner.
=======
        // Height=2 → composer visible; status is hidden to preserve composer. Spacer may collapse.
>>>>>>> d32e4f25
        let area2 = Rect::new(0, 0, 20, 2);
        let mut buf2 = Buffer::empty(area2);
        (&pane).render_ref(area2, &mut buf2);
        let mut row0 = String::new();
        let mut row1 = String::new();
        for x in 0..area2.width {
            row0.push(buf2[(x, 0)].symbol().chars().next().unwrap_or(' '));
            row1.push(buf2[(x, 1)].symbol().chars().next().unwrap_or(' '));
        }
<<<<<<< HEAD
        assert!(
            row0.contains("Coding"),
            "expected Coding header on row 0: {row0:?}"
        );
        assert!(
            row1.trim().is_empty(),
            "expected bottom padding on row 1: {row1:?}"
=======
        let has_composer = row0.contains("Ask Codex") || row1.contains("Ask Codex");
        assert!(
            has_composer,
            "expected composer to be visible on one of the rows: row0={row0:?}, row1={row1:?}"
        );
        assert!(
            !row0.contains("Working") && !row1.contains("Working"),
            "status header should be hidden when height=2"
>>>>>>> d32e4f25
        );

        // Height=1 → no padding; single row is the composer (status hidden).
        let area1 = Rect::new(0, 0, 20, 1);
        let mut buf1 = Buffer::empty(area1);
        (&pane).render_ref(area1, &mut buf1);
        let mut only = String::new();
        for x in 0..area1.width {
            only.push(buf1[(x, 0)].symbol().chars().next().unwrap_or(' '));
        }
        assert!(
<<<<<<< HEAD
            only.contains("Coding"),
            "expected Coding header with no padding: {only:?}"
=======
            only.contains("Ask Codex"),
            "expected composer with no padding: {only:?}"
>>>>>>> d32e4f25
        );
    }
}<|MERGE_RESOLUTION|>--- conflicted
+++ resolved
@@ -24,12 +24,9 @@
 mod reasoning_selection_view;
 mod scroll_state;
 mod selection_popup_common;
-<<<<<<< HEAD
 pub mod list_selection_view;
 pub mod resume_selection_view;
 // no direct use of list_selection_view or its items here
-=======
->>>>>>> d32e4f25
 mod textarea;
 mod theme_selection_view;
 mod verbosity_selection_view;
@@ -45,17 +42,12 @@
 
 use crate::status_indicator_widget::StatusIndicatorWidget;
 use approval_modal_view::ApprovalModalView;
-<<<<<<< HEAD
 use codex_core::config_types::ReasoningEffort;
 use codex_core::config_types::TextVerbosity;
 use codex_core::config_types::ThemeName;
 use reasoning_selection_view::ReasoningSelectionView;
 use theme_selection_view::ThemeSelectionView;
 use verbosity_selection_view::VerbositySelectionView;
-=======
-pub(crate) use list_selection_view::SelectionAction;
-pub(crate) use list_selection_view::SelectionItem;
->>>>>>> d32e4f25
 
 /// Pane displayed in the lower half of the chat UI.
 pub(crate) struct BottomPane<'a> {
@@ -63,13 +55,8 @@
     /// input state is retained when the view is closed.
     composer: ChatComposer,
 
-<<<<<<< HEAD
     /// If present, this is displayed instead of the `composer`.
     active_view: Option<Box<dyn BottomPaneView<'a> + 'a>>,
-=======
-    /// If present, this is displayed instead of the `composer` (e.g. modals).
-    active_view: Option<Box<dyn BottomPaneView>>,
->>>>>>> d32e4f25
 
     app_event_tx: AppEventSender,
     has_input_focus: bool,
@@ -80,7 +67,6 @@
     /// container used during development before we wire it to ChatWidget events.
     live_ring: Option<live_ring_widget::LiveRingWidget>,
 
-<<<<<<< HEAD
     /// True if the active view is the StatusIndicatorView that replaces the
     /// composer during a running task.
     status_view_active: bool,
@@ -89,12 +75,6 @@
     /// Defaults to true for visual breathing room, but can be disabled when
     /// the chat history is scrolled up to allow history to reclaim that row.
     top_spacer_enabled: bool,
-=======
-    /// Inline status indicator shown above the composer while a task is running.
-    status: Option<StatusIndicatorWidget>,
-    /// Queued user messages to show under the status indicator.
-    queued_user_messages: Vec<String>,
->>>>>>> d32e4f25
 }
 
 pub(crate) struct BottomPaneParams {
@@ -104,12 +84,8 @@
     pub(crate) using_chatgpt_auth: bool,
 }
 
-<<<<<<< HEAD
 impl BottomPane<'_> {
     // Reduce bottom padding so footer sits one line lower
-=======
-impl BottomPane {
->>>>>>> d32e4f25
     const BOTTOM_PAD_LINES: u16 = 1;
     pub fn new(params: BottomPaneParams) -> Self {
         let enhanced_keys_supported = params.enhanced_keys_supported;
@@ -125,15 +101,9 @@
             has_input_focus: params.has_input_focus,
             is_task_running: false,
             ctrl_c_quit_hint: false,
-<<<<<<< HEAD
             live_ring: None,
             status_view_active: false,
             top_spacer_enabled: true,
-=======
-            status: None,
-            queued_user_messages: Vec::new(),
-            esc_backtrack_hint: false,
->>>>>>> d32e4f25
         }
     }
 
@@ -142,7 +112,6 @@
     }
 
     pub fn desired_height(&self, width: u16) -> u16 {
-<<<<<<< HEAD
         let ring_h = self
             .live_ring
             .as_ref()
@@ -182,67 +151,6 @@
                         .min((area.height.saturating_sub(y_offset)).saturating_sub(1)),
             };
             self.composer.cursor_pos(composer_rect)
-=======
-        let top_margin = if self.active_view.is_some() { 0 } else { 1 };
-
-        // Base height depends on whether a modal/overlay is active.
-        let mut base = if let Some(view) = self.active_view.as_ref() {
-            view.desired_height(width)
-        } else {
-            self.composer.desired_height(width)
-        };
-        // If a status indicator is active and no modal is covering the composer,
-        // include its height above the composer.
-        if self.active_view.is_none()
-            && let Some(status) = self.status.as_ref()
-        {
-            base = base.saturating_add(status.desired_height(width));
-        }
-        // Account for bottom padding rows. Top spacing is handled in layout().
-        base.saturating_add(Self::BOTTOM_PAD_LINES)
-            .saturating_add(top_margin)
-    }
-
-    fn layout(&self, area: Rect) -> [Rect; 2] {
-        // Prefer showing the status header when space is extremely tight.
-        // Drop the top spacer if there is only one row available.
-        let mut top_margin = if self.active_view.is_some() { 0 } else { 1 };
-        if area.height <= 1 {
-            top_margin = 0;
-        }
-
-        let status_height = if self.active_view.is_none() {
-            if let Some(status) = self.status.as_ref() {
-                status.desired_height(area.width)
-            } else {
-                0
-            }
-        } else {
-            0
-        };
-
-        let [_, status, content, _] = Layout::vertical([
-            Constraint::Max(top_margin),
-            Constraint::Max(status_height),
-            Constraint::Min(1),
-            Constraint::Max(BottomPane::BOTTOM_PAD_LINES),
-        ])
-        .areas(area);
-
-        [status, content]
-    }
-
-    pub fn cursor_pos(&self, area: Rect) -> Option<(u16, u16)> {
-        // Hide the cursor whenever an overlay view is active (e.g. the
-        // status indicator shown while a task is running, or approval modal).
-        // In these states the textarea is not interactable, so we should not
-        // show its caret.
-        if self.active_view.is_some() {
-            None
-        } else {
-            let [_, content] = self.layout(area);
-            self.composer.cursor_pos(content)
->>>>>>> d32e4f25
         }
     }
 
@@ -334,7 +242,6 @@
         self.request_redraw();
     }
 
-<<<<<<< HEAD
     /// Clear the composer text and reset transient composer state.
     pub(crate) fn clear_composer(&mut self) {
         self.composer.clear_text();
@@ -360,26 +267,6 @@
         let new_enabled = !compact;
         if self.top_spacer_enabled != new_enabled {
             self.top_spacer_enabled = new_enabled;
-=======
-    /// Replace the composer text with `text`.
-    pub(crate) fn set_composer_text(&mut self, text: String) {
-        self.composer.set_text_content(text);
-        self.request_redraw();
-    }
-
-    /// Get the current composer text (for tests and programmatic checks).
-    #[cfg(test)]
-    pub(crate) fn composer_text(&self) -> String {
-        self.composer.current_text()
-    }
-
-    /// Update the animated header shown to the left of the brackets in the
-    /// status indicator (defaults to "Working"). No-ops if the status
-    /// indicator is not active.
-    pub(crate) fn update_status_header(&mut self, header: String) {
-        if let Some(status) = self.status.as_mut() {
-            status.update_header(header);
->>>>>>> d32e4f25
             self.request_redraw();
         }
     }
@@ -428,7 +315,6 @@
         self.composer.set_task_running(running);
 
         if running {
-<<<<<<< HEAD
             // No longer need separate status widget - title shows in composer
             self.request_redraw();
         } else {
@@ -445,52 +331,6 @@
     }
 
     #[allow(dead_code)]
-=======
-            if self.status.is_none() {
-                self.status = Some(StatusIndicatorWidget::new(
-                    self.app_event_tx.clone(),
-                    self.frame_requester.clone(),
-                ));
-            }
-            if let Some(status) = self.status.as_mut() {
-                status.set_queued_messages(self.queued_user_messages.clone());
-            }
-            self.request_redraw();
-        } else {
-            // Hide the status indicator when a task completes, but keep other modal views.
-            self.status = None;
-        }
-    }
-
-    /// Show a generic list selection view with the provided items.
-    pub(crate) fn show_selection_view(
-        &mut self,
-        title: String,
-        subtitle: Option<String>,
-        footer_hint: Option<String>,
-        items: Vec<SelectionItem>,
-    ) {
-        let view = list_selection_view::ListSelectionView::new(
-            title,
-            subtitle,
-            footer_hint,
-            items,
-            self.app_event_tx.clone(),
-        );
-        self.active_view = Some(Box::new(view));
-        self.request_redraw();
-    }
-
-    /// Update the queued messages shown under the status header.
-    pub(crate) fn set_queued_user_messages(&mut self, queued: Vec<String>) {
-        self.queued_user_messages = queued.clone();
-        if let Some(status) = self.status.as_mut() {
-            status.set_queued_messages(queued);
-        }
-        self.request_redraw();
-    }
-
->>>>>>> d32e4f25
     pub(crate) fn composer_is_empty(&self) -> bool {
         self.composer.is_empty()
     }
@@ -536,7 +376,6 @@
         // Otherwise create a new approval modal overlay.
         let modal = ApprovalModalView::new(request, self.app_event_tx.clone());
         self.active_view = Some(Box::new(modal));
-<<<<<<< HEAD
         // Hide any overlay status while a modal is visible.
         // Status shown in composer title now
         self.status_view_active = false;
@@ -614,8 +453,6 @@
         let view = ResumeSelectionView::new(title, subtitle.unwrap_or_default(), rows, self.app_event_tx.clone());
         self.active_view = Some(Box::new(view));
         self.status_view_active = false;
-=======
->>>>>>> d32e4f25
         self.request_redraw()
     }
 
@@ -717,7 +554,6 @@
 
 impl WidgetRef for &BottomPane<'_> {
     fn render_ref(&self, area: Rect, buf: &mut Buffer) {
-<<<<<<< HEAD
         // Base clear: fill the entire bottom pane with the theme background so
         // newly exposed rows (e.g., when the composer grows on paste) do not
         // show stale pixels from history.
@@ -749,13 +585,9 @@
             // Leave one empty line
             y_offset = y_offset.saturating_add(1);
         }
-=======
-        let [status_area, content] = self.layout(area);
->>>>>>> d32e4f25
 
         // When a modal view is active, it owns the whole content area.
         if let Some(view) = &self.active_view {
-<<<<<<< HEAD
             if y_offset < area.height {
                 // Reserve bottom padding lines; keep at least 1 line for the view.
                 let avail = area.height - y_offset;
@@ -801,18 +633,6 @@
                 }
             }
             (&self.composer).render_ref(composer_rect, buf);
-=======
-            view.render(content, buf);
-        } else {
-            // No active modal:
-            // If a status indicator is active, render it above the composer.
-            if let Some(status) = &self.status {
-                status.render_ref(status_area, buf);
-            }
-
-            // Render the composer in the remaining area.
-            self.composer.render_ref(content, buf);
->>>>>>> d32e4f25
         }
     }
 }
@@ -981,13 +801,8 @@
     }
 
     #[test]
-<<<<<<< HEAD
     fn composer_not_shown_after_denied_if_task_running() {
         let (tx_raw, rx) = channel::<AppEvent>();
-=======
-    fn composer_shown_after_denied_while_task_running() {
-        let (tx_raw, rx) = unbounded_channel::<AppEvent>();
->>>>>>> d32e4f25
         let tx = AppEventSender::new(tx_raw);
         let mut pane = BottomPane::new(BottomPaneParams {
             app_event_tx: tx.clone(),
@@ -1015,17 +830,10 @@
             "no active modal view after denial"
         );
 
-<<<<<<< HEAD
         // Render and ensure the top row includes the Coding header instead of the composer.
         // Give the animation thread a moment to tick.
         std::thread::sleep(std::time::Duration::from_millis(120));
         let area = Rect::new(0, 0, 40, 3);
-=======
-        // Render and ensure the top row includes the Working header and a composer line below.
-        // Give the animation thread a moment to tick.
-        std::thread::sleep(std::time::Duration::from_millis(120));
-        let area = Rect::new(0, 0, 40, 6);
->>>>>>> d32e4f25
         let mut buf = Buffer::empty(area);
         (&pane).render_ref(area, &mut buf);
         let mut row0 = String::new();
@@ -1073,7 +881,6 @@
         pane.set_task_running(true);
         pane.update_status_text("waiting for model".to_string());
 
-<<<<<<< HEAD
         // As a long-running command begins (post-approval), ensure the status
         // indicator is visible while we wait for the command to run.
         pane.update_status_text("running command".to_string());
@@ -1083,10 +890,6 @@
 
         // Render and confirm the line contains the "Coding" header.
         let area = Rect::new(0, 0, 40, 3);
-=======
-        // Use a height that allows the status line to be visible above the composer.
-        let area = Rect::new(0, 0, 40, 6);
->>>>>>> d32e4f25
         let mut buf = Buffer::empty(area);
         (&pane).render_ref(area, &mut buf);
 
@@ -1098,13 +901,8 @@
     }
 
     #[test]
-<<<<<<< HEAD
     fn bottom_padding_present_for_status_view() {
         let (tx_raw, _rx) = channel::<AppEvent>();
-=======
-    fn bottom_padding_present_with_status_above_composer() {
-        let (tx_raw, _rx) = unbounded_channel::<AppEvent>();
->>>>>>> d32e4f25
         let tx = AppEventSender::new(tx_raw);
         let mut pane = BottomPane::new(BottomPaneParams {
             app_event_tx: tx,
@@ -1132,13 +930,6 @@
         for x in 0..area.width {
             top.push(buf[(x, 0)].symbol().chars().next().unwrap_or(' '));
         }
-<<<<<<< HEAD
-=======
-        assert!(
-            top.trim_start().starts_with("Working"),
-            "expected top row to start with 'Working': {top:?}"
-        );
->>>>>>> d32e4f25
         assert!(
             top.contains("Coding"),
             "expected Coding header on top row: {top:?}"
@@ -1169,11 +960,7 @@
         pane.set_task_running(true);
         pane.update_status_text("waiting for model".to_string());
 
-<<<<<<< HEAD
         // Height=2 → pad shrinks to 1; bottom row is blank, top row has spinner.
-=======
-        // Height=2 → composer visible; status is hidden to preserve composer. Spacer may collapse.
->>>>>>> d32e4f25
         let area2 = Rect::new(0, 0, 20, 2);
         let mut buf2 = Buffer::empty(area2);
         (&pane).render_ref(area2, &mut buf2);
@@ -1183,7 +970,6 @@
             row0.push(buf2[(x, 0)].symbol().chars().next().unwrap_or(' '));
             row1.push(buf2[(x, 1)].symbol().chars().next().unwrap_or(' '));
         }
-<<<<<<< HEAD
         assert!(
             row0.contains("Coding"),
             "expected Coding header on row 0: {row0:?}"
@@ -1191,16 +977,6 @@
         assert!(
             row1.trim().is_empty(),
             "expected bottom padding on row 1: {row1:?}"
-=======
-        let has_composer = row0.contains("Ask Codex") || row1.contains("Ask Codex");
-        assert!(
-            has_composer,
-            "expected composer to be visible on one of the rows: row0={row0:?}, row1={row1:?}"
-        );
-        assert!(
-            !row0.contains("Working") && !row1.contains("Working"),
-            "status header should be hidden when height=2"
->>>>>>> d32e4f25
         );
 
         // Height=1 → no padding; single row is the composer (status hidden).
@@ -1212,13 +988,8 @@
             only.push(buf1[(x, 0)].symbol().chars().next().unwrap_or(' '));
         }
         assert!(
-<<<<<<< HEAD
             only.contains("Coding"),
             "expected Coding header with no padding: {only:?}"
-=======
-            only.contains("Ask Codex"),
-            "expected composer with no padding: {only:?}"
->>>>>>> d32e4f25
         );
     }
 }