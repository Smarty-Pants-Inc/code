use ratatui::buffer::Buffer;
use ratatui::layout::Rect;
use ratatui::prelude::Constraint;
use ratatui::style::Modifier;
use ratatui::style::Style;
use ratatui::text::Line;
use ratatui::text::Span;
use ratatui::widgets::Cell;
use ratatui::widgets::Row;
use ratatui::widgets::Table;
use ratatui::widgets::Widget;

use super::scroll_state::ScrollState;

/// A generic representation of a display row for selection popups.
pub(crate) struct GenericDisplayRow {
    pub name: String,
    pub match_indices: Option<Vec<usize>>, // indices to bold (char positions)
    pub is_current: bool,
    pub description: Option<String>, // optional grey text after the name
    /// Optional explicit color for the `name` span. When `None`, default text color is used.
    pub name_color: Option<ratatui::style::Color>,
}

impl GenericDisplayRow {}

/// Render a list of rows using the provided ScrollState, with shared styling
/// and behavior for selection popups.
pub(crate) fn render_rows(
    area: Rect,
    buf: &mut Buffer,
    rows_all: &[GenericDisplayRow],
    state: &ScrollState,
    max_results: usize,
    _dim_non_selected: bool,
) {
    let mut rows: Vec<Row> = Vec::new();
    if rows_all.is_empty() {
        rows.push(Row::new(vec![Cell::from(Line::from(Span::styled(
            "no matches",
            Style::default().add_modifier(Modifier::ITALIC | Modifier::DIM),
        )))]));
    } else {
        let max_rows_from_area = area.height as usize;
        let visible_rows = max_results
            .min(rows_all.len())
            .min(max_rows_from_area.max(1));

        // Compute starting index based on scroll state and selection.
        let mut start_idx = state.scroll_top.min(rows_all.len().saturating_sub(1));
        if let Some(sel) = state.selected_idx {
            if sel < start_idx {
                start_idx = sel;
            } else if visible_rows > 0 {
                let bottom = start_idx + visible_rows - 1;
                if sel > bottom {
                    start_idx = sel + 1 - visible_rows;
                }
            }
        }

        for (i, row) in rows_all
            .iter()
            .enumerate()
            .skip(start_idx)
            .take(visible_rows)
        {
            let GenericDisplayRow {
                name,
                match_indices,
                is_current: _is_current,
                description,
                name_color,
            } = row;

            // Highlight fuzzy indices when present.
            let mut spans: Vec<Span> = Vec::with_capacity(name.len());
            if let Some(idxs) = match_indices.as_ref() {
                let mut idx_iter = idxs.iter().peekable();
                for (char_idx, ch) in name.chars().enumerate() {
                    let mut style = Style::default();
                    if let Some(color) = *name_color {
                        style = style.fg(color);
                    }
                    if idx_iter.peek().is_some_and(|next| **next == char_idx) {
                        idx_iter.next();
                        style = style.add_modifier(Modifier::BOLD);
                    }
                    spans.push(Span::styled(ch.to_string(), style));
                }
            } else {
                let mut style = Style::default();
                if let Some(color) = *name_color {
                    style = style.fg(color);
                }
                spans.push(Span::styled(name.clone(), style));
            }

            if let Some(desc) = description.as_ref() {
                spans.push(Span::raw("  "));
                spans.push(Span::styled(
                    desc.clone(),
                    Style::default().add_modifier(Modifier::DIM),
                ));
            }

            let mut cell = Cell::from(Line::from(spans));
            if Some(i) == state.selected_idx {
                cell = cell.style(Style::default().fg(crate::colors::primary()));
            } else if *_is_current {
                cell = cell.style(Style::default().fg(crate::colors::light_blue()));
            }
            rows.push(Row::new(vec![cell]));
        }
    }

    let table = Table::new(rows, vec![Constraint::Percentage(100)])
        .widths([Constraint::Percentage(100)])
<<<<<<< HEAD
        .style(
            Style::default()
                .bg(crate::colors::background())
                .fg(crate::colors::text()),
        );
=======
        .style(Style::default().bg(crate::colors::background()).fg(crate::colors::text()));
>>>>>>> 2822aa52

    table.render(area, buf);
}<|MERGE_RESOLUTION|>--- conflicted
+++ resolved
@@ -116,15 +116,7 @@
 
     let table = Table::new(rows, vec![Constraint::Percentage(100)])
         .widths([Constraint::Percentage(100)])
-<<<<<<< HEAD
-        .style(
-            Style::default()
-                .bg(crate::colors::background())
-                .fg(crate::colors::text()),
-        );
-=======
         .style(Style::default().bg(crate::colors::background()).fg(crate::colors::text()));
->>>>>>> 2822aa52
 
     table.render(area, buf);
 }