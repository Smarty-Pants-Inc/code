use codex_core::protocol::TokenUsage;
use crossterm::event::KeyCode;
use crossterm::event::KeyEvent;
use crossterm::event::KeyEventKind;
use crossterm::event::KeyModifiers;
use ratatui::buffer::Buffer;
use ratatui::layout::Constraint;
use ratatui::layout::Layout;
use ratatui::layout::Margin;
use ratatui::layout::Rect;
use ratatui::style::Modifier;
use ratatui::style::Style;
use ratatui::style::Stylize;
use ratatui::text::Line;
use ratatui::text::Span;
use ratatui::widgets::Block;
use ratatui::widgets::Borders;
use ratatui::widgets::StatefulWidgetRef;
use ratatui::widgets::WidgetRef;

use super::chat_composer_history::ChatComposerHistory;
use super::command_popup::CommandItem;
use super::command_popup::CommandPopup;
use super::file_search_popup::FileSearchPopup;
use super::paste_burst::PasteBurst;
use crate::slash_command::SlashCommand;
use codex_protocol::custom_prompts::CustomPrompt;

use crate::app_event_sender::AppEventSender;
use crate::bottom_pane::textarea::TextArea;
use crate::bottom_pane::textarea::TextAreaState;
use crate::clipboard_paste::normalize_pasted_path;
use crate::clipboard_paste::paste_image_to_temp_png;
use crate::clipboard_paste::try_decode_base64_image_to_temp_png;
use codex_file_search::FileMatch;
use std::cell::RefCell;
use std::sync::Arc;
use std::sync::atomic::AtomicBool;
use std::sync::atomic::Ordering;
use std::thread;
use std::time::Duration;
use std::time::Instant;

// Dynamic placeholder rendered when the composer is empty.
/// If the pasted content exceeds this number of characters, replace it with a
/// placeholder in the UI.
const LARGE_PASTE_CHAR_THRESHOLD: usize = 1000;

struct PostPasteSpaceGuard {
    expires_at: Instant,
    cursor_pos: usize,
}

/// Result returned when the user interacts with the text area.
#[derive(Debug, PartialEq)]
pub enum InputResult {
    Submitted(String),
    Command(SlashCommand),
    ScrollUp,
    ScrollDown,
    None,
}

struct TokenUsageInfo {
<<<<<<< HEAD
    total_token_usage: TokenUsage,
=======
    _total_token_usage: TokenUsage,
>>>>>>> 2822aa52
    last_token_usage: TokenUsage,
    model_context_window: Option<u64>,
    /// Baseline token count present in the context before the user's first
    /// message content is considered. This is used to normalize the
    /// "context left" percentage so it reflects the portion the user can
    /// influence rather than fixed prompt overhead (system prompt, tool
    /// instructions, etc.).
    ///
    /// Preferred source is `cached_input_tokens` from the first turn (when
    /// available), otherwise we fall back to 0.
    initial_prompt_tokens: u64,
}

// Format an integer with thousands separators (e.g., 125,654).
fn format_with_thousands(n: u64) -> String {
    let s = n.to_string();
    let mut out = String::with_capacity(s.len() + s.len() / 3);
    let mut count = 0usize;
    for ch in s.chars().rev() {
        if count != 0 && count % 3 == 0 {
            out.push(',');
        }
        out.push(ch);
        count += 1;
    }
    out.chars().rev().collect()
}

pub(crate) struct ChatComposer {
    textarea: TextArea,
    textarea_state: RefCell<TextAreaState>,
    active_popup: ActivePopup,
    app_event_tx: AppEventSender,
    history: ChatComposerHistory,
    ctrl_c_quit_hint: bool,
    #[allow(dead_code)]
    use_shift_enter_hint: bool,
    dismissed_file_popup_token: Option<String>,
    current_file_query: Option<String>,
    // Tracks a one-off Tab-triggered file search. When set, we will only
    // create/show a popup if the results are non-empty to avoid flicker.
    pending_tab_file_query: Option<String>,
    pending_pastes: Vec<(String, String)>,
    token_usage_info: Option<TokenUsageInfo>,
    has_focus: bool,
    has_chat_history: bool,
    /// Tracks whether the user has typed or pasted any content since startup.
    typed_anything: bool,
    is_task_running: bool,
    // Current status message to display when task is running
    status_message: String,
    // Animation thread for spinning icon when task is running
    animation_running: Option<Arc<AtomicBool>>,
    using_chatgpt_auth: bool,
    // Ephemeral footer notice and its expiry
    footer_notice: Option<(String, std::time::Instant)>,
    // Persistent/ephemeral access-mode indicator shown on the left
    access_mode_label: Option<String>,
    access_mode_label_expiry: Option<std::time::Instant>,
    access_mode_hint_expiry: Option<std::time::Instant>,
    // Footer hint visibility flags
    show_reasoning_hint: bool,
    show_diffs_hint: bool,
    reasoning_shown: bool,
    // Sticky flag: after a chat ScrollUp, make the very next Down trigger
    // chat ScrollDown instead of moving within the textarea, unless another
    // key is pressed in between.
    next_down_scrolls_history: bool,
    // Detect and coalesce paste bursts for smoother UX
    paste_burst: PasteBurst,
<<<<<<< HEAD
=======
    post_paste_space_guard: Option<PostPasteSpaceGuard>,
>>>>>>> 2822aa52
}

/// Popup state – at most one can be visible at any time.
enum ActivePopup {
    None,
    Command(CommandPopup),
    File(FileSearchPopup),
}

impl ChatComposer {
    pub fn new(
        has_input_focus: bool,
        app_event_tx: AppEventSender,
        enhanced_keys_supported: bool,
        using_chatgpt_auth: bool,
    ) -> Self {
        let use_shift_enter_hint = enhanced_keys_supported;

        Self {
            textarea: TextArea::new(),
            textarea_state: RefCell::new(TextAreaState::default()),
            active_popup: ActivePopup::None,
            app_event_tx,
            history: ChatComposerHistory::new(),
            ctrl_c_quit_hint: false,
            use_shift_enter_hint,
            dismissed_file_popup_token: None,
            current_file_query: None,
            pending_tab_file_query: None,
            pending_pastes: Vec::new(),
            token_usage_info: None,
            has_focus: has_input_focus,
            has_chat_history: false,
            typed_anything: false,
            // no double‑Esc handling here; App manages Esc policy
            is_task_running: false,
            status_message: String::from("coding"),
            animation_running: None,
            using_chatgpt_auth,
            footer_notice: None,
            access_mode_label: None,
            access_mode_label_expiry: None,
            access_mode_hint_expiry: None,
            show_reasoning_hint: false,
            show_diffs_hint: false,
            reasoning_shown: false,
            next_down_scrolls_history: false,
            paste_burst: PasteBurst::default(),
<<<<<<< HEAD
        }
    }

=======
            post_paste_space_guard: None,
        }
    }

    /// Returns true if the input starts with a slash command and the cursor
    /// is positioned within the command head (i.e., before the first
    /// whitespace on the first line). Used to decide whether to keep the
    /// slash-command popup active and to suppress file completion.
    fn is_cursor_in_slash_command_head(&self) -> bool {
        let text = self.textarea.text();
        if text.is_empty() { return false; }
        let cursor = self.textarea.cursor();
        let first_line_end = text.find('\n').unwrap_or(text.len());
        let first_line = &text[..first_line_end];
        if !first_line.starts_with('/') { return false; }
        let head_end = first_line
            .char_indices()
            .find(|(_, c)| c.is_whitespace())
            .map(|(i, _)| i)
            .unwrap_or(first_line_end);
        cursor <= head_end
    }

>>>>>>> 2822aa52
    pub fn set_has_chat_history(&mut self, has_history: bool) {
        self.has_chat_history = has_history;
    }

    pub fn set_task_running(&mut self, running: bool) {
        self.is_task_running = running;

        if running {
            // Start animation thread if not already running
            if self.animation_running.is_none() {
                let animation_flag = Arc::new(AtomicBool::new(true));
                let animation_flag_clone = Arc::clone(&animation_flag);
                let app_event_tx_clone = self.app_event_tx.clone();

                // Drive redraws at the spinner's native cadence with a
                // phase‑aligned, monotonic scheduler to minimize drift and
                // reduce perceived frame skipping under load. We purposely
                // avoid very small intervals to keep CPU impact low.
                thread::spawn(move || {
                    use std::time::Instant;
                    // Default to ~120ms if spinner state is not yet initialized
                    let default_ms: u64 = 120;
                    // Clamp to a sane floor so we never busy loop if a custom spinner
                    // has an extremely small interval configured.
                    let min_ms: u64 = 60; // ~16 FPS upper bound for this thread

                    // Determine the target period. If the user changes the spinner
                    // while running, we'll still get correct visual output because
                    // frames are time‑based at render; this cadence simply requests
                    // redraws.
                    let period_ms = crate::spinner::current_spinner()
                        .interval_ms
                        .max(min_ms)
                        .max(1);
                    let period = Duration::from_millis(period_ms); // fallback uses default below if needed

                    let mut next = Instant::now()
<<<<<<< HEAD
                        .checked_add(if period_ms == 0 {
                            Duration::from_millis(default_ms)
                        } else {
                            period
                        })
=======
                        .checked_add(if period_ms == 0 { Duration::from_millis(default_ms) } else { period })
>>>>>>> 2822aa52
                        .unwrap_or_else(Instant::now);

                    while animation_flag_clone.load(Ordering::Relaxed) {
                        let now = Instant::now();
                        if now < next {
                            let sleep_dur = next - now;
                            thread::sleep(sleep_dur);
                        } else {
                            // If we're late (system busy), request a redraw immediately.
                            app_event_tx_clone.send(crate::app_event::AppEvent::RequestRedraw);
                            // Step the schedule forward by whole periods to avoid
                            // bursty catch‑up redraws.
                            let mut target = next;
                            while target <= now {
<<<<<<< HEAD
                                if let Some(t) = target.checked_add(period) {
                                    target = t;
                                } else {
                                    break;
                                }
=======
                                if let Some(t) = target.checked_add(period) { target = t; } else { break; }
>>>>>>> 2822aa52
                            }
                            next = target;
                        }
                    }
                });

                self.animation_running = Some(animation_flag);
            }
        } else {
            // Stop animation thread
            if let Some(animation_flag) = self.animation_running.take() {
                animation_flag.store(false, Ordering::Relaxed);
            }
        }
    }

    pub fn update_status_message(&mut self, message: String) {
        self.status_message = Self::map_status_message(&message);
    }

    pub fn flash_footer_notice(&mut self, text: String) {
        let expiry = std::time::Instant::now() + std::time::Duration::from_secs(2);
        self.footer_notice = Some((text, expiry));
    }

    /// Show a footer notice for a specific duration.
    pub fn flash_footer_notice_for(&mut self, text: String, dur: std::time::Duration) {
        let expiry = std::time::Instant::now() + dur;
        self.footer_notice = Some((text, expiry));
    }

    // Control footer hint visibility
    pub fn set_show_reasoning_hint(&mut self, show: bool) {
        if self.show_reasoning_hint != show {
            self.show_reasoning_hint = show;
        }
    }

    pub fn set_show_diffs_hint(&mut self, show: bool) {
        if self.show_diffs_hint != show {
            self.show_diffs_hint = show;
        }
    }

    pub fn set_access_mode_label(&mut self, label: Option<String>) {
        self.access_mode_label = label;
        self.access_mode_label_expiry = None;
        self.access_mode_hint_expiry = None;
    }
    pub fn set_access_mode_label_ephemeral(&mut self, label: String, dur: std::time::Duration) {
        self.access_mode_label = Some(label);
        let expiry = std::time::Instant::now() + dur;
        self.access_mode_label_expiry = Some(expiry);
        self.access_mode_hint_expiry = Some(expiry);
    }
    pub fn set_access_mode_hint_for(&mut self, dur: std::time::Duration) {
        self.access_mode_hint_expiry = Some(std::time::Instant::now() + dur);
    }

    pub fn set_reasoning_state(&mut self, shown: bool) {
        self.reasoning_shown = shown;
    }

    // Map technical status messages to user-friendly ones
    fn map_status_message(technical_message: &str) -> String {
        let lower = technical_message.to_lowercase();

        // Thinking/reasoning patterns
        if lower.contains("reasoning")
            || lower.contains("thinking")
            || lower.contains("planning")
            || lower.contains("waiting for model")
            || lower.contains("model")
        {
            "Thinking".to_string()
        }
        // Tool/command execution patterns
        else if lower.contains("tool")
            || lower.contains("command")
            || lower.contains("running command")
            || lower.contains("running")
            || lower.contains("bash")
            || lower.contains("shell")
        {
            "Using tools".to_string()
        }
        // Browser activity
        else if lower.contains("browser")
            || lower.contains("chrome")
            || lower.contains("cdp")
            || lower.contains("navigate")
            || lower.contains("url")
            || lower.contains("screenshot")
        {
            "Browsing".to_string()
        }
        // Multi-agent orchestration
        else if lower.contains("agent")
            || lower.contains("agents")
            || lower.contains("orchestrating")
            || lower.contains("coordinating")
        {
            "Agents".to_string()
        }
        // Response generation patterns
        else if lower.contains("generating")
            || lower.contains("responding")
            || lower.contains("streaming")
            || lower.contains("writing response")
            || lower.contains("assistant")
            || lower.contains("chat completions")
            || lower.contains("completion")
        {
            "Responding".to_string()
        }
        // Transient network/stream retry patterns → keep spinner visible with a
        // clear reconnecting message so the user knows we are still working.
        else if lower.contains("retrying")
            || lower.contains("reconnecting")
            || lower.contains("disconnected")
            || lower.contains("stream error")
            || lower.contains("stream closed")
            || lower.contains("timeout")
        {
            "Reconnecting".to_string()
        }
        // File/code editing patterns
        else if lower.contains("editing")
            || lower.contains("writing")
            || lower.contains("modifying")
            || lower.contains("creating file")
            || lower.contains("updating")
            || lower.contains("patch")
        {
            "Coding".to_string()
        }
        // Catch some common technical terms
        else if lower.contains("processing") || lower.contains("analyzing") {
            "Thinking".to_string()
        } else if lower.contains("reading") || lower.contains("searching") {
            "Reading".to_string()
        } else {
            // Default fallback - use "working" for unknown status
            "Working".to_string()
        }
    }

    pub fn desired_height(&self, width: u16) -> u16 {
        // Calculate hint/popup height
        let hint_height = match &self.active_popup {
            ActivePopup::None => 1u16,
            ActivePopup::Command(c) => c.calculate_required_height(),
            ActivePopup::File(c) => c.calculate_required_height(),
        };

        // IMPORTANT: `width` here is the full BottomPane width. Subtract the
        // configured outer padding, border, and inner padding to match wrapping.
<<<<<<< HEAD
        let content_width =
            width.saturating_sub(crate::layout_consts::COMPOSER_CONTENT_WIDTH_OFFSET);
=======
        let content_width = width.saturating_sub(crate::layout_consts::COMPOSER_CONTENT_WIDTH_OFFSET);
>>>>>>> 2822aa52
        let content_lines = self.textarea.desired_height(content_width).max(1); // At least 1 line

        // Total input height: content + border (2) only, no vertical padding
        // Minimum of 3 ensures at least 1 visible line with border
        let input_height = (content_lines + 2).max(3);

        input_height + hint_height
    }

    pub fn cursor_pos(&self, area: Rect) -> Option<(u16, u16)> {
        // Split area: textarea with border at top, hints/popup at bottom
        let hint_height = if matches!(self.active_popup, ActivePopup::None) {
            1
        } else {
            match &self.active_popup {
                ActivePopup::Command(popup) => popup.calculate_required_height(),
                ActivePopup::File(popup) => popup.calculate_required_height(),
                ActivePopup::None => 1,
            }
        };
        // Calculate dynamic height based on content
        let content_width = area.width.saturating_sub(4); // Account for border and padding
        let content_lines = self.textarea.desired_height(content_width).max(1);
        let desired_input_height = (content_lines + 2).max(3); // Parent layout enforces max

        // Use desired height but don't exceed available space
        let input_height = desired_input_height.min(area.height.saturating_sub(hint_height));
        let [input_area, _] = Layout::vertical([
            Constraint::Length(input_height),
            Constraint::Length(hint_height),
        ])
        .areas(area);

        // Get inner area of the bordered input box
        let input_block = Block::default().borders(Borders::ALL);
        let textarea_rect = input_block.inner(input_area);

        // Apply the same inner padding as in render (horizontal only).
<<<<<<< HEAD
        let padded_textarea_rect = textarea_rect.inner(Margin::new(
            crate::layout_consts::COMPOSER_INNER_HPAD.into(),
            0,
        ));
=======
        let padded_textarea_rect = textarea_rect.inner(Margin::new(crate::layout_consts::COMPOSER_INNER_HPAD.into(), 0));
>>>>>>> 2822aa52

        let state = self.textarea_state.borrow();
        self.textarea
            .cursor_pos_with_state(padded_textarea_rect, &state)
    }

    /// Returns true if the composer currently contains no user input.
    #[allow(dead_code)]
    pub(crate) fn is_empty(&self) -> bool {
        self.textarea.is_empty()
    }

    /// Update the cached *context-left* percentage and refresh the placeholder
    /// text. The UI relies on the placeholder to convey the remaining
    /// context when the composer is empty.
    pub(crate) fn set_token_usage(
        &mut self,
        total_token_usage: TokenUsage,
        last_token_usage: TokenUsage,
        model_context_window: Option<u64>,
    ) {
        let initial_prompt_tokens = self
            .token_usage_info
            .as_ref()
            .map(|info| info.initial_prompt_tokens)
            .unwrap_or_else(|| last_token_usage.cached_input_tokens.unwrap_or(0));

        self.token_usage_info = Some(TokenUsageInfo {
<<<<<<< HEAD
            total_token_usage,
=======
            _total_token_usage: total_token_usage,
>>>>>>> 2822aa52
            last_token_usage,
            model_context_window,
            initial_prompt_tokens,
        });
    }

    /// Record the history metadata advertised by `SessionConfiguredEvent` so
    /// that the composer can navigate cross-session history.
    pub(crate) fn set_history_metadata(&mut self, log_id: u64, entry_count: usize) {
        self.history.set_metadata(log_id, entry_count);
    }

    /// Integrate an asynchronous response to an on-demand history lookup. If
    /// the entry is present and the offset matches the current cursor we
    /// immediately populate the textarea.
    pub(crate) fn on_history_entry_response(
        &mut self,
        log_id: u64,
        offset: usize,
        entry: Option<String>,
    ) -> bool {
        let Some(text) = self.history.on_entry_response(log_id, offset, entry) else {
            return false;
        };
        self.textarea.set_text(&text);
        self.textarea.set_cursor(0);
        true
    }

    pub fn handle_paste(&mut self, pasted: String) -> bool {
        self.post_paste_space_guard = None;
        let char_count = pasted.chars().count();
        // If the pasted text looks like a base64/data-URI image, decode it and insert as a path.
        if let Ok((path, info)) = try_decode_base64_image_to_temp_png(&pasted) {
            let filename = path
                .file_name()
                .and_then(|n| n.to_str())
                .unwrap_or("image.png");
            let placeholder = format!("[image: {}]", filename);
            // Insert placeholder and notify chat widget about the mapping.
            self.textarea.insert_str(&placeholder);
            self.textarea.insert_str(" ");
            self.typed_anything = true; // Mark that user has interacted via paste
            self.app_event_tx
<<<<<<< HEAD
                .send(crate::app_event::AppEvent::RegisterPastedImage {
                    placeholder: placeholder.clone(),
                    path,
                });
=======
                .send(crate::app_event::AppEvent::RegisterPastedImage { placeholder: placeholder.clone(), path });
>>>>>>> 2822aa52
            self.flash_footer_notice(format!("Added image {}x{} (PNG)", info.width, info.height));
        } else if char_count > LARGE_PASTE_CHAR_THRESHOLD {
            let placeholder = format!("[Pasted Content {char_count} chars]");
            self.textarea.insert_str(&placeholder);
            self.pending_pastes.push((placeholder, pasted));
            self.typed_anything = true; // Mark that user has interacted via paste
        } else if self.handle_paste_image_path(pasted.clone()) {
            self.textarea.insert_str(" ");
            self.typed_anything = true; // Mark that user has interacted via paste
        } else if pasted.trim().is_empty() {
            // No textual content pasted — try reading an image directly from the OS clipboard.
            match paste_image_to_temp_png() {
                Ok((path, info)) => {
                    let filename = path
                        .file_name()
                        .and_then(|n| n.to_str())
                        .unwrap_or("image.png");
                    let placeholder = format!("[image: {}]", filename);
                    self.textarea.insert_str(&placeholder);
                    self.textarea.insert_str(" ");
                    self.typed_anything = true; // Mark that user has interacted via paste
                    self.app_event_tx
<<<<<<< HEAD
                        .send(crate::app_event::AppEvent::RegisterPastedImage {
                            placeholder: placeholder.clone(),
                            path,
                        });
=======
                        .send(crate::app_event::AppEvent::RegisterPastedImage { placeholder: placeholder.clone(), path });
>>>>>>> 2822aa52
                    // Give a small visual confirmation in the footer.
                    self.flash_footer_notice(format!(
                        "Added image {}x{} (PNG)",
                        info.width, info.height
                    ));
                }
                Err(_) => {
                    // Fall back to doing nothing special; keep composer unchanged.
                }
            }
        } else {
            self.textarea.insert_str(&pasted);
            self.typed_anything = true; // Mark that user has interacted via paste
<<<<<<< HEAD
=======
            self.maybe_start_post_paste_space_guard(&pasted);
>>>>>>> 2822aa52
        }
        self.sync_command_popup();
        if matches!(self.active_popup, ActivePopup::Command(_)) {
            self.dismissed_file_popup_token = None;
        } else {
            self.sync_file_search_popup();
        }
        true
    }

    /// Heuristic handling for pasted paths: if the pasted text looks like a
    /// filesystem path (including file:// URLs and Windows paths), insert the
    /// normalized path directly into the composer and return true. The caller
    /// will add a trailing space to separate from subsequent input.
    fn handle_paste_image_path(&mut self, pasted: String) -> bool {
        if let Some(path) = normalize_pasted_path(&pasted) {
            // Insert the normalized path verbatim. We don't attempt to load the
            // file or special-case images here; higher layers handle attachments.
            self.textarea.insert_str(&path.to_string_lossy());
            return true;
<<<<<<< HEAD
        }
        false
    }

=======
        }
        false
    }

    fn maybe_start_post_paste_space_guard(&mut self, pasted: &str) {
        if pasted.chars().last() != Some(' ') {
            return;
        }
        let cursor_pos = self.textarea.cursor();
        // Ensure the character immediately before the cursor is a literal space.
        if cursor_pos == 0 {
            return;
        }
        if let Some(slice) = self
            .textarea
            .text()
            .as_bytes()
            .get(cursor_pos - 1)
        {
            if *slice == b' ' {
                self.post_paste_space_guard = Some(PostPasteSpaceGuard {
                    expires_at: Instant::now() + Duration::from_secs(2),
                    cursor_pos,
                });
            }
        }
    }

    fn should_suppress_post_paste_space(&mut self, event: &KeyEvent) -> bool {
        if event.kind != KeyEventKind::Press {
            return false;
        }
        if event.code != KeyCode::Char(' ') {
            return false;
        }
        let unshifted_space = event.modifiers == KeyModifiers::NONE
            || event.modifiers == KeyModifiers::SHIFT;
        if !unshifted_space {
            return false;
        }
        let Some(guard) = &self.post_paste_space_guard else {
            return false;
        };
        let now = Instant::now();
        if now > guard.expires_at {
            self.post_paste_space_guard = None;
            return false;
        }
        if self.textarea.cursor() != guard.cursor_pos {
            self.post_paste_space_guard = None;
            return false;
        }
        let text = self.textarea.text();
        if guard.cursor_pos == 0 || guard.cursor_pos > text.len() {
            self.post_paste_space_guard = None;
            return false;
        }
        if text.as_bytes()[guard.cursor_pos - 1] != b' ' {
            self.post_paste_space_guard = None;
            return false;
        }
        self.post_paste_space_guard = None;
        true
    }


>>>>>>> 2822aa52
    /// Clear all composer input and reset transient state like pending pastes
    /// and history navigation.
    pub(crate) fn clear_text(&mut self) {
        self.textarea.set_text("");
        self.pending_pastes.clear();
        self.history.reset_navigation();
<<<<<<< HEAD
=======
        self.post_paste_space_guard = None;
>>>>>>> 2822aa52
    }

    #[allow(dead_code)]
    pub(crate) fn flush_paste_burst_if_due(&mut self) -> bool {
        let now = Instant::now();
        if let Some(pasted) = self.paste_burst.flush_if_due(now) {
            let _ = self.handle_paste(pasted);
            return true;
        }
        false
    }

    pub(crate) fn is_in_paste_burst(&self) -> bool {
        self.paste_burst.is_active()
    }

    pub(crate) fn recommended_paste_flush_delay() -> Duration {
        PasteBurst::recommended_flush_delay()
    }

    /// Integrate results from an asynchronous file search.
    pub(crate) fn on_file_search_result(&mut self, query: String, matches: Vec<FileMatch>) {
        // Handle one-off Tab-triggered case first: only open if matches exist.
        if self.pending_tab_file_query.as_ref() == Some(&query) {
            // Clear pending regardless of result to avoid repeats.
            self.pending_tab_file_query = None;

            if matches.is_empty() {
                return; // do not open popup when no matches to avoid flicker
            }

            match &mut self.active_popup {
                ActivePopup::File(popup) => popup.set_matches(&query, matches),
                _ => {
                    let mut popup = FileSearchPopup::new();
                    popup.set_query(&query);
                    popup.set_matches(&query, matches);
                    self.active_popup = ActivePopup::File(popup);
                }
            }
            self.current_file_query = Some(query);
            self.dismissed_file_popup_token = None;
<<<<<<< HEAD
            return;
        }

        // Otherwise, only apply if user is still editing a token matching the query
        // and that token qualifies for auto-trigger (i.e., @ or ./).
        let current_opt = Self::current_completion_token(&self.textarea);
        let Some(current_token) = current_opt else {
            return;
        };
        if !current_token.starts_with(&query) {
=======
>>>>>>> 2822aa52
            return;
        }

        // Otherwise, only apply if user is still editing a token matching the query
        // and that token qualifies for auto-trigger (i.e., @ or ./).
        let current_opt = Self::current_completion_token(&self.textarea);
        let Some(current_token) = current_opt else { return; };
        if !current_token.starts_with(&query) { return; }

        if let ActivePopup::File(popup) = &mut self.active_popup {
            popup.set_matches(&query, matches);
        }
    }

    pub fn set_ctrl_c_quit_hint(&mut self, show: bool, has_focus: bool) {
        self.ctrl_c_quit_hint = show;
        self.set_has_focus(has_focus);
    }

    pub(crate) fn insert_str(&mut self, text: &str) {
        self.textarea.insert_str(text);
        self.typed_anything = true; // Mark that user has interacted via programmatic insertion
        self.sync_command_popup();
        self.sync_file_search_popup();
    }

<<<<<<< HEAD
=======
    pub(crate) fn text(&self) -> &str {
        self.textarea.text()
    }

>>>>>>> 2822aa52
    /// Close the file-search popup if it is currently active. Returns true if closed.
    pub(crate) fn close_file_popup_if_active(&mut self) -> bool {
        match self.active_popup {
            ActivePopup::File(_) => {
                self.active_popup = ActivePopup::None;
                true
            }
            _ => false,
        }
    }

    /// Handle a key event coming from the main UI.
    pub fn handle_key_event(&mut self, key_event: KeyEvent) -> (InputResult, bool) {
        // Any non-Down key clears the sticky flag; handled before popup routing
        if !matches!(key_event.code, KeyCode::Down) {
            self.next_down_scrolls_history = false;
        }
        let result = match &mut self.active_popup {
            ActivePopup::Command(_) => self.handle_key_event_with_slash_popup(key_event),
            ActivePopup::File(_) => self.handle_key_event_with_file_popup(key_event),
            ActivePopup::None => self.handle_key_event_without_popup(key_event),
        };

        // Update (or hide/show) popup after processing the key.
        self.sync_command_popup();
        if matches!(self.active_popup, ActivePopup::Command(_)) {
            self.dismissed_file_popup_token = None;
        } else {
            self.sync_file_search_popup();
        }

        result
    }

    // popup_active removed; callers use explicit state or rely on App policy.

    /// Handle key event when the slash-command popup is visible.
    fn handle_key_event_with_slash_popup(&mut self, key_event: KeyEvent) -> (InputResult, bool) {
        let ActivePopup::Command(popup) = &mut self.active_popup else {
            unreachable!();
        };

        match key_event {
            // Allow Shift+Up to navigate history even when slash popup is active.
<<<<<<< HEAD
            KeyEvent {
                code: KeyCode::Up,
                modifiers,
                ..
            } => {
=======
            KeyEvent { code: KeyCode::Up, modifiers, .. } => {
>>>>>>> 2822aa52
                if modifiers.contains(KeyModifiers::SHIFT) {
                    return self.handle_key_event_without_popup(key_event);
                }
                // If there are 0 or 1 items, let Up behave normally (cursor/history/scroll)
                if popup.match_count() <= 1 {
                    return self.handle_key_event_without_popup(key_event);
                }
                popup.move_up();
                (InputResult::None, true)
            }
            // Allow Shift+Down to navigate history even when slash popup is active.
<<<<<<< HEAD
            KeyEvent {
                code: KeyCode::Down,
                modifiers,
                ..
            } => {
=======
            KeyEvent { code: KeyCode::Down, modifiers, .. } => {
>>>>>>> 2822aa52
                if modifiers.contains(KeyModifiers::SHIFT) {
                    return self.handle_key_event_without_popup(key_event);
                }
                // If there are 0 or 1 items, let Down behave normally (cursor/history/scroll)
                if popup.match_count() <= 1 {
                    return self.handle_key_event_without_popup(key_event);
                }
                popup.move_down();
                (InputResult::None, true)
            }
            KeyEvent {
                code: KeyCode::Esc, ..
            } => {
                // Dismiss the slash popup; keep the current input untouched.
                self.active_popup = ActivePopup::None;
                (InputResult::None, true)
            }
            KeyEvent {
                code: KeyCode::Tab, ..
            } => {
                if let Some(sel) = popup.selected_item() {
                    let first_line = self.textarea.text().lines().next().unwrap_or("");

                    match sel {
                        CommandItem::Builtin(cmd) => {
                            let starts_with_cmd = first_line
                                .trim_start()
                                .starts_with(&format!("/{}", cmd.command()));
                            if !starts_with_cmd {
                                self.textarea.set_text(&format!("/{} ", cmd.command()));
                            }
                        }
                        CommandItem::UserPrompt(idx) => {
                            if let Some(name) = popup.prompt_name(idx) {
                                let starts_with_cmd =
                                    first_line.trim_start().starts_with(&format!("/{name}"));
                                if !starts_with_cmd {
                                    self.textarea.set_text(&format!("/{name} "));
                                }
                            }
                        }
                        CommandItem::Subagent(i) => {
                            if let Some(name) = popup.subagent_name(i) {
                                let starts_with_cmd = first_line
                                    .trim_start()
                                    .starts_with(&format!("/{}", name));
                                if !starts_with_cmd {
                                    self.textarea.set_text(&format!("/{} ", name));
                                }
                            }
                        }
                    }
                    // After completing, place the cursor at the end of the
                    // slash command so the user can immediately type args.
                    let new_cursor = self.textarea.text().len();
                    self.textarea.set_cursor(new_cursor);
                }
                (InputResult::None, true)
            }
            KeyEvent {
                code: KeyCode::Enter,
                modifiers: KeyModifiers::NONE,
                ..
            } => {
                if let Some(sel) = popup.selected_item() {
                    // Get the full command text before clearing
                    let command_text = self.textarea.text().to_string();

                    // Record the exact slash command that was typed
                    self.history.record_local_submission(&command_text);

                    match sel {
                        CommandItem::Builtin(cmd) => {
                            // Check if this is a prompt-expanding command that will trigger agents
                            if cmd.is_prompt_expanding() {
<<<<<<< HEAD
                                self.app_event_tx
                                    .send(crate::app_event::AppEvent::PrepareAgents);
                            }
                            // Send command to the app layer with full text.
                            self.app_event_tx
                                .send(crate::app_event::AppEvent::DispatchCommand(
                                    cmd,
                                    command_text.clone(),
                                ));
=======
                                self.app_event_tx.send(crate::app_event::AppEvent::PrepareAgents);
                            }
                            // Send command to the app layer with full text.
                            self.app_event_tx
                                .send(crate::app_event::AppEvent::DispatchCommand(cmd, command_text.clone()));
>>>>>>> 2822aa52
                            // Clear textarea and dismiss popup
                            self.textarea.set_text("");
                            self.active_popup = ActivePopup::None;
                            return (InputResult::Command(cmd), true);
                        }
                        CommandItem::UserPrompt(idx) => {
<<<<<<< HEAD
                            let prompt_content = popup.prompt_content(idx).map(|s| s.to_string());
=======
                            let prompt_content = popup
                                .prompt_content(idx)
                                .map(|s| s.to_string());
>>>>>>> 2822aa52
                            self.textarea.set_text("");
                            self.active_popup = ActivePopup::None;
                            if let Some(contents) = prompt_content {
                                return (InputResult::Submitted(contents), true);
                            }
                            return (InputResult::None, true);
                        }
                        CommandItem::Subagent(i) => {
                            // If the current input already starts with this subagent slash,
                            // treat Enter as submit (close popup and forward to default handler).
                            if let Some(name) = popup.subagent_name(i) {
                                let first_line = command_text.lines().next().unwrap_or("");
                                let starts_with = first_line.trim_start().starts_with(&format!("/{}", name));
                                if starts_with {
                                    // Dismiss popup and submit normally (this will handle args or empty string)
                                    self.active_popup = ActivePopup::None;
                                    return self.handle_key_event_without_popup(KeyEvent::new(KeyCode::Enter, KeyModifiers::NONE));
                                } else {
                                    // Insert the subagent slash with a trailing space for args
                                    self.textarea.set_text(&format!("/{} ", name));
                                    let new_cursor = self.textarea.text().len();
                                    self.textarea.set_cursor(new_cursor);
                                    return (InputResult::None, true);
                                }
                            }
                            return (InputResult::None, true);
                        }
                    }
                }
                // Fallback to default newline handling if no command selected.
                self.handle_key_event_without_popup(key_event)
            }
            input => self.handle_input_basic(input),
        }
    }
    #[inline]
    fn clamp_to_char_boundary(text: &str, pos: usize) -> usize {
        let mut p = pos.min(text.len());
        if p < text.len() && !text.is_char_boundary(p) {
            p = text
                .char_indices()
                .map(|(i, _)| i)
                .take_while(|&i| i <= p)
                .last()
                .unwrap_or(0);
        }
        p
    }

    #[inline]
    #[allow(dead_code)]
    fn handle_non_ascii_char(&mut self, input: KeyEvent) -> (InputResult, bool) {
        if let Some(pasted) = self.paste_burst.flush_before_modified_input() {
            self.handle_paste(pasted);
        }
        self.textarea.input(input);
        let text_after = self.textarea.text();
        self.pending_pastes
            .retain(|(placeholder, _)| text_after.contains(placeholder));
        (InputResult::None, true)
    }

    /// Handle key events when file search popup is visible.
    fn handle_key_event_with_file_popup(&mut self, key_event: KeyEvent) -> (InputResult, bool) {
        let ActivePopup::File(popup) = &mut self.active_popup else {
            unreachable!();
        };

        match key_event {
<<<<<<< HEAD
            KeyEvent {
                code: KeyCode::Up,
                modifiers,
                ..
            } => {
=======
            KeyEvent { code: KeyCode::Up, modifiers, .. } => {
>>>>>>> 2822aa52
                if modifiers.contains(KeyModifiers::SHIFT) {
                    return self.handle_key_event_without_popup(key_event);
                }
                // If there are 0 or 1 items, let Up behave normally (cursor/history/scroll)
                if popup.match_count() <= 1 {
                    return self.handle_key_event_without_popup(key_event);
                }
                popup.move_up();
                (InputResult::None, true)
            }
<<<<<<< HEAD
            KeyEvent {
                code: KeyCode::Down,
                modifiers,
                ..
            } => {
=======
            KeyEvent { code: KeyCode::Down, modifiers, .. } => {
>>>>>>> 2822aa52
                if modifiers.contains(KeyModifiers::SHIFT) {
                    return self.handle_key_event_without_popup(key_event);
                }
                // If there are 0 or 1 items, let Down behave normally (cursor/history/scroll)
                if popup.match_count() <= 1 {
                    return self.handle_key_event_without_popup(key_event);
                }
                popup.move_down();
                (InputResult::None, true)
            }
            KeyEvent {
                code: KeyCode::Esc, ..
            } => {
                // Hide popup without modifying text, remember token to avoid immediate reopen.
                if let Some(tok) = Self::current_completion_token(&self.textarea) {
                    self.dismissed_file_popup_token = Some(tok.to_string());
                }
                self.active_popup = ActivePopup::None;
                (InputResult::None, true)
            }
            KeyEvent {
                code: KeyCode::Tab, ..
            }
            | KeyEvent {
                code: KeyCode::Enter,
                modifiers: KeyModifiers::NONE,
                ..
            } => {
                if let Some(sel) = popup.selected_match() {
                    let sel_path = sel.to_string();
                    // Drop popup borrow before using self mutably again.
                    self.insert_selected_path(&sel_path);
                    self.active_popup = ActivePopup::None;
                    return (InputResult::None, true);
                }
                (InputResult::None, false)
            }
            input => self.handle_input_basic(input),
        }
    }

    /// Extract the `@token` that the cursor is currently positioned on, if any.
    ///
    /// The returned string **does not** include the leading `@`.
    ///
    /// Behavior:
    /// - The cursor may be anywhere inside the token (including on the
    ///   leading `@`). It does not need to be at the end of the line.
    /// - A token is delimited by ASCII whitespace (space, tab, newline).
    /// - If the token under the cursor starts with `@`, that token is
    ///   returned without the leading `@`. This includes the case where the
    ///   token is just "@" (empty query), which is used to trigger a UI hint
    fn current_at_token(textarea: &TextArea) -> Option<String> {
        let cursor_offset = textarea.cursor();
        let text = textarea.text();

        // Adjust the provided byte offset to the nearest valid char boundary at or before it.
        let mut safe_cursor = cursor_offset.min(text.len());
        // If we're not on a char boundary, move back to the start of the current char.
        if safe_cursor < text.len() && !text.is_char_boundary(safe_cursor) {
            // Find the last valid boundary <= cursor_offset.
            safe_cursor = text
                .char_indices()
                .map(|(i, _)| i)
                .take_while(|&i| i <= cursor_offset)
                .last()
                .unwrap_or(0);
        }

        // Split the line around the (now safe) cursor position.
        let before_cursor = &text[..safe_cursor];
        let after_cursor = &text[safe_cursor..];

        // Detect whether we're on whitespace at the cursor boundary.
        let at_whitespace = if safe_cursor < text.len() {
            text[safe_cursor..]
                .chars()
                .next()
                .map(|c| c.is_whitespace())
                .unwrap_or(false)
        } else {
            false
        };

        // Left candidate: token containing the cursor position.
        let start_left = before_cursor
            .char_indices()
            .rfind(|(_, c)| c.is_whitespace())
            .map(|(idx, c)| idx + c.len_utf8())
            .unwrap_or(0);
        let end_left_rel = after_cursor
            .char_indices()
            .find(|(_, c)| c.is_whitespace())
            .map(|(idx, _)| idx)
            .unwrap_or(after_cursor.len());
        let end_left = safe_cursor + end_left_rel;
        let token_left = if start_left < end_left {
            Some(&text[start_left..end_left])
        } else {
            None
        };

        // Right candidate: token immediately after any whitespace from the cursor.
        let ws_len_right: usize = after_cursor
            .chars()
            .take_while(|c| c.is_whitespace())
            .map(|c| c.len_utf8())
            .sum();
        let start_right = safe_cursor + ws_len_right;
        let end_right_rel = text[start_right..]
            .char_indices()
            .find(|(_, c)| c.is_whitespace())
            .map(|(idx, _)| idx)
            .unwrap_or(text.len() - start_right);
        let end_right = start_right + end_right_rel;
        let token_right = if start_right < end_right {
            Some(&text[start_right..end_right])
        } else {
            None
        };

        let left_at = token_left
            .filter(|t| t.starts_with('@'))
            .map(|t| t[1..].to_string());
        let right_at = token_right
            .filter(|t| t.starts_with('@'))
            .map(|t| t[1..].to_string());

        if at_whitespace {
            if right_at.is_some() {
                return right_at;
            }
            if token_left.is_some_and(|t| t == "@") {
                return None;
            }
            return left_at;
        }
        if after_cursor.starts_with('@') {
            return right_at.or(left_at);
        }
        left_at.or(right_at)
    }

    /// Extract the completion token under the cursor for auto file search.
<<<<<<< HEAD
    ///
    /// Auto-trigger only for:
    /// - explicit @tokens (without the leading '@' in the return value)
    /// - tokens starting with "./" (relative paths)
    ///
    /// Returns the token text (without a leading '@' if present). Any other
    /// tokens should not auto-trigger completion; they may be handled on Tab.
    fn current_completion_token(textarea: &TextArea) -> Option<String> {
        // Prefer explicit @tokens when present.
        if let Some(tok) = Self::current_at_token(textarea) {
            return Some(tok);
        }

        // Otherwise, consider the generic token under the cursor, but only
        // auto-trigger for tokens starting with "./".
        let cursor_offset = textarea.cursor();
        let text = textarea.text();

        let mut safe_cursor = cursor_offset.min(text.len());
        if safe_cursor < text.len() && !text.is_char_boundary(safe_cursor) {
            safe_cursor = text
                .char_indices()
                .map(|(i, _)| i)
                .take_while(|&i| i <= cursor_offset)
                .last()
                .unwrap_or(0);
        }

        let before_cursor = &text[..safe_cursor];
        let after_cursor = &text[safe_cursor..];

        let start_idx = before_cursor
            .char_indices()
            .rfind(|(_, c)| c.is_whitespace())
            .map(|(idx, c)| idx + c.len_utf8())
            .unwrap_or(0);
        let end_rel_idx = after_cursor
            .char_indices()
            .find(|(_, c)| c.is_whitespace())
            .map(|(idx, _)| idx)
            .unwrap_or(after_cursor.len());
        let end_idx = safe_cursor + end_rel_idx;

        if start_idx >= end_idx {
            return None;
        }

        let token = &text[start_idx..end_idx];

        // Strip a leading '@' if the user typed it but we didn't catch it
        // (paranoia; current_at_token should have handled this case).
        let token_stripped = token.strip_prefix('@').unwrap_or(token);

        if token_stripped.starts_with("./") {
            return Some(token_stripped.to_string());
        }

        None
    }

    /// Extract the generic token under the cursor (no special rules).
    /// Used for Tab-triggered one-off file searches.
    fn current_generic_token(textarea: &TextArea) -> Option<String> {
        let cursor_offset = textarea.cursor();
        let text = textarea.text();

        let mut safe_cursor = cursor_offset.min(text.len());
        if safe_cursor < text.len() && !text.is_char_boundary(safe_cursor) {
            safe_cursor = text
                .char_indices()
                .map(|(i, _)| i)
                .take_while(|&i| i <= cursor_offset)
                .last()
                .unwrap_or(0);
        }

        let before_cursor = &text[..safe_cursor];
        let after_cursor = &text[safe_cursor..];

        let start_idx = before_cursor
            .char_indices()
            .rfind(|(_, c)| c.is_whitespace())
            .map(|(idx, c)| idx + c.len_utf8())
            .unwrap_or(0);
        let end_rel_idx = after_cursor
            .char_indices()
            .find(|(_, c)| c.is_whitespace())
            .map(|(idx, _)| idx)
            .unwrap_or(after_cursor.len());
        let end_idx = safe_cursor + end_rel_idx;

        if start_idx >= end_idx {
            return None;
        }

        Some(text[start_idx..end_idx].trim().to_string())
    }

    /// Replace the active `@token` (the one under the cursor) with `path`.
=======
>>>>>>> 2822aa52
    ///
    /// Auto-trigger only for:
    /// - explicit @tokens (without the leading '@' in the return value)
    /// - tokens starting with "./" (relative paths)
    ///
    /// Returns the token text (without a leading '@' if present). Any other
    /// tokens should not auto-trigger completion; they may be handled on Tab.
    fn current_completion_token(textarea: &TextArea) -> Option<String> {
        // Prefer explicit @tokens when present.
        if let Some(tok) = Self::current_at_token(textarea) {
            return Some(tok);
        }

        // Otherwise, consider the generic token under the cursor, but only
        // auto-trigger for tokens starting with "./".
        let cursor_offset = textarea.cursor();
        let text = textarea.text();

        let mut safe_cursor = cursor_offset.min(text.len());
        if safe_cursor < text.len() && !text.is_char_boundary(safe_cursor) {
            safe_cursor = text
                .char_indices()
                .map(|(i, _)| i)
                .take_while(|&i| i <= cursor_offset)
                .last()
                .unwrap_or(0);
        }

        let before_cursor = &text[..safe_cursor];
        let after_cursor = &text[safe_cursor..];

        let start_idx = before_cursor
            .char_indices()
            .rfind(|(_, c)| c.is_whitespace())
            .map(|(idx, c)| idx + c.len_utf8())
            .unwrap_or(0);
        let end_rel_idx = after_cursor
            .char_indices()
            .find(|(_, c)| c.is_whitespace())
            .map(|(idx, _)| idx)
            .unwrap_or(after_cursor.len());
        let end_idx = safe_cursor + end_rel_idx;

        if start_idx >= end_idx {
            return None;
        }

        let token = &text[start_idx..end_idx];

        // Strip a leading '@' if the user typed it but we didn't catch it
        // (paranoia; current_at_token should have handled this case).
        let token_stripped = token.strip_prefix('@').unwrap_or(token);

        if token_stripped.starts_with("./") {
            return Some(token_stripped.to_string());
        }

        None
    }

<<<<<<< HEAD
=======
    /// Extract the generic token under the cursor (no special rules).
    /// Used for Tab-triggered one-off file searches.
    fn current_generic_token(textarea: &TextArea) -> Option<String> {
        let cursor_offset = textarea.cursor();
        let text = textarea.text();

        let mut safe_cursor = cursor_offset.min(text.len());
        if safe_cursor < text.len() && !text.is_char_boundary(safe_cursor) {
            safe_cursor = text
                .char_indices()
                .map(|(i, _)| i)
                .take_while(|&i| i <= cursor_offset)
                .last()
                .unwrap_or(0);
        }

        let before_cursor = &text[..safe_cursor];
        let after_cursor = &text[safe_cursor..];

        let start_idx = before_cursor
            .char_indices()
            .rfind(|(_, c)| c.is_whitespace())
            .map(|(idx, c)| idx + c.len_utf8())
            .unwrap_or(0);
        let end_rel_idx = after_cursor
            .char_indices()
            .find(|(_, c)| c.is_whitespace())
            .map(|(idx, _)| idx)
            .unwrap_or(after_cursor.len());
        let end_idx = safe_cursor + end_rel_idx;

        if start_idx >= end_idx { return None; }

        Some(text[start_idx..end_idx].trim().to_string())
    }

    /// Replace the active `@token` (the one under the cursor) with `path`.
    ///
    /// The algorithm mirrors `current_at_token` so replacement works no matter
    /// where the cursor is within the token and regardless of how many
    /// `@tokens` exist in the line.
    fn insert_selected_path(&mut self, path: &str) {
        let cursor_offset = self.textarea.cursor();
        let text = self.textarea.text();
        // Clamp to a valid char boundary to avoid panics when slicing.
        let safe_cursor = Self::clamp_to_char_boundary(text, cursor_offset);

        let before_cursor = &text[..safe_cursor];
        let after_cursor = &text[safe_cursor..];

        // Determine token boundaries.
        let start_idx = before_cursor
            .char_indices()
            .rfind(|(_, c)| c.is_whitespace())
            .map(|(idx, c)| idx + c.len_utf8())
            .unwrap_or(0);

        let end_rel_idx = after_cursor
            .char_indices()
            .find(|(_, c)| c.is_whitespace())
            .map(|(idx, _)| idx)
            .unwrap_or(after_cursor.len());
        let end_idx = safe_cursor + end_rel_idx;

        // Replace the slice `[start_idx, end_idx)` with the chosen path and a trailing space.
        let mut new_text =
            String::with_capacity(text.len() - (end_idx - start_idx) + path.len() + 1);
        new_text.push_str(&text[..start_idx]);
        new_text.push_str(path);
        new_text.push(' ');
        new_text.push_str(&text[end_idx..]);

        self.textarea.set_text(&new_text);
        let new_cursor = start_idx.saturating_add(path.len()).saturating_add(1);
        self.textarea.set_cursor(new_cursor);
    }

>>>>>>> 2822aa52
    /// Handle key event when no popup is visible.
    fn handle_key_event_without_popup(&mut self, key_event: KeyEvent) -> (InputResult, bool) {
        match key_event {
            KeyEvent {
                code: KeyCode::Char('d'),
                modifiers: crossterm::event::KeyModifiers::CONTROL,
                kind: KeyEventKind::Press,
<<<<<<< HEAD
                ..
            } if self.is_empty() => {
                self.app_event_tx
                    .send(crate::app_event::AppEvent::ExitRequest);
                (InputResult::None, true)
            }
            // -------------------------------------------------------------
            // Shift+Tab — rotate access preset (Read Only → Write with Approval → Full Access)
            // -------------------------------------------------------------
            KeyEvent {
                code: KeyCode::BackTab,
                ..
            } => {
                self.app_event_tx
                    .send(crate::app_event::AppEvent::CycleAccessMode);
                (InputResult::None, true)
            }
            // -------------------------------------------------------------
            // Tab-press file search when not using @ or ./ and not in slash cmd
            // -------------------------------------------------------------
            KeyEvent {
                code: KeyCode::Tab, ..
            } => {
                // Do not trigger if composing a slash command
                let first_line = self.textarea.text().lines().next().unwrap_or("");
                let starts_with_slash_cmd = first_line.trim_start().starts_with('/');

                if starts_with_slash_cmd {
                    return (InputResult::None, false);
                }

                // If already showing a file popup, let the dedicated handler manage Tab.
                if matches!(self.active_popup, ActivePopup::File(_)) {
                    return (InputResult::None, false);
                }

                // If an @ token is present or token starts with ./, rely on auto-popup.
                if Self::current_completion_token(&self.textarea).is_some() {
                    return (InputResult::None, false);
                }

                // Use the generic token under cursor for a one-off search.
                if let Some(tok) = Self::current_generic_token(&self.textarea) {
                    if !tok.is_empty() {
                        self.pending_tab_file_query = Some(tok.clone());
                        self.app_event_tx
                            .send(crate::app_event::AppEvent::StartFileSearch(tok));
                        // Do not show a popup yet; wait for results and only
                        // show if there are matches to avoid flicker.
                        return (InputResult::None, true);
                    }
                }
                (InputResult::None, false)
            }
            // -------------------------------------------------------------
            // Handle Esc key — leave to App-level policy (clear/stop/backtrack)
            // -------------------------------------------------------------
            KeyEvent {
                code: KeyCode::Esc, ..
            } => {
                // Do nothing here so App can implement global Esc ordering.
                (InputResult::None, false)
            }
            // -------------------------------------------------------------
            // Up/Down key handling - check modifiers to determine action
            // -------------------------------------------------------------
            KeyEvent {
                code: KeyCode::Up | KeyCode::Down,
                modifiers,
                ..
=======
                ..
            } if self.is_empty() => {
                self.app_event_tx.send(crate::app_event::AppEvent::ExitRequest);
                (InputResult::None, true)
            }
            // -------------------------------------------------------------
            // Shift+Tab — rotate access preset (Read Only → Write with Approval → Full Access)
            // -------------------------------------------------------------
            KeyEvent { code: KeyCode::BackTab, .. } => {
                self.app_event_tx.send(crate::app_event::AppEvent::CycleAccessMode);
                (InputResult::None, true)
            }
            // -------------------------------------------------------------
            // Tab-press file search when not using @ or ./ and not in slash cmd
            // -------------------------------------------------------------
            KeyEvent { code: KeyCode::Tab, .. } => {
                // Suppress Tab completion only while the cursor is within the
                // slash command head (before the first space). Allow Tab-based
                // file search in the arguments of /plan, /solve, etc.
                if self.is_cursor_in_slash_command_head() {
                    return (InputResult::None, false);
                }

                // If already showing a file popup, let the dedicated handler manage Tab.
                if matches!(self.active_popup, ActivePopup::File(_)) {
                    return (InputResult::None, false);
                }

                // If an @ token is present or token starts with ./, rely on auto-popup.
                if Self::current_completion_token(&self.textarea).is_some() {
                    return (InputResult::None, false);
                }

                // Use the generic token under cursor for a one-off search.
                if let Some(tok) = Self::current_generic_token(&self.textarea) {
                    if !tok.is_empty() {
                        self.pending_tab_file_query = Some(tok.clone());
                        self.app_event_tx.send(crate::app_event::AppEvent::StartFileSearch(tok));
                        // Do not show a popup yet; wait for results and only
                        // show if there are matches to avoid flicker.
                        return (InputResult::None, true);
                    }
                }
                (InputResult::None, false)
            }
            // -------------------------------------------------------------
            // Handle Esc key — leave to App-level policy (clear/stop/backtrack)
            // -------------------------------------------------------------
            KeyEvent { code: KeyCode::Esc, .. } => {
                // Do nothing here so App can implement global Esc ordering.
                (InputResult::None, false)
            }
            // -------------------------------------------------------------
            // Up/Down key handling - check modifiers to determine action
            // -------------------------------------------------------------
            KeyEvent {
                code: KeyCode::Up | KeyCode::Down,
                modifiers,
                ..
>>>>>>> 2822aa52
            } => {
                // Check if Shift is held for history navigation
                if modifiers.contains(KeyModifiers::SHIFT) {
                    // History navigation with Shift+Up/Down
                    if self
                        .history
                        .should_handle_navigation(self.textarea.text(), self.textarea.cursor())
                    {
                        let replace_text = match key_event.code {
                            KeyCode::Up => self
                                .history
                                .navigate_up(self.textarea.text(), &self.app_event_tx),
                            KeyCode::Down => self.history.navigate_down(&self.app_event_tx),
                            _ => None,
                        };
                        if let Some(text) = replace_text {
                            self.textarea.set_text(&text);
                            self.textarea.set_cursor(0);
                            return (InputResult::None, true);
                        }
                    }
                    // If history navigation didn't happen, just ignore the key
                    (InputResult::None, false)
                } else {
                    // No Shift modifier — move cursor within the input first.
                    // Only when already at the top-left/bottom-right should Up/Down scroll chat.
                    if self.textarea.is_empty() {
                        return match key_event.code {
                            KeyCode::Up => (InputResult::ScrollUp, false),
                            KeyCode::Down => (InputResult::ScrollDown, false),
                            _ => (InputResult::None, false),
                        };
                    }

                    let before = self.textarea.cursor();
                    let len = self.textarea.text().len();
                    match key_event.code {
                        KeyCode::Up => {
                            if before == 0 {
                                (InputResult::ScrollUp, false)
                            } else {
                                // Move up a visual/logical line; if already on first line, TextArea moves to start.
<<<<<<< HEAD
                                self.textarea
                                    .input(KeyEvent::new(KeyCode::Up, KeyModifiers::NONE));
=======
                                self.textarea.input(KeyEvent::new(KeyCode::Up, KeyModifiers::NONE));
>>>>>>> 2822aa52
                                (InputResult::None, true)
                            }
                        }
                        KeyCode::Down => {
                            // If sticky is set, prefer chat ScrollDown once
                            if self.next_down_scrolls_history {
                                self.next_down_scrolls_history = false;
                                return (InputResult::ScrollDown, false);
                            }
                            if before == len {
                                (InputResult::ScrollDown, false)
                            } else {
                                // Move down a visual/logical line; if already on last line, TextArea moves to end.
<<<<<<< HEAD
                                self.textarea
                                    .input(KeyEvent::new(KeyCode::Down, KeyModifiers::NONE));
=======
                                self.textarea.input(KeyEvent::new(KeyCode::Down, KeyModifiers::NONE));
>>>>>>> 2822aa52
                                (InputResult::None, true)
                            }
                        }
                        _ => (InputResult::None, false),
                    }
                }
            }
            KeyEvent {
                code: KeyCode::Enter,
                modifiers: KeyModifiers::NONE,
                ..
            } => {
                // Record the exact text that was typed (before replacement)
                let original_text = self.textarea.text().to_string();

                let mut text = self.textarea.text().to_string();
                self.textarea.set_text("");

                // Replace all pending pastes in the text
                for (placeholder, actual) in &self.pending_pastes {
                    if text.contains(placeholder) {
                        text = text.replace(placeholder, actual);
                    }
                }
                self.pending_pastes.clear();

                if text.is_empty() {
                    (InputResult::None, true)
                } else {
                    // Check if this is a prompt-expanding command that will trigger agents
                    let trimmed = original_text.trim();
                    if trimmed.starts_with("/plan ")
                        || trimmed.starts_with("/solve ")
                        || trimmed.starts_with("/code ")
                    {
<<<<<<< HEAD
                        self.app_event_tx
                            .send(crate::app_event::AppEvent::PrepareAgents);
=======
                        self.app_event_tx.send(crate::app_event::AppEvent::PrepareAgents);
>>>>>>> 2822aa52
                    }

                    self.history.record_local_submission(&original_text);
                    (InputResult::Submitted(text), true)
                }
            }
            input => self.handle_input_basic(input),
        }
    }

    /// Handle generic Input events that modify the textarea content.
    fn handle_input_basic(&mut self, input: KeyEvent) -> (InputResult, bool) {
        let text_before = self.textarea.text().to_string();
<<<<<<< HEAD
=======

        if self.should_suppress_post_paste_space(&input) {
            return (InputResult::None, false);
        }
>>>>>>> 2822aa52

        // Special handling for backspace on placeholders
        if let KeyEvent {
            code: KeyCode::Backspace,
            ..
        } = input
        {
            if self.try_remove_placeholder_at_cursor() {
                // Text was modified, reset history navigation
                self.history.reset_navigation();
                return (InputResult::None, true);
            }
        }

        // Normal input handling
        self.textarea.input(input);
        let text_after = self.textarea.text();

<<<<<<< HEAD
        // If text changed, reset history navigation state
        if text_before != text_after {
            self.history.reset_navigation();
            if !text_after.is_empty() {
                self.typed_anything = true;
            }
=======
        if text_before != text_after {
            self.post_paste_space_guard = None;
        } else if self
            .post_paste_space_guard
            .as_ref()
            .map(|guard| self.textarea.cursor() != guard.cursor_pos)
            .unwrap_or(false)
        {
            self.post_paste_space_guard = None;
        }

        // If text changed, reset history navigation state
        if text_before != text_after {
            self.history.reset_navigation();
            if !text_after.is_empty() { self.typed_anything = true; }
>>>>>>> 2822aa52
        }

        // Check if any placeholders were removed and remove their corresponding pending pastes
        self.pending_pastes
            .retain(|(placeholder, _)| text_after.contains(placeholder));

        (InputResult::None, true)
    }

    /// Attempts to remove a placeholder if the cursor is at the end of one.
    /// Returns true if a placeholder was removed.
    fn try_remove_placeholder_at_cursor(&mut self) -> bool {
        let text = self.textarea.text();
        let p = Self::clamp_to_char_boundary(text, self.textarea.cursor());

        // Find any placeholder that ends at the cursor position
        let placeholder_to_remove = self.pending_pastes.iter().find_map(|(ph, _)| {
            if p < ph.len() {
                return None;
            }
            let potential_ph_start = p - ph.len();
            // Use `get` to avoid panicking on non-char-boundary indices.
            match text.get(potential_ph_start..p) {
                Some(slice) if slice == ph => Some(ph.clone()),
                _ => None,
            }
        });

        if let Some(placeholder) = placeholder_to_remove {
            self.textarea.replace_range(p - placeholder.len()..p, "");
            self.pending_pastes.retain(|(ph, _)| ph != &placeholder);
            true
        } else {
            false
        }
    }

    /// Synchronize `self.command_popup` with the current text in the
    /// textarea. This must be called after every modification that can change
    /// the text so the popup is shown/updated/hidden as appropriate.
    fn sync_command_popup(&mut self) {
        let first_line = self.textarea.text().lines().next().unwrap_or("");
        let input_starts_with_slash = first_line.starts_with('/');
        // Keep the slash popup only while the cursor is within the command head
        // (before the first space). This allows @-file completion for arguments
        // in commands like "/plan" and "/solve".
        let in_slash_head = self.is_cursor_in_slash_command_head();
        match &mut self.active_popup {
            ActivePopup::Command(popup) => {
                if input_starts_with_slash && in_slash_head {
                    popup.on_composer_text_change(first_line.to_string());
                } else {
                    self.active_popup = ActivePopup::None;
                }
            }
            _ => {
<<<<<<< HEAD
                if input_starts_with_slash {
                    let mut command_popup = CommandPopup::new_with_filter(self.using_chatgpt_auth);
                    command_popup.on_composer_text_change(first_line.to_string());
                    self.active_popup = ActivePopup::Command(command_popup);
                    // Notify app: composer expanded due to slash popup
                    self.app_event_tx
                        .send(crate::app_event::AppEvent::ComposerExpanded);
=======
                if input_starts_with_slash && in_slash_head {
                    let mut command_popup = CommandPopup::new_with_filter(self.using_chatgpt_auth);
                    // Load saved subagent commands to include in autocomplete (exclude built-ins)
                    if let Ok(cfg) = codex_core::config::Config::load_with_cli_overrides(vec![], codex_core::config::ConfigOverrides::default()) {
                        let mut names: Vec<String> = cfg
                            .subagent_commands
                            .iter()
                            .map(|c| c.name.clone())
                            .filter(|n| {
                                let l = n.to_ascii_lowercase();
                                l != "plan" && l != "solve" && l != "code"
                            })
                            .collect();
                        // Stable sort for presentation
                        names.sort();
                        command_popup.set_subagent_commands(names);
                    }
                    command_popup.on_composer_text_change(first_line.to_string());
                    self.active_popup = ActivePopup::Command(command_popup);
                    // Notify app: composer expanded due to slash popup
                    self.app_event_tx.send(crate::app_event::AppEvent::ComposerExpanded);
>>>>>>> 2822aa52
                }
            }
        }
    }

    #[allow(dead_code)]
    pub(crate) fn set_custom_prompts(&mut self, prompts: Vec<CustomPrompt>) {
        if let ActivePopup::Command(popup) = &mut self.active_popup {
            popup.set_prompts(prompts);
        }
    }

    /// Synchronize `self.file_search_popup` with the current text in the textarea.
    /// Note this is only called when self.active_popup is NOT Command.
    fn sync_file_search_popup(&mut self) {
        // Determine if there is a token underneath the cursor worth completing.
        let query = match Self::current_completion_token(&self.textarea) {
            Some(token) => token,
            None => {
                self.active_popup = ActivePopup::None;
                self.dismissed_file_popup_token = None;
                return;
            }
        };

        // If user dismissed popup for this exact query, don't reopen until text changes.
        if self.dismissed_file_popup_token.as_ref() == Some(&query) {
            return;
        }

        // Trigger file search as soon as at least 1 character is typed.
        // The popup shows an idle hint for an empty query handled above.
        if query.chars().count() >= 1 {
            self.app_event_tx
                .send(crate::app_event::AppEvent::StartFileSearch(query.clone()));
        }

        match &mut self.active_popup {
            ActivePopup::File(popup) => {
                if query.is_empty() {
                    popup.set_empty_prompt();
                } else {
                    popup.set_query(&query);
                }
            }
            _ => {
                let mut popup = FileSearchPopup::new();
                if query.is_empty() {
                    popup.set_empty_prompt();
                } else {
                    popup.set_query(&query);
                }
                self.active_popup = ActivePopup::File(popup);
            }
        }

        self.current_file_query = Some(query);
        self.dismissed_file_popup_token = None;
    }

    fn set_has_focus(&mut self, has_focus: bool) {
        self.has_focus = has_focus;
    }

    // -------------------------------------------------------------
    // History navigation helpers (used by ChatWidget at scroll boundaries)
    // -------------------------------------------------------------
    pub(crate) fn try_history_up(&mut self) -> bool {
        if !self
            .history
            .should_handle_navigation(self.textarea.text(), self.textarea.cursor())
        {
            return false;
        }
<<<<<<< HEAD
        if let Some(text) = self
            .history
            .navigate_up(self.textarea.text(), &self.app_event_tx)
        {
=======
        if let Some(text) = self.history.navigate_up(self.textarea.text(), &self.app_event_tx) {
            self.textarea.set_text(&text);
            self.textarea.set_cursor(0);
        }
        true
    }

    pub(crate) fn try_history_down(&mut self) -> bool {
        // Only meaningful when browsing or when original text is recorded
        if !self
            .history
            .should_handle_navigation(self.textarea.text(), self.textarea.cursor())
        {
            return false;
        }
        if let Some(text) = self.history.navigate_down(&self.app_event_tx) {
>>>>>>> 2822aa52
            self.textarea.set_text(&text);
            self.textarea.set_cursor(0);
        }
        true
    }

<<<<<<< HEAD
    pub(crate) fn try_history_down(&mut self) -> bool {
        // Only meaningful when browsing or when original text is recorded
        if !self
            .history
            .should_handle_navigation(self.textarea.text(), self.textarea.cursor())
        {
            return false;
        }
        if let Some(text) = self.history.navigate_down(&self.app_event_tx) {
            self.textarea.set_text(&text);
            self.textarea.set_cursor(0);
        }
        true
    }

    pub(crate) fn history_is_browsing(&self) -> bool {
        self.history.is_browsing()
    }
=======
    pub(crate) fn history_is_browsing(&self) -> bool { self.history.is_browsing() }
>>>>>>> 2822aa52

    pub(crate) fn mark_next_down_scrolls_history(&mut self) {
        self.next_down_scrolls_history = true;
    }
}

impl WidgetRef for ChatComposer {
    fn render_ref(&self, area: Rect, buf: &mut Buffer) {
        let popup_height = match &self.active_popup {
            ActivePopup::Command(popup) => popup.calculate_required_height(),
            ActivePopup::File(popup) => popup.calculate_required_height(),
            ActivePopup::None => 1,
        };
        // Split area: textarea with border at top, hints/popup at bottom
        let hint_height = if matches!(self.active_popup, ActivePopup::None) {
            1
        } else {
            popup_height
        };

        // Calculate dynamic height based on content
        let content_width = area.width.saturating_sub(4); // Account for border and padding
        let content_lines = self.textarea.desired_height(content_width).max(1);
        let desired_input_height = (content_lines + 2).max(3); // Parent layout enforces max

        // Use desired height but don't exceed available space
        let input_height = desired_input_height.min(area.height.saturating_sub(hint_height));
        let [input_area, hint_area] = Layout::vertical([
            Constraint::Length(input_height),
            Constraint::Length(hint_height),
        ])
        .areas(area);
        match &self.active_popup {
            ActivePopup::Command(popup) => {
                popup.render_ref(hint_area, buf);
            }
            ActivePopup::File(popup) => {
                popup.render_ref(hint_area, buf);
            }
            ActivePopup::None => {
                let bottom_line_rect = hint_area;

                let key_hint_style = Style::default().fg(crate::colors::function());
                let label_style = Style::default().fg(crate::colors::text_dim());
                // Left side: padding + notices (and Ctrl+C again-to-quit notice if active)
                let mut left_spans: Vec<Span> = Vec::new();
                left_spans.push(Span::from("  "));

                // Access mode indicator (Read Only / Write with Approval / Full Access)
                // When the label is ephemeral, hide it after expiry. The "(Shift+Tab change)"
                // suffix is shown for a short time even for persistent labels.
                let show_access_label = if let Some(until) = self.access_mode_label_expiry {
                    std::time::Instant::now() <= until
<<<<<<< HEAD
                } else {
                    true
                };
=======
                } else { true };
>>>>>>> 2822aa52
                if show_access_label {
                    if let Some(label) = &self.access_mode_label {
                        // Access label without bold per design
                        left_spans.push(Span::from(label.clone()).style(label_style));
                        // Show the hint suffix while the hint timer is active; if the whole label
                        // is ephemeral, keep the suffix visible for the same duration.
                        let show_suffix = if let Some(until) = self.access_mode_hint_expiry {
                            std::time::Instant::now() <= until
                        } else {
                            // If label itself is ephemeral, mirror its lifetime for the suffix
                            self.access_mode_label_expiry.is_some()
                        };
                        if show_suffix {
                            left_spans.push(Span::from("  (").style(label_style));
                            left_spans.push(Span::from("Shift+Tab").style(key_hint_style));
                            left_spans.push(Span::from(" change)").style(label_style));
                        }
                    }
                }

                if self.ctrl_c_quit_hint {
                    // Treat as a notice; keep on the left
<<<<<<< HEAD
                    if !self.access_mode_label.is_none() {
                        left_spans.push(Span::from("   "));
                    }
=======
                    if !self.access_mode_label.is_none() { left_spans.push(Span::from("   ")); }
>>>>>>> 2822aa52
                    left_spans.push(Span::from("Ctrl+C").style(key_hint_style));
                    left_spans.push(Span::from(" again to quit").style(label_style));
                }

                // Append ephemeral footer notice if present and not expired
                if let Some((msg, until)) = &self.footer_notice {
                    if std::time::Instant::now() <= *until {
<<<<<<< HEAD
                        if !self.ctrl_c_quit_hint {
                            left_spans.push(Span::from("   "));
                        }
                        left_spans.push(
                            Span::from(msg.clone())
                                .style(Style::default().add_modifier(Modifier::DIM)),
                        );
=======
                        if !self.ctrl_c_quit_hint { left_spans.push(Span::from("   ")); }
                        left_spans.push(Span::from(msg.clone()).style(Style::default().add_modifier(Modifier::DIM)));
>>>>>>> 2822aa52
                    }
                }

                // Right side: command key hints (Ctrl+R/D/H), token usage, and a small auth notice
                // when using an API key instead of ChatGPT auth. We elide hints first if space is tight.
                let mut right_spans: Vec<Span> = Vec::new();

                // Prepare token usage spans (always shown when available)
                let mut token_spans: Vec<Span> = Vec::new();
                if let Some(token_usage_info) = &self.token_usage_info {
<<<<<<< HEAD
                    let token_usage = &token_usage_info.total_token_usage;
                    let used_str = format_with_thousands(token_usage.blended_total());
                    token_spans
                        .push(Span::from(used_str).style(label_style.add_modifier(Modifier::BOLD)));
                    token_spans.push(Span::from(" tokens ").style(label_style));
                    if let Some(context_window) = token_usage_info.model_context_window {
                        let last_token_usage = &token_usage_info.last_token_usage;
                        let percent_remaining: u8 = if context_window > 0 {
                            let percent = 100.0
                                - (last_token_usage.tokens_in_context_window() as f32
                                    / context_window as f32
                                    * 100.0);
                            percent.clamp(0.0, 100.0) as u8
                        } else {
                            100
                        };
                        token_spans.push(Span::from("(").style(label_style));
                        token_spans.push(
                            Span::from(percent_remaining.to_string())
                                .style(label_style.add_modifier(Modifier::BOLD)),
                        );
                        token_spans.push(Span::from("% left)").style(label_style));
=======
                    let turn_usage = &token_usage_info.last_token_usage;
                    let tokens_used = turn_usage.tokens_in_context_window();
                    let used_str = format_with_thousands(tokens_used);
                    token_spans.push(Span::from(used_str).style(label_style.add_modifier(Modifier::BOLD)));
                    token_spans.push(Span::from(" tokens").style(label_style));
                    if let Some(context_window) = token_usage_info.model_context_window {
                        if context_window > 0 {
                            let percent_remaining = {
                                let percent = 100.0
                                    - (tokens_used as f32 / context_window as f32 * 100.0);
                                percent.clamp(0.0, 100.0) as u8
                            };
                            token_spans.push(Span::from(" (").style(label_style));
                            token_spans.push(Span::from(percent_remaining.to_string()).style(label_style.add_modifier(Modifier::BOLD)));
                            token_spans.push(Span::from("% left)").style(label_style));
                        }
                    }
                }

                // Helper to build hint spans based on inclusion flags
                let build_hints = |include_reasoning: bool, include_diff: bool| -> Vec<Span> {
                    let mut spans: Vec<Span> = Vec::new();
                    if !self.ctrl_c_quit_hint {
                        if self.show_reasoning_hint && include_reasoning {
                            if !spans.is_empty() { spans.push(Span::from("  •  ").style(label_style)); }
                            spans.push(Span::from("Ctrl+R").style(key_hint_style));
                            let label = if self.reasoning_shown { " hide reasoning" } else { " show reasoning" };
                            spans.push(Span::from(label).style(label_style));
                        }
                        if self.show_diffs_hint && include_diff {
                            if !spans.is_empty() { spans.push(Span::from("  •  ").style(label_style)); }
                            spans.push(Span::from("Ctrl+D").style(key_hint_style));
                            spans.push(Span::from(" diff viewer").style(label_style));
                        }
                        // Always show help at the end of the command hints
                        if !spans.is_empty() { spans.push(Span::from("  •  ").style(label_style)); }
                        spans.push(Span::from("Ctrl+H").style(key_hint_style));
                        spans.push(Span::from(" help").style(label_style));
>>>>>>> 2822aa52
                    }
                    spans
                };

                // Start with all hints included
                let mut include_reasoning = true;
                let mut include_diff = true;
                let mut hint_spans = build_hints(include_reasoning, include_diff);

                // Measure function for spans length
                let measure = |spans: &Vec<Span>| -> usize {
                    spans.iter().map(|s| s.content.chars().count()).sum()
                };

                // Compute spacer between left and right to make right content right-aligned
                let left_len: usize = left_spans.iter().map(|s| s.content.chars().count()).sum();
                let total_width = bottom_line_rect.width as usize;
                let trailing_pad = 1usize; // one space on the right edge

                // Optional auth notice: show a small "API key" tag when not using ChatGPT auth
                let mut auth_spans: Vec<Span> = Vec::new();
                if !self.using_chatgpt_auth {
                    auth_spans.push(Span::from("API key").style(label_style));
                }

<<<<<<< HEAD
                // Helper to build hint spans based on inclusion flags
                let build_hints = |include_reasoning: bool, include_diff: bool| -> Vec<Span> {
                    let mut spans: Vec<Span> = Vec::new();
                    if !self.ctrl_c_quit_hint {
                        if self.show_reasoning_hint && include_reasoning {
                            if !spans.is_empty() {
                                spans.push(Span::from("  •  ").style(label_style));
                            }
                            spans.push(Span::from("Ctrl+R").style(key_hint_style));
                            let label = if self.reasoning_shown {
                                " hide reasoning"
                            } else {
                                " show reasoning"
                            };
                            spans.push(Span::from(label).style(label_style));
                        }
                        if self.show_diffs_hint && include_diff {
                            if !spans.is_empty() {
                                spans.push(Span::from("  •  ").style(label_style));
                            }
                            spans.push(Span::from("Ctrl+D").style(key_hint_style));
                            spans.push(Span::from(" diff viewer").style(label_style));
                        }
                        // Always show help at the end of the command hints
                        if !spans.is_empty() {
                            spans.push(Span::from("  •  ").style(label_style));
                        }
                        spans.push(Span::from("Ctrl+H").style(key_hint_style));
                        spans.push(Span::from(" help").style(label_style));
                    }
                    spans
                };

                // Start with all hints included
                let mut include_reasoning = true;
                let mut include_diff = true;
                let mut hint_spans = build_hints(include_reasoning, include_diff);

                // Measure function for spans length
                let measure = |spans: &Vec<Span>| -> usize {
                    spans.iter().map(|s| s.content.chars().count()).sum()
                };

                // Compute spacer between left and right to make right content right-aligned
                let left_len: usize = left_spans.iter().map(|s| s.content.chars().count()).sum();
                let total_width = bottom_line_rect.width as usize;
                let trailing_pad = 1usize; // one space on the right edge

                // Optional auth notice: show a small "API key" tag when not using ChatGPT auth
                let mut auth_spans: Vec<Span> = Vec::new();
                if !self.using_chatgpt_auth {
                    auth_spans.push(Span::from("API key").style(label_style));
                }

                // We'll add separators between sections when both are present
                let sep_len = "  •  ".chars().count();
                let combined_len = |h: &Vec<Span>, t: &Vec<Span>, a: &Vec<Span>| -> usize {
                    let mut len = measure(h) + measure(t) + measure(a);
                    if !h.is_empty() && !t.is_empty() {
                        len += sep_len;
                    }
                    if (!h.is_empty() || !t.is_empty()) && !a.is_empty() {
                        len += sep_len;
                    }
                    len
                };

                // Elide hints in order until content fits
                while left_len + combined_len(&hint_spans, &token_spans, &auth_spans) + trailing_pad
                    > total_width
                {
                    if include_reasoning {
                        include_reasoning = false;
                    } else if include_diff {
                        include_diff = false;
                    } else if !auth_spans.is_empty() {
                        // If still too tight, drop the auth tag as a last resort
                        auth_spans.clear();
                    } else {
                        break;
                    }
                    hint_spans = build_hints(include_reasoning, include_diff);
                }

                // Compose final right spans: hints, optional separator, then tokens
                if !hint_spans.is_empty() {
                    right_spans.extend(hint_spans);
                }
                if !right_spans.is_empty() && !token_spans.is_empty() {
                    right_spans.push(Span::from("  •  ").style(label_style));
                }
                right_spans.extend(token_spans);
                // Append auth notice at the very end (right-most) if present
                if !right_spans.is_empty() && !auth_spans.is_empty() {
                    right_spans.push(Span::from("  •  ").style(label_style));
                }
                right_spans.extend(auth_spans);

                // Recompute spacer after elision
                let right_len: usize = right_spans.iter().map(|s| s.content.chars().count()).sum();
                let spacer = if total_width > left_len + right_len + trailing_pad {
                    " ".repeat(total_width - left_len - right_len - trailing_pad)
                } else {
                    String::from(" ")
                };

                let mut line_spans = left_spans;
                line_spans.push(Span::from(spacer));
                line_spans.extend(right_spans);
                line_spans.push(Span::from(" "));

                Line::from(line_spans)
                    .style(
                        Style::default()
                            .fg(crate::colors::text_dim())
                            .add_modifier(Modifier::DIM),
                    )
                    .render_ref(bottom_line_rect, buf);
            }
        }
        // Draw border around input area with optional "Coding" title when task is running
        let mut input_block = Block::default()
            .borders(Borders::ALL)
            .border_style(Style::default().fg(crate::colors::border()))
            // Fill input block with theme background so underlying content
            // never shows through when the composer grows/shrinks.
            .style(Style::default().bg(crate::colors::background()));

        if self.is_task_running {
            use std::time::{SystemTime, UNIX_EPOCH};
            // Use selected spinner style
            let now_ms = SystemTime::now()
                .duration_since(UNIX_EPOCH)
                .unwrap_or_default()
                .as_millis();
            let def = crate::spinner::current_spinner();
            let spinner_str = crate::spinner::frame_at_time(def, now_ms);

            // Create centered title with spinner and spaces
            let title_line = Line::from(vec![
                Span::raw(" "), // Space before spinner
                Span::styled(spinner_str, Style::default().fg(crate::colors::info())),
                Span::styled(
                    format!(" {}... ", self.status_message),
                    Style::default().fg(crate::colors::info()),
                ), // Space after spinner and after text
            ])
            .centered();
            input_block = input_block.title(title_line);
        }

        let textarea_rect = input_block.inner(input_area);
        input_block.render_ref(input_area, buf);

        // Add padding inside the text area (1 char horizontal only, no vertical padding)
        let padded_textarea_rect = textarea_rect.inner(Margin::new(1, 0));

        let mut state = self.textarea_state.borrow_mut();
        StatefulWidgetRef::render_ref(&(&self.textarea), padded_textarea_rect, buf, &mut state);
        // Only show placeholder if there's no chat history AND no text typed
        if !self.typed_anything && self.textarea.text().is_empty() {
            let placeholder = crate::greeting::greeting_placeholder();
            Line::from(placeholder)
                .style(Style::default().dim())
                .render_ref(padded_textarea_rect, buf);
        }

        // Draw a high-contrast cursor overlay under the terminal cursor using the theme's
        // `cursor` color. This improves visibility on dark themes where the terminal's own
        // cursor color may be hard to see or user-defined.
        //
        // Implementation notes:
        // - We compute the visible cursor position using the same `state` (scroll) used to
        //   render the textarea so the overlay aligns with wrapped lines.
        // - We paint the underlying cell with bg=theme.cursor and fg=theme.background.
        //   This provides contrast regardless of light/dark theme.
        // - The hardware cursor is still positioned via `frame.set_cursor_position` at the
        //   app layer; this overlay ensures visibility independent of terminal settings.
        drop(state); // release the borrow before computing position again
        if let Some((cx, cy)) = self
            .textarea
            .cursor_pos_with_state(padded_textarea_rect, &self.textarea_state.borrow())
        {
            let overlay_style = Style::default()
                .bg(crate::theme::current_theme().cursor)
                .fg(crate::colors::background());
            if cx < buf.area.width.saturating_add(buf.area.x)
                && cy < buf.area.height.saturating_add(buf.area.y)
            {
                let cell = &mut buf[(cx, cy)];
                // Preserve the displayed character but apply the overlay colors
                cell.set_style(overlay_style);
            }
        }
    }
}

=======
                // We'll add separators between sections when both are present
                let sep_len = "  •  ".chars().count();
                let combined_len = |h: &Vec<Span>, t: &Vec<Span>, a: &Vec<Span>| -> usize {
                    let mut len = measure(h) + measure(t) + measure(a);
                    if !h.is_empty() && !t.is_empty() { len += sep_len; }
                    if (!h.is_empty() || !t.is_empty()) && !a.is_empty() { len += sep_len; }
                    len
                };

                // Elide hints in order until content fits
                while left_len + combined_len(&hint_spans, &token_spans, &auth_spans) + trailing_pad > total_width {
                    if include_reasoning {
                        include_reasoning = false;
                    } else if include_diff {
                        include_diff = false;
                    } else if !auth_spans.is_empty() {
                        // If still too tight, drop the auth tag as a last resort
                        auth_spans.clear();
                    } else {
                        break;
                    }
                    hint_spans = build_hints(include_reasoning, include_diff);
                }

                // Compose final right spans: hints, optional separator, then tokens
                if !hint_spans.is_empty() { right_spans.extend(hint_spans); }
                if !right_spans.is_empty() && !token_spans.is_empty() {
                    right_spans.push(Span::from("  •  ").style(label_style));
                }
                right_spans.extend(token_spans);
                // Append auth notice at the very end (right-most) if present
                if !right_spans.is_empty() && !auth_spans.is_empty() {
                    right_spans.push(Span::from("  •  ").style(label_style));
                }
                right_spans.extend(auth_spans);

                // Recompute spacer after elision
                let right_len: usize = right_spans.iter().map(|s| s.content.chars().count()).sum();
                let spacer = if total_width > left_len + right_len + trailing_pad {
                    " ".repeat(total_width - left_len - right_len - trailing_pad)
                } else { String::from(" ") };

                let mut line_spans = left_spans;
                line_spans.push(Span::from(spacer));
                line_spans.extend(right_spans);
                line_spans.push(Span::from(" "));

                Line::from(line_spans)
                    .style(
                        Style::default()
                            .fg(crate::colors::text_dim())
                            .add_modifier(Modifier::DIM),
                    )
                    .render_ref(bottom_line_rect, buf);
            }
        }
        // Draw border around input area with optional "Coding" title when task is running
        let mut input_block = Block::default()
            .borders(Borders::ALL)
            .border_style(Style::default().fg(crate::colors::border()))
            // Fill input block with theme background so underlying content
            // never shows through when the composer grows/shrinks.
            .style(Style::default().bg(crate::colors::background()));

        if self.is_task_running {
            use std::time::{SystemTime, UNIX_EPOCH};
            // Use selected spinner style
            let now_ms = SystemTime::now()
                .duration_since(UNIX_EPOCH)
                .unwrap_or_default()
                .as_millis();
            let def = crate::spinner::current_spinner();
            let spinner_str = crate::spinner::frame_at_time(def, now_ms);

            // Create centered title with spinner and spaces
            let title_line = Line::from(vec![
                Span::raw(" "), // Space before spinner
                Span::styled(spinner_str, Style::default().fg(crate::colors::info())),
                Span::styled(
                    format!(" {}... ", self.status_message),
                    Style::default().fg(crate::colors::info()),
                ), // Space after spinner and after text
            ])
            .centered();
            input_block = input_block.title(title_line);
        }

        let textarea_rect = input_block.inner(input_area);
        input_block.render_ref(input_area, buf);

        // Add padding inside the text area (1 char horizontal only, no vertical padding)
        let padded_textarea_rect = textarea_rect.inner(Margin::new(1, 0));

        let mut state = self.textarea_state.borrow_mut();
        StatefulWidgetRef::render_ref(&(&self.textarea), padded_textarea_rect, buf, &mut state);
        // Only show placeholder if there's no chat history AND no text typed
        if !self.typed_anything && self.textarea.text().is_empty() {
            let placeholder = crate::greeting::greeting_placeholder();
            Line::from(placeholder)
                .style(Style::default().dim())
                .render_ref(padded_textarea_rect, buf);
        }

        // Draw a high-contrast cursor overlay under the terminal cursor using the theme's
        // `cursor` color. This improves visibility on dark themes where the terminal's own
        // cursor color may be hard to see or user-defined.
        //
        // Implementation notes:
        // - We compute the visible cursor position using the same `state` (scroll) used to
        //   render the textarea so the overlay aligns with wrapped lines.
        // - We paint the underlying cell with bg=theme.cursor and fg=theme.background.
        //   This provides contrast regardless of light/dark theme.
        // - The hardware cursor is still positioned via `frame.set_cursor_position` at the
        //   app layer; this overlay ensures visibility independent of terminal settings.
        drop(state); // release the borrow before computing position again
        if let Some((cx, cy)) = self
            .textarea
            .cursor_pos_with_state(padded_textarea_rect, &self.textarea_state.borrow())
        {
            let cursor_bg = crate::theme::current_theme().cursor;
            if cx < buf.area.width.saturating_add(buf.area.x)
                && cy < buf.area.height.saturating_add(buf.area.y)
            {
                let cell = &mut buf[(cx, cy)];
                // Only tint the background so the foreground glyph stays intact. Some
                // terminals (e.g. GNOME Terminal/VTE) temporarily hide the hardware
                // cursor while processing arrow keys; preserving the foreground color
                // keeps the caret location visible instead of flashing blank cells.
                cell.set_bg(cursor_bg);
            }
        }
    }
}

>>>>>>> 2822aa52
#[cfg(all(test, feature = "legacy_tests"))]
mod tests {
    use crate::app_event::AppEvent;
    use crate::bottom_pane::AppEventSender;
    use crate::bottom_pane::ChatComposer;
    use crate::bottom_pane::InputResult;
    use crate::bottom_pane::chat_composer::LARGE_PASTE_CHAR_THRESHOLD;
    use crate::bottom_pane::textarea::TextArea;

    #[test]
    fn test_current_at_token_basic_cases() {
        let test_cases = vec![
            // Valid @ tokens
            ("@hello", 3, Some("hello".to_string()), "Basic ASCII token"),
            (
                "@file.txt",
                4,
                Some("file.txt".to_string()),
                "ASCII with extension",
            ),
            (
                "hello @world test",
                8,
                Some("world".to_string()),
                "ASCII token in middle",
            ),
            (
                "@test123",
                5,
                Some("test123".to_string()),
                "ASCII with numbers",
            ),
            // Unicode examples
            ("@İstanbul", 3, Some("İstanbul".to_string()), "Turkish text"),
            (
                "@testЙЦУ.rs",
                8,
                Some("testЙЦУ.rs".to_string()),
                "Mixed ASCII and Cyrillic",
            ),
            ("@诶", 2, Some("诶".to_string()), "Chinese character"),
            ("@👍", 2, Some("👍".to_string()), "Emoji token"),
            // Invalid cases (should return None)
            ("hello", 2, None, "No @ symbol"),
            (
                "@",
                1,
                Some("".to_string()),
                "Only @ symbol triggers empty query",
            ),
            ("@ hello", 2, None, "@ followed by space"),
            ("test @ world", 6, None, "@ with spaces around"),
        ];

        for (input, cursor_pos, expected, description) in test_cases {
            let mut textarea = TextArea::new();
            textarea.insert_str(input);
            textarea.set_cursor(cursor_pos);

            let result = ChatComposer::current_at_token(&textarea);
            assert_eq!(
                result, expected,
                "Failed for case: {description} - input: '{input}', cursor: {cursor_pos}"
            );
        }
    }

    #[test]
    fn test_current_at_token_cursor_positions() {
        let test_cases = vec![
            // Different cursor positions within a token
            ("@test", 0, Some("test".to_string()), "Cursor at @"),
            ("@test", 1, Some("test".to_string()), "Cursor after @"),
            ("@test", 5, Some("test".to_string()), "Cursor at end"),
            // Multiple tokens - cursor determines which token
            ("@file1 @file2", 0, Some("file1".to_string()), "First token"),
            (
                "@file1 @file2",
                8,
                Some("file2".to_string()),
                "Second token",
            ),
            // Edge cases
            ("@", 0, Some("".to_string()), "Only @ symbol"),
            ("@a", 2, Some("a".to_string()), "Single character after @"),
            ("", 0, None, "Empty input"),
        ];

        for (input, cursor_pos, expected, description) in test_cases {
            let mut textarea = TextArea::new();
            textarea.insert_str(input);
            textarea.set_cursor(cursor_pos);

            let result = ChatComposer::current_at_token(&textarea);
            assert_eq!(
                result, expected,
                "Failed for cursor position case: {description} - input: '{input}', cursor: {cursor_pos}",
            );
        }
    }

    #[test]
    fn test_current_at_token_whitespace_boundaries() {
        let test_cases = vec![
            // Space boundaries
            (
                "aaa@aaa",
                4,
                None,
                "Connected @ token - no completion by design",
            ),
            (
                "aaa @aaa",
                5,
                Some("aaa".to_string()),
                "@ token after space",
            ),
            (
                "test @file.txt",
                7,
                Some("file.txt".to_string()),
                "@ token after space",
            ),
            // Full-width space boundaries
            (
                "test　@İstanbul",
                8,
                Some("İstanbul".to_string()),
                "@ token after full-width space",
            ),
            (
                "@ЙЦУ　@诶",
                10,
                Some("诶".to_string()),
                "Full-width space between Unicode tokens",
            ),
            // Tab and newline boundaries
            (
                "test\t@file",
                6,
                Some("file".to_string()),
                "@ token after tab",
            ),
        ];

        for (input, cursor_pos, expected, description) in test_cases {
            let mut textarea = TextArea::new();
            textarea.insert_str(input);
            textarea.set_cursor(cursor_pos);

            let result = ChatComposer::current_at_token(&textarea);
            assert_eq!(
                result, expected,
                "Failed for whitespace boundary case: {description} - input: '{input}', cursor: {cursor_pos}",
            );
        }
    }

    #[test]
    fn handle_paste_small_inserts_text() {
        use crossterm::event::KeyCode;
        use crossterm::event::KeyEvent;
        use crossterm::event::KeyModifiers;

        let (tx, _rx) = std::sync::mpsc::channel();
        let sender = AppEventSender::new(tx);
        let mut composer = ChatComposer::new(true, sender, false);

        let needs_redraw = composer.handle_paste("hello".to_string());
        assert!(needs_redraw);
        assert_eq!(composer.textarea.text(), "hello");
        assert!(composer.pending_pastes.is_empty());

        let (result, _) =
            composer.handle_key_event(KeyEvent::new(KeyCode::Enter, KeyModifiers::NONE));
        match result {
            InputResult::Submitted(text) => assert_eq!(text, "hello"),
            _ => panic!("expected Submitted"),
        }
    }

    #[test]
    fn handle_paste_large_uses_placeholder_and_replaces_on_submit() {
        use crossterm::event::KeyCode;
        use crossterm::event::KeyEvent;
        use crossterm::event::KeyModifiers;

        let (tx, _rx) = std::sync::mpsc::channel();
        let sender = AppEventSender::new(tx);
        let mut composer = ChatComposer::new(true, sender, false);

        let large = "x".repeat(LARGE_PASTE_CHAR_THRESHOLD + 10);
        let needs_redraw = composer.handle_paste(large.clone());
        assert!(needs_redraw);
        let placeholder = format!("[Pasted Content {} chars]", large.chars().count());
        assert_eq!(composer.textarea.text(), placeholder);
        assert_eq!(composer.pending_pastes.len(), 1);
        assert_eq!(composer.pending_pastes[0].0, placeholder);
        assert_eq!(composer.pending_pastes[0].1, large);

        let (result, _) =
            composer.handle_key_event(KeyEvent::new(KeyCode::Enter, KeyModifiers::NONE));
        match result {
            InputResult::Submitted(text) => assert_eq!(text, large),
            _ => panic!("expected Submitted"),
        }
        assert!(composer.pending_pastes.is_empty());
    }

    #[test]
    fn edit_clears_pending_paste() {
        use crossterm::event::KeyCode;
        use crossterm::event::KeyEvent;
        use crossterm::event::KeyModifiers;

        let large = "y".repeat(LARGE_PASTE_CHAR_THRESHOLD + 1);
        let (tx, _rx) = std::sync::mpsc::channel();
        let sender = AppEventSender::new(tx);
        let mut composer = ChatComposer::new(true, sender, false);

        composer.handle_paste(large);
        assert_eq!(composer.pending_pastes.len(), 1);

        // Any edit that removes the placeholder should clear pending_paste
        composer.handle_key_event(KeyEvent::new(KeyCode::Backspace, KeyModifiers::NONE));
        assert!(composer.pending_pastes.is_empty());
    }

    #[test]
    fn ui_snapshots() {
        use crossterm::event::KeyCode;
        use crossterm::event::KeyEvent;
        use crossterm::event::KeyModifiers;
        use insta::assert_snapshot;
        use ratatui::Terminal;
        use ratatui::backend::TestBackend;

        let (tx, _rx) = std::sync::mpsc::channel();
        let sender = AppEventSender::new(tx);
        let mut terminal = match Terminal::new(TestBackend::new(100, 10)) {
            Ok(t) => t,
            Err(e) => panic!("Failed to create terminal: {e}"),
        };

        let test_cases = vec![
            ("empty", None),
            ("small", Some("short".to_string())),
            ("large", Some("z".repeat(LARGE_PASTE_CHAR_THRESHOLD + 5))),
            ("multiple_pastes", None),
            ("backspace_after_pastes", None),
        ];

        for (name, input) in test_cases {
            // Create a fresh composer for each test case
            let mut composer = ChatComposer::new(true, sender.clone(), false);

            if let Some(text) = input {
                composer.handle_paste(text);
            } else if name == "multiple_pastes" {
                // First large paste
                composer.handle_paste("x".repeat(LARGE_PASTE_CHAR_THRESHOLD + 3));
                // Second large paste
                composer.handle_paste("y".repeat(LARGE_PASTE_CHAR_THRESHOLD + 7));
                // Small paste
                composer.handle_paste(" another short paste".to_string());
            } else if name == "backspace_after_pastes" {
                // Three large pastes
                composer.handle_paste("a".repeat(LARGE_PASTE_CHAR_THRESHOLD + 2));
                composer.handle_paste("b".repeat(LARGE_PASTE_CHAR_THRESHOLD + 4));
                composer.handle_paste("c".repeat(LARGE_PASTE_CHAR_THRESHOLD + 6));
                // Move cursor to end and press backspace
                composer.textarea.set_cursor(composer.textarea.text().len());
                composer.handle_key_event(KeyEvent::new(KeyCode::Backspace, KeyModifiers::NONE));
            }

            terminal
                .draw(|f| f.render_widget_ref(composer, f.area()))
                .unwrap_or_else(|e| panic!("Failed to draw {name} composer: {e}"));

            assert_snapshot!(name, terminal.backend());
        }
    }

    // Test helper: simulate human typing with a brief delay and flush the paste-burst buffer
    fn type_chars_humanlike(composer: &mut ChatComposer, chars: &[char]) {
        use crossterm::event::KeyCode;
        use crossterm::event::KeyEvent;
        use crossterm::event::KeyModifiers;
        for &ch in chars {
            let _ = composer.handle_key_event(KeyEvent::new(KeyCode::Char(ch), KeyModifiers::NONE));
            std::thread::sleep(ChatComposer::recommended_paste_flush_delay());
            let _ = composer.flush_paste_burst_if_due();
        }
    }

    #[test]
    fn slash_init_dispatches_command_and_does_not_submit_literal_text() {
        use crossterm::event::KeyCode;
        use crossterm::event::KeyEvent;
        use crossterm::event::KeyModifiers;
        use std::sync::mpsc::TryRecvError;

        let (tx, rx) = std::sync::mpsc::channel();
        let sender = AppEventSender::new(tx);
        let mut composer = ChatComposer::new(true, sender, false);

        // Type the slash command.
        type_chars_humanlike(&mut composer, &['/', 'i', 'n', 'i', 't']);

        // Press Enter to dispatch the selected command.
        let (result, _needs_redraw) =
            composer.handle_key_event(KeyEvent::new(KeyCode::Enter, KeyModifiers::NONE));

        // When a slash command is dispatched, the composer should return a
        // Command result (not submit literal text) and clear its textarea.
        match result {
            InputResult::None | InputResult::ScrollUp | InputResult::ScrollDown => {}
            InputResult::Submitted(text) => {
                panic!("expected command dispatch, but composer submitted literal text: {text}")
            }
            InputResult::None => panic!("expected Command result for '/init'"),
        }
        assert!(composer.textarea.is_empty(), "composer should be cleared");

        // Verify a DispatchCommand event for the "init" command was sent.
        match rx.try_recv() {
            Ok(AppEvent::DispatchCommand(cmd, text)) => {
                assert_eq!(cmd.command(), "init");
                assert_eq!(text, "/init");
            }
            Ok(_other) => panic!("unexpected app event"),
            Err(TryRecvError::Empty) => panic!("expected a DispatchCommand event for '/init'"),
            Err(TryRecvError::Disconnected) => panic!("app event channel disconnected"),
        }
    }

    #[test]
    fn slash_tab_completion_moves_cursor_to_end() {
        use crossterm::event::KeyCode;
        use crossterm::event::KeyEvent;
        use crossterm::event::KeyModifiers;

        let (tx, _rx) = std::sync::mpsc::channel();
        let sender = AppEventSender::new(tx);
        let mut composer = ChatComposer::new(
            true,
            sender,
            false,
            "Ask Smarty to do anything".to_string(),
            false,
        );

        type_chars_humanlike(&mut composer, &['/', 'c']);

        let (_result, _needs_redraw) =
            composer.handle_key_event(KeyEvent::new(KeyCode::Tab, KeyModifiers::NONE));

        assert_eq!(composer.textarea.text(), "/compact ");
        assert_eq!(composer.textarea.cursor(), composer.textarea.text().len());
    }

    #[test]
    fn slash_mention_dispatches_command_and_inserts_at() {
        use crossterm::event::KeyCode;
        use crossterm::event::KeyEvent;
        use crossterm::event::KeyModifiers;
        use std::sync::mpsc::TryRecvError;

        let (tx, rx) = std::sync::mpsc::channel();
        let sender = AppEventSender::new(tx);
        let mut composer = ChatComposer::new(true, sender, false);

        type_chars_humanlike(&mut composer, &['/', 'm', 'e', 'n', 't', 'i', 'o', 'n']);

        let (result, _needs_redraw) =
            composer.handle_key_event(KeyEvent::new(KeyCode::Enter, KeyModifiers::NONE));

        match result {
            InputResult::None | InputResult::ScrollUp | InputResult::ScrollDown => {}
            InputResult::Submitted(text) => {
                panic!("expected command dispatch, but composer submitted literal text: {text}")
            }
            InputResult::None => panic!("expected Command result for '/mention'"),
        }
        assert!(composer.textarea.is_empty(), "composer should be cleared");

        match rx.try_recv() {
            Ok(AppEvent::DispatchCommand(cmd, _)) => {
                assert_eq!(cmd.command(), "mention");
                composer.insert_str("@");
            }
            Ok(_other) => panic!("unexpected app event"),
            Err(TryRecvError::Empty) => panic!("expected a DispatchCommand event for '/mention'"),
            Err(TryRecvError::Disconnected) => {
                panic!("app event channel disconnected")
            }
        }
        assert_eq!(composer.textarea.text(), "@");
    }

    #[test]
    fn test_multiple_pastes_submission() {
        use crossterm::event::KeyCode;
        use crossterm::event::KeyEvent;
        use crossterm::event::KeyModifiers;

        let (tx, _rx) = std::sync::mpsc::channel();
        let sender = AppEventSender::new(tx);
        let mut composer = ChatComposer::new(true, sender, false);

        // Define test cases: (paste content, is_large)
        let test_cases = [
            ("x".repeat(LARGE_PASTE_CHAR_THRESHOLD + 3), true),
            (" and ".to_string(), false),
            ("y".repeat(LARGE_PASTE_CHAR_THRESHOLD + 7), true),
        ];

        // Expected states after each paste
        let mut expected_text = String::new();
        let mut expected_pending_count = 0;

        // Apply all pastes and build expected state
        let states: Vec<_> = test_cases
            .iter()
            .map(|(content, is_large)| {
                composer.handle_paste(content.clone());
                if *is_large {
                    let placeholder = format!("[Pasted Content {} chars]", content.chars().count());
                    expected_text.push_str(&placeholder);
                    expected_pending_count += 1;
                } else {
                    expected_text.push_str(content);
                }
                (expected_text.clone(), expected_pending_count)
            })
            .collect();

        // Verify all intermediate states were correct
        assert_eq!(
            states,
            vec![
                (
                    format!("[Pasted Content {} chars]", test_cases[0].0.chars().count()),
                    1
                ),
                (
                    format!(
                        "[Pasted Content {} chars] and ",
                        test_cases[0].0.chars().count()
                    ),
                    1
                ),
                (
                    format!(
                        "[Pasted Content {} chars] and [Pasted Content {} chars]",
                        test_cases[0].0.chars().count(),
                        test_cases[2].0.chars().count()
                    ),
                    2
                ),
            ]
        );

        // Submit and verify final expansion
        let (result, _) =
            composer.handle_key_event(KeyEvent::new(KeyCode::Enter, KeyModifiers::NONE));
        if let InputResult::Submitted(text) = result {
            assert_eq!(text, format!("{} and {}", test_cases[0].0, test_cases[2].0));
        } else {
            panic!("expected Submitted");
        }
    }

    #[test]
    fn test_placeholder_deletion() {
        use crossterm::event::KeyCode;
        use crossterm::event::KeyEvent;
        use crossterm::event::KeyModifiers;

        let (tx, _rx) = std::sync::mpsc::channel();
        let sender = AppEventSender::new(tx);
        let mut composer = ChatComposer::new(true, sender, false);

        // Define test cases: (content, is_large)
        let test_cases = [
            ("a".repeat(LARGE_PASTE_CHAR_THRESHOLD + 5), true),
            (" and ".to_string(), false),
            ("b".repeat(LARGE_PASTE_CHAR_THRESHOLD + 6), true),
        ];

        // Apply all pastes
        let mut current_pos = 0;
        let states: Vec<_> = test_cases
            .iter()
            .map(|(content, is_large)| {
                composer.handle_paste(content.clone());
                if *is_large {
                    let placeholder = format!("[Pasted Content {} chars]", content.chars().count());
                    current_pos += placeholder.len();
                } else {
                    current_pos += content.len();
                }
                (
                    composer.textarea.text().to_string(),
                    composer.pending_pastes.len(),
                    current_pos,
                )
            })
            .collect();

        // Delete placeholders one by one and collect states
        let mut deletion_states = vec![];

        // First deletion
        composer.textarea.set_cursor(states[0].2);
        composer.handle_key_event(KeyEvent::new(KeyCode::Backspace, KeyModifiers::NONE));
        deletion_states.push((
            composer.textarea.text().to_string(),
            composer.pending_pastes.len(),
        ));

        // Second deletion
        composer.textarea.set_cursor(composer.textarea.text().len());
        composer.handle_key_event(KeyEvent::new(KeyCode::Backspace, KeyModifiers::NONE));
        deletion_states.push((
            composer.textarea.text().to_string(),
            composer.pending_pastes.len(),
        ));

        // Verify all states
        assert_eq!(
            deletion_states,
            vec![
                (" and [Pasted Content 1006 chars]".to_string(), 1),
                (" and ".to_string(), 0),
            ]
        );
    }

    #[test]
    fn test_partial_placeholder_deletion() {
        use crossterm::event::KeyCode;
        use crossterm::event::KeyEvent;
        use crossterm::event::KeyModifiers;

        let (tx, _rx) = std::sync::mpsc::channel();
        let sender = AppEventSender::new(tx);
        let mut composer = ChatComposer::new(true, sender, false);

        // Define test cases: (cursor_position_from_end, expected_pending_count)
        let test_cases = [
            5, // Delete from middle - should clear tracking
            0, // Delete from end - should clear tracking
        ];

        let paste = "x".repeat(LARGE_PASTE_CHAR_THRESHOLD + 4);
        let placeholder = format!("[Pasted Content {} chars]", paste.chars().count());

        let states: Vec<_> = test_cases
            .into_iter()
            .map(|pos_from_end| {
                composer.handle_paste(paste.clone());
                composer
                    .textarea
                    .set_cursor((placeholder.len() - pos_from_end) as usize);
                composer.handle_key_event(KeyEvent::new(KeyCode::Backspace, KeyModifiers::NONE));
                let result = (
                    composer.textarea.text().contains(&placeholder),
                    composer.pending_pastes.len(),
                );
                composer.textarea.set_text("");
                result
            })
            .collect();

        assert_eq!(
            states,
            vec![
                (false, 0), // After deleting from middle
                (false, 0), // After deleting from end
            ]
        );
    }

<<<<<<< HEAD
    #[test]
    fn test_typed_anything_on_paste() {
        let (tx, _rx) = std::sync::mpsc::channel();
        let sender = AppEventSender::new(tx);
        let mut composer = ChatComposer::new(true, sender, false);

        // Initially typed_anything should be false
        assert!(!composer.typed_anything);

        // After pasting text, typed_anything should be true
        composer.handle_paste("test content".to_string());
        assert!(composer.typed_anything);
        assert_eq!(composer.textarea.text(), "test content");

        // Clear text (simulating submit) - typed_anything should remain true
        composer.clear_text();
        assert!(composer.typed_anything);
        assert_eq!(composer.textarea.text(), "");
    }

    #[test]
    fn test_typed_anything_on_large_paste() {
=======
    #[test]
    fn test_typed_anything_on_paste() {
>>>>>>> 2822aa52
        let (tx, _rx) = std::sync::mpsc::channel();
        let sender = AppEventSender::new(tx);
        let mut composer = ChatComposer::new(true, sender, false);

        // Initially typed_anything should be false
        assert!(!composer.typed_anything);

<<<<<<< HEAD
        // After pasting large content with placeholder, typed_anything should be true
        let large = "x".repeat(LARGE_PASTE_CHAR_THRESHOLD + 100);
        composer.handle_paste(large.clone());
        assert!(composer.typed_anything);

        // Clear text - typed_anything should remain true
        composer.clear_text();
        assert!(composer.typed_anything);
    }

    #[test]
    fn test_typed_anything_on_insert_str() {
=======
        // After pasting text, typed_anything should be true
        composer.handle_paste("test content".to_string());
        assert!(composer.typed_anything);
        assert_eq!(composer.textarea.text(), "test content");

        // Clear text (simulating submit) - typed_anything should remain true
        composer.clear_text();
        assert!(composer.typed_anything);
        assert_eq!(composer.textarea.text(), "");
    }

    #[test]
    fn test_typed_anything_on_large_paste() {
>>>>>>> 2822aa52
        let (tx, _rx) = std::sync::mpsc::channel();
        let sender = AppEventSender::new(tx);
        let mut composer = ChatComposer::new(true, sender, false);

        // Initially typed_anything should be false
        assert!(!composer.typed_anything);

<<<<<<< HEAD
        // After insert_str (e.g., from slash command), typed_anything should be true
        composer.insert_str("@file.txt");
        assert!(composer.typed_anything);
        assert_eq!(composer.textarea.text(), "@file.txt");
=======
        // After pasting large content with placeholder, typed_anything should be true
        let large = "x".repeat(LARGE_PASTE_CHAR_THRESHOLD + 100);
        composer.handle_paste(large.clone());
        assert!(composer.typed_anything);
>>>>>>> 2822aa52

        // Clear text - typed_anything should remain true
        composer.clear_text();
        assert!(composer.typed_anything);
<<<<<<< HEAD
        assert_eq!(composer.textarea.text(), "");
    }

    #[test]
    fn test_placeholder_behavior_after_user_interaction() {
        use ratatui::Terminal;
        use ratatui::backend::TestBackend;
        use ratatui::buffer::Buffer;

        let (tx, _rx) = std::sync::mpsc::channel();
        let sender = AppEventSender::new(tx);
        let mut composer = ChatComposer::new(true, sender, false);

        // Create a test terminal
        let backend = TestBackend::new(100, 10);
        let mut terminal = Terminal::new(backend).unwrap();

        // Initially, placeholder should be shown (typed_anything is false, text is empty)
        terminal
            .draw(|f| {
                let area = f.area();
                let mut buf = Buffer::empty(area);
                composer.render_ref(area, &mut buf);
                // Check that placeholder is rendered (it would contain greeting text)
                let content = buf.content();
                let has_placeholder = content.iter().any(|cell| {
                    let s = cell.symbol();
                    s.contains("today") || s.contains("tonight") || s.contains("evening")
                });
                assert!(has_placeholder, "Placeholder should be visible initially");
            })
            .unwrap();

        // After pasting, placeholder should not be shown even if text is cleared
        composer.handle_paste("test".to_string());
        composer.clear_text();

        terminal
            .draw(|f| {
                let area = f.area();
                let mut buf = Buffer::empty(area);
                composer.render_ref(area, &mut buf);
                // Check that placeholder is NOT rendered
                let content = buf.content();
                let has_placeholder = content.iter().any(|cell| {
                    let s = cell.symbol();
                    s.contains("today") || s.contains("tonight") || s.contains("evening")
                });
                assert!(
                    !has_placeholder,
                    "Placeholder should not be visible after user interaction"
                );
            })
            .unwrap();
    }

    #[test]
    fn test_new_session_resets_typed_anything() {
        let (tx, _rx) = std::sync::mpsc::channel();
        let sender = AppEventSender::new(tx);
        let mut composer = ChatComposer::new(true, sender.clone(), false);

        // Type something
        composer.insert_str("test");
        assert!(composer.typed_anything);

        // Simulate new session by creating a new composer (this is what happens on /new)
        let composer2 = ChatComposer::new(true, sender, false);
        assert!(
            !composer2.typed_anything,
            "New session should reset typed_anything"
        );
    }
=======
    }

    #[test]
    fn test_typed_anything_on_insert_str() {
        let (tx, _rx) = std::sync::mpsc::channel();
        let sender = AppEventSender::new(tx);
        let mut composer = ChatComposer::new(true, sender, false);

        // Initially typed_anything should be false
        assert!(!composer.typed_anything);

        // After insert_str (e.g., from slash command), typed_anything should be true
        composer.insert_str("@file.txt");
        assert!(composer.typed_anything);
        assert_eq!(composer.textarea.text(), "@file.txt");

        // Clear text - typed_anything should remain true
        composer.clear_text();
        assert!(composer.typed_anything);
        assert_eq!(composer.textarea.text(), "");
    }

    #[test]
    fn test_placeholder_behavior_after_user_interaction() {
        use ratatui::Terminal;
        use ratatui::backend::TestBackend;
        use ratatui::buffer::Buffer;

        let (tx, _rx) = std::sync::mpsc::channel();
        let sender = AppEventSender::new(tx);
        let mut composer = ChatComposer::new(true, sender, false);

        // Create a test terminal
        let backend = TestBackend::new(100, 10);
        let mut terminal = Terminal::new(backend).unwrap();

        // Initially, placeholder should be shown (typed_anything is false, text is empty)
        terminal.draw(|f| {
            let area = f.area();
            let mut buf = Buffer::empty(area);
            composer.render_ref(area, &mut buf);
            // Check that placeholder is rendered (it would contain greeting text)
            let content = buf.content();
            let has_placeholder = content.iter().any(|cell| {
                let s = cell.symbol();
                s.contains("today") || s.contains("tonight") || s.contains("evening")
            });
            assert!(has_placeholder, "Placeholder should be visible initially");
        }).unwrap();

        // After pasting, placeholder should not be shown even if text is cleared
        composer.handle_paste("test".to_string());
        composer.clear_text();

        terminal.draw(|f| {
            let area = f.area();
            let mut buf = Buffer::empty(area);
            composer.render_ref(area, &mut buf);
            // Check that placeholder is NOT rendered
            let content = buf.content();
            let has_placeholder = content.iter().any(|cell| {
                let s = cell.symbol();
                s.contains("today") || s.contains("tonight") || s.contains("evening")
            });
            assert!(!has_placeholder, "Placeholder should not be visible after user interaction");
        }).unwrap();
    }

    #[test]
    fn test_new_session_resets_typed_anything() {
        let (tx, _rx) = std::sync::mpsc::channel();
        let sender = AppEventSender::new(tx);
        let mut composer = ChatComposer::new(true, sender.clone(), false);

        // Type something
        composer.insert_str("test");
        assert!(composer.typed_anything);

        // Simulate new session by creating a new composer (this is what happens on /new)
        let composer2 = ChatComposer::new(true, sender, false);
        assert!(!composer2.typed_anything, "New session should reset typed_anything");
    }
>>>>>>> 2822aa52
}<|MERGE_RESOLUTION|>--- conflicted
+++ resolved
@@ -62,11 +62,7 @@
 }
 
 struct TokenUsageInfo {
-<<<<<<< HEAD
-    total_token_usage: TokenUsage,
-=======
     _total_token_usage: TokenUsage,
->>>>>>> 2822aa52
     last_token_usage: TokenUsage,
     model_context_window: Option<u64>,
     /// Baseline token count present in the context before the user's first
@@ -137,10 +133,7 @@
     next_down_scrolls_history: bool,
     // Detect and coalesce paste bursts for smoother UX
     paste_burst: PasteBurst,
-<<<<<<< HEAD
-=======
     post_paste_space_guard: Option<PostPasteSpaceGuard>,
->>>>>>> 2822aa52
 }
 
 /// Popup state – at most one can be visible at any time.
@@ -189,11 +182,6 @@
             reasoning_shown: false,
             next_down_scrolls_history: false,
             paste_burst: PasteBurst::default(),
-<<<<<<< HEAD
-        }
-    }
-
-=======
             post_paste_space_guard: None,
         }
     }
@@ -217,7 +205,6 @@
         cursor <= head_end
     }
 
->>>>>>> 2822aa52
     pub fn set_has_chat_history(&mut self, has_history: bool) {
         self.has_chat_history = has_history;
     }
@@ -255,15 +242,7 @@
                     let period = Duration::from_millis(period_ms); // fallback uses default below if needed
 
                     let mut next = Instant::now()
-<<<<<<< HEAD
-                        .checked_add(if period_ms == 0 {
-                            Duration::from_millis(default_ms)
-                        } else {
-                            period
-                        })
-=======
                         .checked_add(if period_ms == 0 { Duration::from_millis(default_ms) } else { period })
->>>>>>> 2822aa52
                         .unwrap_or_else(Instant::now);
 
                     while animation_flag_clone.load(Ordering::Relaxed) {
@@ -278,15 +257,7 @@
                             // bursty catch‑up redraws.
                             let mut target = next;
                             while target <= now {
-<<<<<<< HEAD
-                                if let Some(t) = target.checked_add(period) {
-                                    target = t;
-                                } else {
-                                    break;
-                                }
-=======
                                 if let Some(t) = target.checked_add(period) { target = t; } else { break; }
->>>>>>> 2822aa52
                             }
                             next = target;
                         }
@@ -444,12 +415,7 @@
 
         // IMPORTANT: `width` here is the full BottomPane width. Subtract the
         // configured outer padding, border, and inner padding to match wrapping.
-<<<<<<< HEAD
-        let content_width =
-            width.saturating_sub(crate::layout_consts::COMPOSER_CONTENT_WIDTH_OFFSET);
-=======
         let content_width = width.saturating_sub(crate::layout_consts::COMPOSER_CONTENT_WIDTH_OFFSET);
->>>>>>> 2822aa52
         let content_lines = self.textarea.desired_height(content_width).max(1); // At least 1 line
 
         // Total input height: content + border (2) only, no vertical padding
@@ -488,14 +454,7 @@
         let textarea_rect = input_block.inner(input_area);
 
         // Apply the same inner padding as in render (horizontal only).
-<<<<<<< HEAD
-        let padded_textarea_rect = textarea_rect.inner(Margin::new(
-            crate::layout_consts::COMPOSER_INNER_HPAD.into(),
-            0,
-        ));
-=======
         let padded_textarea_rect = textarea_rect.inner(Margin::new(crate::layout_consts::COMPOSER_INNER_HPAD.into(), 0));
->>>>>>> 2822aa52
 
         let state = self.textarea_state.borrow();
         self.textarea
@@ -524,11 +483,7 @@
             .unwrap_or_else(|| last_token_usage.cached_input_tokens.unwrap_or(0));
 
         self.token_usage_info = Some(TokenUsageInfo {
-<<<<<<< HEAD
-            total_token_usage,
-=======
             _total_token_usage: total_token_usage,
->>>>>>> 2822aa52
             last_token_usage,
             model_context_window,
             initial_prompt_tokens,
@@ -573,14 +528,7 @@
             self.textarea.insert_str(" ");
             self.typed_anything = true; // Mark that user has interacted via paste
             self.app_event_tx
-<<<<<<< HEAD
-                .send(crate::app_event::AppEvent::RegisterPastedImage {
-                    placeholder: placeholder.clone(),
-                    path,
-                });
-=======
                 .send(crate::app_event::AppEvent::RegisterPastedImage { placeholder: placeholder.clone(), path });
->>>>>>> 2822aa52
             self.flash_footer_notice(format!("Added image {}x{} (PNG)", info.width, info.height));
         } else if char_count > LARGE_PASTE_CHAR_THRESHOLD {
             let placeholder = format!("[Pasted Content {char_count} chars]");
@@ -603,14 +551,7 @@
                     self.textarea.insert_str(" ");
                     self.typed_anything = true; // Mark that user has interacted via paste
                     self.app_event_tx
-<<<<<<< HEAD
-                        .send(crate::app_event::AppEvent::RegisterPastedImage {
-                            placeholder: placeholder.clone(),
-                            path,
-                        });
-=======
                         .send(crate::app_event::AppEvent::RegisterPastedImage { placeholder: placeholder.clone(), path });
->>>>>>> 2822aa52
                     // Give a small visual confirmation in the footer.
                     self.flash_footer_notice(format!(
                         "Added image {}x{} (PNG)",
@@ -624,10 +565,7 @@
         } else {
             self.textarea.insert_str(&pasted);
             self.typed_anything = true; // Mark that user has interacted via paste
-<<<<<<< HEAD
-=======
             self.maybe_start_post_paste_space_guard(&pasted);
->>>>>>> 2822aa52
         }
         self.sync_command_popup();
         if matches!(self.active_popup, ActivePopup::Command(_)) {
@@ -648,12 +586,6 @@
             // file or special-case images here; higher layers handle attachments.
             self.textarea.insert_str(&path.to_string_lossy());
             return true;
-<<<<<<< HEAD
-        }
-        false
-    }
-
-=======
         }
         false
     }
@@ -720,17 +652,13 @@
     }
 
 
->>>>>>> 2822aa52
     /// Clear all composer input and reset transient state like pending pastes
     /// and history navigation.
     pub(crate) fn clear_text(&mut self) {
         self.textarea.set_text("");
         self.pending_pastes.clear();
         self.history.reset_navigation();
-<<<<<<< HEAD
-=======
         self.post_paste_space_guard = None;
->>>>>>> 2822aa52
     }
 
     #[allow(dead_code)]
@@ -773,19 +701,6 @@
             }
             self.current_file_query = Some(query);
             self.dismissed_file_popup_token = None;
-<<<<<<< HEAD
-            return;
-        }
-
-        // Otherwise, only apply if user is still editing a token matching the query
-        // and that token qualifies for auto-trigger (i.e., @ or ./).
-        let current_opt = Self::current_completion_token(&self.textarea);
-        let Some(current_token) = current_opt else {
-            return;
-        };
-        if !current_token.starts_with(&query) {
-=======
->>>>>>> 2822aa52
             return;
         }
 
@@ -812,13 +727,10 @@
         self.sync_file_search_popup();
     }
 
-<<<<<<< HEAD
-=======
     pub(crate) fn text(&self) -> &str {
         self.textarea.text()
     }
 
->>>>>>> 2822aa52
     /// Close the file-search popup if it is currently active. Returns true if closed.
     pub(crate) fn close_file_popup_if_active(&mut self) -> bool {
         match self.active_popup {
@@ -863,15 +775,7 @@
 
         match key_event {
             // Allow Shift+Up to navigate history even when slash popup is active.
-<<<<<<< HEAD
-            KeyEvent {
-                code: KeyCode::Up,
-                modifiers,
-                ..
-            } => {
-=======
             KeyEvent { code: KeyCode::Up, modifiers, .. } => {
->>>>>>> 2822aa52
                 if modifiers.contains(KeyModifiers::SHIFT) {
                     return self.handle_key_event_without_popup(key_event);
                 }
@@ -883,15 +787,7 @@
                 (InputResult::None, true)
             }
             // Allow Shift+Down to navigate history even when slash popup is active.
-<<<<<<< HEAD
-            KeyEvent {
-                code: KeyCode::Down,
-                modifiers,
-                ..
-            } => {
-=======
             KeyEvent { code: KeyCode::Down, modifiers, .. } => {
->>>>>>> 2822aa52
                 if modifiers.contains(KeyModifiers::SHIFT) {
                     return self.handle_key_event_without_popup(key_event);
                 }
@@ -967,36 +863,20 @@
                         CommandItem::Builtin(cmd) => {
                             // Check if this is a prompt-expanding command that will trigger agents
                             if cmd.is_prompt_expanding() {
-<<<<<<< HEAD
-                                self.app_event_tx
-                                    .send(crate::app_event::AppEvent::PrepareAgents);
-                            }
-                            // Send command to the app layer with full text.
-                            self.app_event_tx
-                                .send(crate::app_event::AppEvent::DispatchCommand(
-                                    cmd,
-                                    command_text.clone(),
-                                ));
-=======
                                 self.app_event_tx.send(crate::app_event::AppEvent::PrepareAgents);
                             }
                             // Send command to the app layer with full text.
                             self.app_event_tx
                                 .send(crate::app_event::AppEvent::DispatchCommand(cmd, command_text.clone()));
->>>>>>> 2822aa52
                             // Clear textarea and dismiss popup
                             self.textarea.set_text("");
                             self.active_popup = ActivePopup::None;
                             return (InputResult::Command(cmd), true);
                         }
                         CommandItem::UserPrompt(idx) => {
-<<<<<<< HEAD
-                            let prompt_content = popup.prompt_content(idx).map(|s| s.to_string());
-=======
                             let prompt_content = popup
                                 .prompt_content(idx)
                                 .map(|s| s.to_string());
->>>>>>> 2822aa52
                             self.textarea.set_text("");
                             self.active_popup = ActivePopup::None;
                             if let Some(contents) = prompt_content {
@@ -1066,15 +946,7 @@
         };
 
         match key_event {
-<<<<<<< HEAD
-            KeyEvent {
-                code: KeyCode::Up,
-                modifiers,
-                ..
-            } => {
-=======
             KeyEvent { code: KeyCode::Up, modifiers, .. } => {
->>>>>>> 2822aa52
                 if modifiers.contains(KeyModifiers::SHIFT) {
                     return self.handle_key_event_without_popup(key_event);
                 }
@@ -1085,15 +957,7 @@
                 popup.move_up();
                 (InputResult::None, true)
             }
-<<<<<<< HEAD
-            KeyEvent {
-                code: KeyCode::Down,
-                modifiers,
-                ..
-            } => {
-=======
             KeyEvent { code: KeyCode::Down, modifiers, .. } => {
->>>>>>> 2822aa52
                 if modifiers.contains(KeyModifiers::SHIFT) {
                     return self.handle_key_event_without_popup(key_event);
                 }
@@ -1238,7 +1102,6 @@
     }
 
     /// Extract the completion token under the cursor for auto file search.
-<<<<<<< HEAD
     ///
     /// Auto-trigger only for:
     /// - explicit @tokens (without the leading '@' in the return value)
@@ -1330,109 +1193,6 @@
             .unwrap_or(after_cursor.len());
         let end_idx = safe_cursor + end_rel_idx;
 
-        if start_idx >= end_idx {
-            return None;
-        }
-
-        Some(text[start_idx..end_idx].trim().to_string())
-    }
-
-    /// Replace the active `@token` (the one under the cursor) with `path`.
-=======
->>>>>>> 2822aa52
-    ///
-    /// Auto-trigger only for:
-    /// - explicit @tokens (without the leading '@' in the return value)
-    /// - tokens starting with "./" (relative paths)
-    ///
-    /// Returns the token text (without a leading '@' if present). Any other
-    /// tokens should not auto-trigger completion; they may be handled on Tab.
-    fn current_completion_token(textarea: &TextArea) -> Option<String> {
-        // Prefer explicit @tokens when present.
-        if let Some(tok) = Self::current_at_token(textarea) {
-            return Some(tok);
-        }
-
-        // Otherwise, consider the generic token under the cursor, but only
-        // auto-trigger for tokens starting with "./".
-        let cursor_offset = textarea.cursor();
-        let text = textarea.text();
-
-        let mut safe_cursor = cursor_offset.min(text.len());
-        if safe_cursor < text.len() && !text.is_char_boundary(safe_cursor) {
-            safe_cursor = text
-                .char_indices()
-                .map(|(i, _)| i)
-                .take_while(|&i| i <= cursor_offset)
-                .last()
-                .unwrap_or(0);
-        }
-
-        let before_cursor = &text[..safe_cursor];
-        let after_cursor = &text[safe_cursor..];
-
-        let start_idx = before_cursor
-            .char_indices()
-            .rfind(|(_, c)| c.is_whitespace())
-            .map(|(idx, c)| idx + c.len_utf8())
-            .unwrap_or(0);
-        let end_rel_idx = after_cursor
-            .char_indices()
-            .find(|(_, c)| c.is_whitespace())
-            .map(|(idx, _)| idx)
-            .unwrap_or(after_cursor.len());
-        let end_idx = safe_cursor + end_rel_idx;
-
-        if start_idx >= end_idx {
-            return None;
-        }
-
-        let token = &text[start_idx..end_idx];
-
-        // Strip a leading '@' if the user typed it but we didn't catch it
-        // (paranoia; current_at_token should have handled this case).
-        let token_stripped = token.strip_prefix('@').unwrap_or(token);
-
-        if token_stripped.starts_with("./") {
-            return Some(token_stripped.to_string());
-        }
-
-        None
-    }
-
-<<<<<<< HEAD
-=======
-    /// Extract the generic token under the cursor (no special rules).
-    /// Used for Tab-triggered one-off file searches.
-    fn current_generic_token(textarea: &TextArea) -> Option<String> {
-        let cursor_offset = textarea.cursor();
-        let text = textarea.text();
-
-        let mut safe_cursor = cursor_offset.min(text.len());
-        if safe_cursor < text.len() && !text.is_char_boundary(safe_cursor) {
-            safe_cursor = text
-                .char_indices()
-                .map(|(i, _)| i)
-                .take_while(|&i| i <= cursor_offset)
-                .last()
-                .unwrap_or(0);
-        }
-
-        let before_cursor = &text[..safe_cursor];
-        let after_cursor = &text[safe_cursor..];
-
-        let start_idx = before_cursor
-            .char_indices()
-            .rfind(|(_, c)| c.is_whitespace())
-            .map(|(idx, c)| idx + c.len_utf8())
-            .unwrap_or(0);
-        let end_rel_idx = after_cursor
-            .char_indices()
-            .find(|(_, c)| c.is_whitespace())
-            .map(|(idx, _)| idx)
-            .unwrap_or(after_cursor.len());
-        let end_idx = safe_cursor + end_rel_idx;
-
         if start_idx >= end_idx { return None; }
 
         Some(text[start_idx..end_idx].trim().to_string())
@@ -1479,7 +1239,6 @@
         self.textarea.set_cursor(new_cursor);
     }
 
->>>>>>> 2822aa52
     /// Handle key event when no popup is visible.
     fn handle_key_event_without_popup(&mut self, key_event: KeyEvent) -> (InputResult, bool) {
         match key_event {
@@ -1487,78 +1246,6 @@
                 code: KeyCode::Char('d'),
                 modifiers: crossterm::event::KeyModifiers::CONTROL,
                 kind: KeyEventKind::Press,
-<<<<<<< HEAD
-                ..
-            } if self.is_empty() => {
-                self.app_event_tx
-                    .send(crate::app_event::AppEvent::ExitRequest);
-                (InputResult::None, true)
-            }
-            // -------------------------------------------------------------
-            // Shift+Tab — rotate access preset (Read Only → Write with Approval → Full Access)
-            // -------------------------------------------------------------
-            KeyEvent {
-                code: KeyCode::BackTab,
-                ..
-            } => {
-                self.app_event_tx
-                    .send(crate::app_event::AppEvent::CycleAccessMode);
-                (InputResult::None, true)
-            }
-            // -------------------------------------------------------------
-            // Tab-press file search when not using @ or ./ and not in slash cmd
-            // -------------------------------------------------------------
-            KeyEvent {
-                code: KeyCode::Tab, ..
-            } => {
-                // Do not trigger if composing a slash command
-                let first_line = self.textarea.text().lines().next().unwrap_or("");
-                let starts_with_slash_cmd = first_line.trim_start().starts_with('/');
-
-                if starts_with_slash_cmd {
-                    return (InputResult::None, false);
-                }
-
-                // If already showing a file popup, let the dedicated handler manage Tab.
-                if matches!(self.active_popup, ActivePopup::File(_)) {
-                    return (InputResult::None, false);
-                }
-
-                // If an @ token is present or token starts with ./, rely on auto-popup.
-                if Self::current_completion_token(&self.textarea).is_some() {
-                    return (InputResult::None, false);
-                }
-
-                // Use the generic token under cursor for a one-off search.
-                if let Some(tok) = Self::current_generic_token(&self.textarea) {
-                    if !tok.is_empty() {
-                        self.pending_tab_file_query = Some(tok.clone());
-                        self.app_event_tx
-                            .send(crate::app_event::AppEvent::StartFileSearch(tok));
-                        // Do not show a popup yet; wait for results and only
-                        // show if there are matches to avoid flicker.
-                        return (InputResult::None, true);
-                    }
-                }
-                (InputResult::None, false)
-            }
-            // -------------------------------------------------------------
-            // Handle Esc key — leave to App-level policy (clear/stop/backtrack)
-            // -------------------------------------------------------------
-            KeyEvent {
-                code: KeyCode::Esc, ..
-            } => {
-                // Do nothing here so App can implement global Esc ordering.
-                (InputResult::None, false)
-            }
-            // -------------------------------------------------------------
-            // Up/Down key handling - check modifiers to determine action
-            // -------------------------------------------------------------
-            KeyEvent {
-                code: KeyCode::Up | KeyCode::Down,
-                modifiers,
-                ..
-=======
                 ..
             } if self.is_empty() => {
                 self.app_event_tx.send(crate::app_event::AppEvent::ExitRequest);
@@ -1618,7 +1305,6 @@
                 code: KeyCode::Up | KeyCode::Down,
                 modifiers,
                 ..
->>>>>>> 2822aa52
             } => {
                 // Check if Shift is held for history navigation
                 if modifiers.contains(KeyModifiers::SHIFT) {
@@ -1661,12 +1347,7 @@
                                 (InputResult::ScrollUp, false)
                             } else {
                                 // Move up a visual/logical line; if already on first line, TextArea moves to start.
-<<<<<<< HEAD
-                                self.textarea
-                                    .input(KeyEvent::new(KeyCode::Up, KeyModifiers::NONE));
-=======
                                 self.textarea.input(KeyEvent::new(KeyCode::Up, KeyModifiers::NONE));
->>>>>>> 2822aa52
                                 (InputResult::None, true)
                             }
                         }
@@ -1680,12 +1361,7 @@
                                 (InputResult::ScrollDown, false)
                             } else {
                                 // Move down a visual/logical line; if already on last line, TextArea moves to end.
-<<<<<<< HEAD
-                                self.textarea
-                                    .input(KeyEvent::new(KeyCode::Down, KeyModifiers::NONE));
-=======
                                 self.textarea.input(KeyEvent::new(KeyCode::Down, KeyModifiers::NONE));
->>>>>>> 2822aa52
                                 (InputResult::None, true)
                             }
                         }
@@ -1721,12 +1397,7 @@
                         || trimmed.starts_with("/solve ")
                         || trimmed.starts_with("/code ")
                     {
-<<<<<<< HEAD
-                        self.app_event_tx
-                            .send(crate::app_event::AppEvent::PrepareAgents);
-=======
                         self.app_event_tx.send(crate::app_event::AppEvent::PrepareAgents);
->>>>>>> 2822aa52
                     }
 
                     self.history.record_local_submission(&original_text);
@@ -1740,13 +1411,10 @@
     /// Handle generic Input events that modify the textarea content.
     fn handle_input_basic(&mut self, input: KeyEvent) -> (InputResult, bool) {
         let text_before = self.textarea.text().to_string();
-<<<<<<< HEAD
-=======
 
         if self.should_suppress_post_paste_space(&input) {
             return (InputResult::None, false);
         }
->>>>>>> 2822aa52
 
         // Special handling for backspace on placeholders
         if let KeyEvent {
@@ -1765,14 +1433,6 @@
         self.textarea.input(input);
         let text_after = self.textarea.text();
 
-<<<<<<< HEAD
-        // If text changed, reset history navigation state
-        if text_before != text_after {
-            self.history.reset_navigation();
-            if !text_after.is_empty() {
-                self.typed_anything = true;
-            }
-=======
         if text_before != text_after {
             self.post_paste_space_guard = None;
         } else if self
@@ -1788,7 +1448,6 @@
         if text_before != text_after {
             self.history.reset_navigation();
             if !text_after.is_empty() { self.typed_anything = true; }
->>>>>>> 2822aa52
         }
 
         // Check if any placeholders were removed and remove their corresponding pending pastes
@@ -1845,15 +1504,6 @@
                 }
             }
             _ => {
-<<<<<<< HEAD
-                if input_starts_with_slash {
-                    let mut command_popup = CommandPopup::new_with_filter(self.using_chatgpt_auth);
-                    command_popup.on_composer_text_change(first_line.to_string());
-                    self.active_popup = ActivePopup::Command(command_popup);
-                    // Notify app: composer expanded due to slash popup
-                    self.app_event_tx
-                        .send(crate::app_event::AppEvent::ComposerExpanded);
-=======
                 if input_starts_with_slash && in_slash_head {
                     let mut command_popup = CommandPopup::new_with_filter(self.using_chatgpt_auth);
                     // Load saved subagent commands to include in autocomplete (exclude built-ins)
@@ -1875,7 +1525,6 @@
                     self.active_popup = ActivePopup::Command(command_popup);
                     // Notify app: composer expanded due to slash popup
                     self.app_event_tx.send(crate::app_event::AppEvent::ComposerExpanded);
->>>>>>> 2822aa52
                 }
             }
         }
@@ -1950,12 +1599,6 @@
         {
             return false;
         }
-<<<<<<< HEAD
-        if let Some(text) = self
-            .history
-            .navigate_up(self.textarea.text(), &self.app_event_tx)
-        {
-=======
         if let Some(text) = self.history.navigate_up(self.textarea.text(), &self.app_event_tx) {
             self.textarea.set_text(&text);
             self.textarea.set_cursor(0);
@@ -1972,35 +1615,13 @@
             return false;
         }
         if let Some(text) = self.history.navigate_down(&self.app_event_tx) {
->>>>>>> 2822aa52
             self.textarea.set_text(&text);
             self.textarea.set_cursor(0);
         }
         true
     }
 
-<<<<<<< HEAD
-    pub(crate) fn try_history_down(&mut self) -> bool {
-        // Only meaningful when browsing or when original text is recorded
-        if !self
-            .history
-            .should_handle_navigation(self.textarea.text(), self.textarea.cursor())
-        {
-            return false;
-        }
-        if let Some(text) = self.history.navigate_down(&self.app_event_tx) {
-            self.textarea.set_text(&text);
-            self.textarea.set_cursor(0);
-        }
-        true
-    }
-
-    pub(crate) fn history_is_browsing(&self) -> bool {
-        self.history.is_browsing()
-    }
-=======
     pub(crate) fn history_is_browsing(&self) -> bool { self.history.is_browsing() }
->>>>>>> 2822aa52
 
     pub(crate) fn mark_next_down_scrolls_history(&mut self) {
         self.next_down_scrolls_history = true;
@@ -2054,13 +1675,7 @@
                 // suffix is shown for a short time even for persistent labels.
                 let show_access_label = if let Some(until) = self.access_mode_label_expiry {
                     std::time::Instant::now() <= until
-<<<<<<< HEAD
-                } else {
-                    true
-                };
-=======
                 } else { true };
->>>>>>> 2822aa52
                 if show_access_label {
                     if let Some(label) = &self.access_mode_label {
                         // Access label without bold per design
@@ -2083,13 +1698,7 @@
 
                 if self.ctrl_c_quit_hint {
                     // Treat as a notice; keep on the left
-<<<<<<< HEAD
-                    if !self.access_mode_label.is_none() {
-                        left_spans.push(Span::from("   "));
-                    }
-=======
                     if !self.access_mode_label.is_none() { left_spans.push(Span::from("   ")); }
->>>>>>> 2822aa52
                     left_spans.push(Span::from("Ctrl+C").style(key_hint_style));
                     left_spans.push(Span::from(" again to quit").style(label_style));
                 }
@@ -2097,18 +1706,8 @@
                 // Append ephemeral footer notice if present and not expired
                 if let Some((msg, until)) = &self.footer_notice {
                     if std::time::Instant::now() <= *until {
-<<<<<<< HEAD
-                        if !self.ctrl_c_quit_hint {
-                            left_spans.push(Span::from("   "));
-                        }
-                        left_spans.push(
-                            Span::from(msg.clone())
-                                .style(Style::default().add_modifier(Modifier::DIM)),
-                        );
-=======
                         if !self.ctrl_c_quit_hint { left_spans.push(Span::from("   ")); }
                         left_spans.push(Span::from(msg.clone()).style(Style::default().add_modifier(Modifier::DIM)));
->>>>>>> 2822aa52
                     }
                 }
 
@@ -2119,30 +1718,6 @@
                 // Prepare token usage spans (always shown when available)
                 let mut token_spans: Vec<Span> = Vec::new();
                 if let Some(token_usage_info) = &self.token_usage_info {
-<<<<<<< HEAD
-                    let token_usage = &token_usage_info.total_token_usage;
-                    let used_str = format_with_thousands(token_usage.blended_total());
-                    token_spans
-                        .push(Span::from(used_str).style(label_style.add_modifier(Modifier::BOLD)));
-                    token_spans.push(Span::from(" tokens ").style(label_style));
-                    if let Some(context_window) = token_usage_info.model_context_window {
-                        let last_token_usage = &token_usage_info.last_token_usage;
-                        let percent_remaining: u8 = if context_window > 0 {
-                            let percent = 100.0
-                                - (last_token_usage.tokens_in_context_window() as f32
-                                    / context_window as f32
-                                    * 100.0);
-                            percent.clamp(0.0, 100.0) as u8
-                        } else {
-                            100
-                        };
-                        token_spans.push(Span::from("(").style(label_style));
-                        token_spans.push(
-                            Span::from(percent_remaining.to_string())
-                                .style(label_style.add_modifier(Modifier::BOLD)),
-                        );
-                        token_spans.push(Span::from("% left)").style(label_style));
-=======
                     let turn_usage = &token_usage_info.last_token_usage;
                     let tokens_used = turn_usage.tokens_in_context_window();
                     let used_str = format_with_thousands(tokens_used);
@@ -2181,7 +1756,6 @@
                         if !spans.is_empty() { spans.push(Span::from("  •  ").style(label_style)); }
                         spans.push(Span::from("Ctrl+H").style(key_hint_style));
                         spans.push(Span::from(" help").style(label_style));
->>>>>>> 2822aa52
                     }
                     spans
                 };
@@ -2207,205 +1781,6 @@
                     auth_spans.push(Span::from("API key").style(label_style));
                 }
 
-<<<<<<< HEAD
-                // Helper to build hint spans based on inclusion flags
-                let build_hints = |include_reasoning: bool, include_diff: bool| -> Vec<Span> {
-                    let mut spans: Vec<Span> = Vec::new();
-                    if !self.ctrl_c_quit_hint {
-                        if self.show_reasoning_hint && include_reasoning {
-                            if !spans.is_empty() {
-                                spans.push(Span::from("  •  ").style(label_style));
-                            }
-                            spans.push(Span::from("Ctrl+R").style(key_hint_style));
-                            let label = if self.reasoning_shown {
-                                " hide reasoning"
-                            } else {
-                                " show reasoning"
-                            };
-                            spans.push(Span::from(label).style(label_style));
-                        }
-                        if self.show_diffs_hint && include_diff {
-                            if !spans.is_empty() {
-                                spans.push(Span::from("  •  ").style(label_style));
-                            }
-                            spans.push(Span::from("Ctrl+D").style(key_hint_style));
-                            spans.push(Span::from(" diff viewer").style(label_style));
-                        }
-                        // Always show help at the end of the command hints
-                        if !spans.is_empty() {
-                            spans.push(Span::from("  •  ").style(label_style));
-                        }
-                        spans.push(Span::from("Ctrl+H").style(key_hint_style));
-                        spans.push(Span::from(" help").style(label_style));
-                    }
-                    spans
-                };
-
-                // Start with all hints included
-                let mut include_reasoning = true;
-                let mut include_diff = true;
-                let mut hint_spans = build_hints(include_reasoning, include_diff);
-
-                // Measure function for spans length
-                let measure = |spans: &Vec<Span>| -> usize {
-                    spans.iter().map(|s| s.content.chars().count()).sum()
-                };
-
-                // Compute spacer between left and right to make right content right-aligned
-                let left_len: usize = left_spans.iter().map(|s| s.content.chars().count()).sum();
-                let total_width = bottom_line_rect.width as usize;
-                let trailing_pad = 1usize; // one space on the right edge
-
-                // Optional auth notice: show a small "API key" tag when not using ChatGPT auth
-                let mut auth_spans: Vec<Span> = Vec::new();
-                if !self.using_chatgpt_auth {
-                    auth_spans.push(Span::from("API key").style(label_style));
-                }
-
-                // We'll add separators between sections when both are present
-                let sep_len = "  •  ".chars().count();
-                let combined_len = |h: &Vec<Span>, t: &Vec<Span>, a: &Vec<Span>| -> usize {
-                    let mut len = measure(h) + measure(t) + measure(a);
-                    if !h.is_empty() && !t.is_empty() {
-                        len += sep_len;
-                    }
-                    if (!h.is_empty() || !t.is_empty()) && !a.is_empty() {
-                        len += sep_len;
-                    }
-                    len
-                };
-
-                // Elide hints in order until content fits
-                while left_len + combined_len(&hint_spans, &token_spans, &auth_spans) + trailing_pad
-                    > total_width
-                {
-                    if include_reasoning {
-                        include_reasoning = false;
-                    } else if include_diff {
-                        include_diff = false;
-                    } else if !auth_spans.is_empty() {
-                        // If still too tight, drop the auth tag as a last resort
-                        auth_spans.clear();
-                    } else {
-                        break;
-                    }
-                    hint_spans = build_hints(include_reasoning, include_diff);
-                }
-
-                // Compose final right spans: hints, optional separator, then tokens
-                if !hint_spans.is_empty() {
-                    right_spans.extend(hint_spans);
-                }
-                if !right_spans.is_empty() && !token_spans.is_empty() {
-                    right_spans.push(Span::from("  •  ").style(label_style));
-                }
-                right_spans.extend(token_spans);
-                // Append auth notice at the very end (right-most) if present
-                if !right_spans.is_empty() && !auth_spans.is_empty() {
-                    right_spans.push(Span::from("  •  ").style(label_style));
-                }
-                right_spans.extend(auth_spans);
-
-                // Recompute spacer after elision
-                let right_len: usize = right_spans.iter().map(|s| s.content.chars().count()).sum();
-                let spacer = if total_width > left_len + right_len + trailing_pad {
-                    " ".repeat(total_width - left_len - right_len - trailing_pad)
-                } else {
-                    String::from(" ")
-                };
-
-                let mut line_spans = left_spans;
-                line_spans.push(Span::from(spacer));
-                line_spans.extend(right_spans);
-                line_spans.push(Span::from(" "));
-
-                Line::from(line_spans)
-                    .style(
-                        Style::default()
-                            .fg(crate::colors::text_dim())
-                            .add_modifier(Modifier::DIM),
-                    )
-                    .render_ref(bottom_line_rect, buf);
-            }
-        }
-        // Draw border around input area with optional "Coding" title when task is running
-        let mut input_block = Block::default()
-            .borders(Borders::ALL)
-            .border_style(Style::default().fg(crate::colors::border()))
-            // Fill input block with theme background so underlying content
-            // never shows through when the composer grows/shrinks.
-            .style(Style::default().bg(crate::colors::background()));
-
-        if self.is_task_running {
-            use std::time::{SystemTime, UNIX_EPOCH};
-            // Use selected spinner style
-            let now_ms = SystemTime::now()
-                .duration_since(UNIX_EPOCH)
-                .unwrap_or_default()
-                .as_millis();
-            let def = crate::spinner::current_spinner();
-            let spinner_str = crate::spinner::frame_at_time(def, now_ms);
-
-            // Create centered title with spinner and spaces
-            let title_line = Line::from(vec![
-                Span::raw(" "), // Space before spinner
-                Span::styled(spinner_str, Style::default().fg(crate::colors::info())),
-                Span::styled(
-                    format!(" {}... ", self.status_message),
-                    Style::default().fg(crate::colors::info()),
-                ), // Space after spinner and after text
-            ])
-            .centered();
-            input_block = input_block.title(title_line);
-        }
-
-        let textarea_rect = input_block.inner(input_area);
-        input_block.render_ref(input_area, buf);
-
-        // Add padding inside the text area (1 char horizontal only, no vertical padding)
-        let padded_textarea_rect = textarea_rect.inner(Margin::new(1, 0));
-
-        let mut state = self.textarea_state.borrow_mut();
-        StatefulWidgetRef::render_ref(&(&self.textarea), padded_textarea_rect, buf, &mut state);
-        // Only show placeholder if there's no chat history AND no text typed
-        if !self.typed_anything && self.textarea.text().is_empty() {
-            let placeholder = crate::greeting::greeting_placeholder();
-            Line::from(placeholder)
-                .style(Style::default().dim())
-                .render_ref(padded_textarea_rect, buf);
-        }
-
-        // Draw a high-contrast cursor overlay under the terminal cursor using the theme's
-        // `cursor` color. This improves visibility on dark themes where the terminal's own
-        // cursor color may be hard to see or user-defined.
-        //
-        // Implementation notes:
-        // - We compute the visible cursor position using the same `state` (scroll) used to
-        //   render the textarea so the overlay aligns with wrapped lines.
-        // - We paint the underlying cell with bg=theme.cursor and fg=theme.background.
-        //   This provides contrast regardless of light/dark theme.
-        // - The hardware cursor is still positioned via `frame.set_cursor_position` at the
-        //   app layer; this overlay ensures visibility independent of terminal settings.
-        drop(state); // release the borrow before computing position again
-        if let Some((cx, cy)) = self
-            .textarea
-            .cursor_pos_with_state(padded_textarea_rect, &self.textarea_state.borrow())
-        {
-            let overlay_style = Style::default()
-                .bg(crate::theme::current_theme().cursor)
-                .fg(crate::colors::background());
-            if cx < buf.area.width.saturating_add(buf.area.x)
-                && cy < buf.area.height.saturating_add(buf.area.y)
-            {
-                let cell = &mut buf[(cx, cy)];
-                // Preserve the displayed character but apply the overlay colors
-                cell.set_style(overlay_style);
-            }
-        }
-    }
-}
-
-=======
                 // We'll add separators between sections when both are present
                 let sep_len = "  •  ".chars().count();
                 let combined_len = |h: &Vec<Span>, t: &Vec<Span>, a: &Vec<Span>| -> usize {
@@ -2540,7 +1915,6 @@
     }
 }
 
->>>>>>> 2822aa52
 #[cfg(all(test, feature = "legacy_tests"))]
 mod tests {
     use crate::app_event::AppEvent;
@@ -2889,7 +2263,7 @@
             true,
             sender,
             false,
-            "Ask Smarty to do anything".to_string(),
+            "Ask Codex to do anything".to_string(),
             false,
         );
 
@@ -3125,7 +2499,6 @@
         );
     }
 
-<<<<<<< HEAD
     #[test]
     fn test_typed_anything_on_paste() {
         let (tx, _rx) = std::sync::mpsc::channel();
@@ -3148,10 +2521,6 @@
 
     #[test]
     fn test_typed_anything_on_large_paste() {
-=======
-    #[test]
-    fn test_typed_anything_on_paste() {
->>>>>>> 2822aa52
         let (tx, _rx) = std::sync::mpsc::channel();
         let sender = AppEventSender::new(tx);
         let mut composer = ChatComposer::new(true, sender, false);
@@ -3159,7 +2528,6 @@
         // Initially typed_anything should be false
         assert!(!composer.typed_anything);
 
-<<<<<<< HEAD
         // After pasting large content with placeholder, typed_anything should be true
         let large = "x".repeat(LARGE_PASTE_CHAR_THRESHOLD + 100);
         composer.handle_paste(large.clone());
@@ -3168,122 +2536,6 @@
         // Clear text - typed_anything should remain true
         composer.clear_text();
         assert!(composer.typed_anything);
-    }
-
-    #[test]
-    fn test_typed_anything_on_insert_str() {
-=======
-        // After pasting text, typed_anything should be true
-        composer.handle_paste("test content".to_string());
-        assert!(composer.typed_anything);
-        assert_eq!(composer.textarea.text(), "test content");
-
-        // Clear text (simulating submit) - typed_anything should remain true
-        composer.clear_text();
-        assert!(composer.typed_anything);
-        assert_eq!(composer.textarea.text(), "");
-    }
-
-    #[test]
-    fn test_typed_anything_on_large_paste() {
->>>>>>> 2822aa52
-        let (tx, _rx) = std::sync::mpsc::channel();
-        let sender = AppEventSender::new(tx);
-        let mut composer = ChatComposer::new(true, sender, false);
-
-        // Initially typed_anything should be false
-        assert!(!composer.typed_anything);
-
-<<<<<<< HEAD
-        // After insert_str (e.g., from slash command), typed_anything should be true
-        composer.insert_str("@file.txt");
-        assert!(composer.typed_anything);
-        assert_eq!(composer.textarea.text(), "@file.txt");
-=======
-        // After pasting large content with placeholder, typed_anything should be true
-        let large = "x".repeat(LARGE_PASTE_CHAR_THRESHOLD + 100);
-        composer.handle_paste(large.clone());
-        assert!(composer.typed_anything);
->>>>>>> 2822aa52
-
-        // Clear text - typed_anything should remain true
-        composer.clear_text();
-        assert!(composer.typed_anything);
-<<<<<<< HEAD
-        assert_eq!(composer.textarea.text(), "");
-    }
-
-    #[test]
-    fn test_placeholder_behavior_after_user_interaction() {
-        use ratatui::Terminal;
-        use ratatui::backend::TestBackend;
-        use ratatui::buffer::Buffer;
-
-        let (tx, _rx) = std::sync::mpsc::channel();
-        let sender = AppEventSender::new(tx);
-        let mut composer = ChatComposer::new(true, sender, false);
-
-        // Create a test terminal
-        let backend = TestBackend::new(100, 10);
-        let mut terminal = Terminal::new(backend).unwrap();
-
-        // Initially, placeholder should be shown (typed_anything is false, text is empty)
-        terminal
-            .draw(|f| {
-                let area = f.area();
-                let mut buf = Buffer::empty(area);
-                composer.render_ref(area, &mut buf);
-                // Check that placeholder is rendered (it would contain greeting text)
-                let content = buf.content();
-                let has_placeholder = content.iter().any(|cell| {
-                    let s = cell.symbol();
-                    s.contains("today") || s.contains("tonight") || s.contains("evening")
-                });
-                assert!(has_placeholder, "Placeholder should be visible initially");
-            })
-            .unwrap();
-
-        // After pasting, placeholder should not be shown even if text is cleared
-        composer.handle_paste("test".to_string());
-        composer.clear_text();
-
-        terminal
-            .draw(|f| {
-                let area = f.area();
-                let mut buf = Buffer::empty(area);
-                composer.render_ref(area, &mut buf);
-                // Check that placeholder is NOT rendered
-                let content = buf.content();
-                let has_placeholder = content.iter().any(|cell| {
-                    let s = cell.symbol();
-                    s.contains("today") || s.contains("tonight") || s.contains("evening")
-                });
-                assert!(
-                    !has_placeholder,
-                    "Placeholder should not be visible after user interaction"
-                );
-            })
-            .unwrap();
-    }
-
-    #[test]
-    fn test_new_session_resets_typed_anything() {
-        let (tx, _rx) = std::sync::mpsc::channel();
-        let sender = AppEventSender::new(tx);
-        let mut composer = ChatComposer::new(true, sender.clone(), false);
-
-        // Type something
-        composer.insert_str("test");
-        assert!(composer.typed_anything);
-
-        // Simulate new session by creating a new composer (this is what happens on /new)
-        let composer2 = ChatComposer::new(true, sender, false);
-        assert!(
-            !composer2.typed_anything,
-            "New session should reset typed_anything"
-        );
-    }
-=======
     }
 
     #[test]
@@ -3366,5 +2618,4 @@
         let composer2 = ChatComposer::new(true, sender, false);
         assert!(!composer2.typed_anything, "New session should reset typed_anything");
     }
->>>>>>> 2822aa52
 }