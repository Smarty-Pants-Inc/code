use codex_core::protocol::TokenUsage;
use crossterm::event::KeyCode;
use crossterm::event::KeyEvent;
use crossterm::event::KeyEventKind;
use crossterm::event::KeyModifiers;
use ratatui::buffer::Buffer;
use ratatui::layout::Constraint;
use ratatui::layout::Layout;
use ratatui::layout::Margin;
use ratatui::layout::Rect;
use ratatui::style::Modifier;
use ratatui::style::Style;
use ratatui::style::Stylize;
use ratatui::text::Line;
use ratatui::text::Span;
use ratatui::widgets::Block;
use ratatui::widgets::Borders;
use ratatui::widgets::StatefulWidgetRef;
use ratatui::widgets::WidgetRef;

use super::chat_composer_history::ChatComposerHistory;
use super::command_popup::CommandItem;
use super::command_popup::CommandPopup;
use super::file_search_popup::FileSearchPopup;
use super::paste_burst::PasteBurst;
<<<<<<< HEAD
=======
use crate::bottom_pane::paste_burst::FlushResult;
use crate::bottom_pane::prompt_args::expand_custom_prompt;
use crate::bottom_pane::prompt_args::expand_if_numeric_with_positional_args;
use crate::bottom_pane::prompt_args::parse_slash_name;
use crate::bottom_pane::prompt_args::prompt_argument_names;
use crate::bottom_pane::prompt_args::prompt_command_with_arg_placeholders;
use crate::bottom_pane::prompt_args::prompt_has_numeric_placeholders;
>>>>>>> b8e1fe60
use crate::slash_command::SlashCommand;
use codex_protocol::custom_prompts::CustomPrompt;
use codex_protocol::custom_prompts::PROMPTS_CMD_PREFIX;

use crate::app_event_sender::AppEventSender;
use crate::bottom_pane::textarea::TextArea;
use crate::bottom_pane::textarea::TextAreaState;
use crate::clipboard_paste::normalize_pasted_path;
<<<<<<< HEAD
use crate::clipboard_paste::paste_image_to_temp_png;
use crate::clipboard_paste::try_decode_base64_image_to_temp_png;
=======
use crate::clipboard_paste::pasted_image_format;
use crate::history_cell;
use crate::ui_consts::LIVE_PREFIX_COLS;
>>>>>>> b8e1fe60
use codex_file_search::FileMatch;
use std::cell::RefCell;
use std::sync::Arc;
use std::sync::atomic::AtomicBool;
use std::sync::atomic::Ordering;
use std::thread;
use std::time::Duration;
use std::time::Instant;

// Dynamic placeholder rendered when the composer is empty.
/// If the pasted content exceeds this number of characters, replace it with a
/// placeholder in the UI.
const LARGE_PASTE_CHAR_THRESHOLD: usize = 1000;

struct PostPasteSpaceGuard {
    expires_at: Instant,
    cursor_pos: usize,
}

/// Result returned when the user interacts with the text area.
#[derive(Debug, PartialEq)]
pub enum InputResult {
    Submitted(String),
    Command(SlashCommand),
    ScrollUp,
    ScrollDown,
    None,
}

struct TokenUsageInfo {
    _total_token_usage: TokenUsage,
    last_token_usage: TokenUsage,
    model_context_window: Option<u64>,
    /// Baseline token count present in the context before the user's first
    /// message content is considered. This is used to normalize the
    /// "context left" percentage so it reflects the portion the user can
    /// influence rather than fixed prompt overhead (system prompt, tool
    /// instructions, etc.).
    ///
    /// Preferred source is `cached_input_tokens` from the first turn (when
    /// available), otherwise we fall back to 0.
    initial_prompt_tokens: u64,
}

// Format an integer with thousands separators (e.g., 125,654).
fn format_with_thousands(n: u64) -> String {
    let s = n.to_string();
    let mut out = String::with_capacity(s.len() + s.len() / 3);
    let mut count = 0usize;
    for ch in s.chars().rev() {
        if count != 0 && count % 3 == 0 {
            out.push(',');
        }
        out.push(ch);
        count += 1;
    }
    out.chars().rev().collect()
}

enum PromptSelectionMode {
    Completion,
    Submit,
}

enum PromptSelectionAction {
    Insert { text: String, cursor: Option<usize> },
    Submit { text: String },
}

pub(crate) struct ChatComposer {
    textarea: TextArea,
    textarea_state: RefCell<TextAreaState>,
    active_popup: ActivePopup,
    app_event_tx: AppEventSender,
    history: ChatComposerHistory,
    ctrl_c_quit_hint: bool,
    #[allow(dead_code)]
    use_shift_enter_hint: bool,
    dismissed_file_popup_token: Option<String>,
    current_file_query: Option<String>,
    // Tracks a one-off Tab-triggered file search. When set, we will only
    // create/show a popup if the results are non-empty to avoid flicker.
    pending_tab_file_query: Option<String>,
    file_popup_origin: Option<FilePopupOrigin>,
    pending_pastes: Vec<(String, String)>,
    token_usage_info: Option<TokenUsageInfo>,
    has_focus: bool,
    has_chat_history: bool,
    /// Tracks whether the user has typed or pasted any content since startup.
    typed_anything: bool,
    is_task_running: bool,
    // Current status message to display when task is running
    status_message: String,
    // Animation thread for spinning icon when task is running
    animation_running: Option<Arc<AtomicBool>>,
    using_chatgpt_auth: bool,
    // Ephemeral footer notice and its expiry
    footer_notice: Option<(String, std::time::Instant)>,
    // Persistent hint for specific modes (e.g., standard terminal mode)
    standard_terminal_hint: Option<String>,
    // Persistent/ephemeral access-mode indicator shown on the left
    access_mode_label: Option<String>,
    access_mode_label_expiry: Option<std::time::Instant>,
    access_mode_hint_expiry: Option<std::time::Instant>,
    // Footer hint visibility flags
    show_reasoning_hint: bool,
    show_diffs_hint: bool,
    reasoning_shown: bool,
    // Sticky flag: after a chat ScrollUp, make the very next Down trigger
    // chat ScrollDown instead of moving within the textarea, unless another
    // key is pressed in between.
    next_down_scrolls_history: bool,
    // Detect and coalesce paste bursts for smoother UX
    paste_burst: PasteBurst,
    post_paste_space_guard: Option<PostPasteSpaceGuard>,
    footer_hint_override: Option<Vec<(String, String)>>,
}

/// Popup state – at most one can be visible at any time.
enum ActivePopup {
    None,
    Command(CommandPopup),
    File(FileSearchPopup),
}

enum FilePopupOrigin {
    Auto,
    Manual { token: String },
}

impl ChatComposer {
    pub fn new(
        has_input_focus: bool,
        app_event_tx: AppEventSender,
        enhanced_keys_supported: bool,
        using_chatgpt_auth: bool,
    ) -> Self {
        let use_shift_enter_hint = enhanced_keys_supported;

        Self {
            textarea: TextArea::new(),
            textarea_state: RefCell::new(TextAreaState::default()),
            active_popup: ActivePopup::None,
            app_event_tx,
            history: ChatComposerHistory::new(),
            ctrl_c_quit_hint: false,
            use_shift_enter_hint,
            dismissed_file_popup_token: None,
            current_file_query: None,
            pending_tab_file_query: None,
            file_popup_origin: None,
            pending_pastes: Vec::new(),
            token_usage_info: None,
            has_focus: has_input_focus,
            has_chat_history: false,
            typed_anything: false,
            // no double‑Esc handling here; App manages Esc policy
            is_task_running: false,
            status_message: String::from("coding"),
            animation_running: None,
            using_chatgpt_auth,
            footer_notice: None,
            standard_terminal_hint: None,
            access_mode_label: None,
            access_mode_label_expiry: None,
            access_mode_hint_expiry: None,
            show_reasoning_hint: false,
            show_diffs_hint: false,
            reasoning_shown: false,
            next_down_scrolls_history: false,
            paste_burst: PasteBurst::default(),
            post_paste_space_guard: None,
            footer_hint_override: None,
        }
    }

    pub fn set_using_chatgpt_auth(&mut self, using: bool) {
        self.using_chatgpt_auth = using;
    }

    /// Returns true if the input starts with a slash command and the cursor
    /// is positioned within the command head (i.e., before the first
    /// whitespace on the first line). Used to decide whether to keep the
    /// slash-command popup active and to suppress file completion.
    fn is_cursor_in_slash_command_head(&self) -> bool {
        let text = self.textarea.text();
        if text.is_empty() { return false; }
        let cursor = self.textarea.cursor();
        let first_line_end = text.find('\n').unwrap_or(text.len());
        let first_line = &text[..first_line_end];
        if !first_line.starts_with('/') { return false; }
        let head_end = first_line
            .char_indices()
            .find(|(_, c)| c.is_whitespace())
            .map(|(i, _)| i)
            .unwrap_or(first_line_end);
        cursor <= head_end
    }

    pub fn set_has_chat_history(&mut self, has_history: bool) {
        self.has_chat_history = has_history;
    }

    pub fn set_task_running(&mut self, running: bool) {
        self.is_task_running = running;

        if running {
            // Start animation thread if not already running
            if self.animation_running.is_none() {
                let animation_flag = Arc::new(AtomicBool::new(true));
                let animation_flag_clone = Arc::clone(&animation_flag);
                let app_event_tx_clone = self.app_event_tx.clone();

                // Drive redraws at the spinner's native cadence with a
                // phase‑aligned, monotonic scheduler to minimize drift and
                // reduce perceived frame skipping under load. We purposely
                // avoid very small intervals to keep CPU impact low.
                thread::spawn(move || {
                    use std::time::Instant;
                    // Default to ~120ms if spinner state is not yet initialized
                    let default_ms: u64 = 120;
                    // Clamp to a sane floor so we never busy loop if a custom spinner
                    // has an extremely small interval configured.
                    let min_ms: u64 = 60; // ~16 FPS upper bound for this thread

                    // Determine the target period. If the user changes the spinner
                    // while running, we'll still get correct visual output because
                    // frames are time‑based at render; this cadence simply requests
                    // redraws.
                    let period_ms = crate::spinner::current_spinner()
                        .interval_ms
                        .max(min_ms)
                        .max(1);
                    let period = Duration::from_millis(period_ms); // fallback uses default below if needed

                    let mut next = Instant::now()
                        .checked_add(if period_ms == 0 { Duration::from_millis(default_ms) } else { period })
                        .unwrap_or_else(Instant::now);

                    while animation_flag_clone.load(Ordering::Relaxed) {
                        let now = Instant::now();
                        if now < next {
                            let sleep_dur = next - now;
                            thread::sleep(sleep_dur);
                        } else {
                            // If we're late (system busy), request a redraw immediately.
                            app_event_tx_clone.send(crate::app_event::AppEvent::RequestRedraw);
                            // Step the schedule forward by whole periods to avoid
                            // bursty catch‑up redraws.
                            let mut target = next;
                            while target <= now {
                                if let Some(t) = target.checked_add(period) { target = t; } else { break; }
                            }
                            next = target;
                        }
                    }
                });

                self.animation_running = Some(animation_flag);
            }
        } else {
            // Stop animation thread
            if let Some(animation_flag) = self.animation_running.take() {
                animation_flag.store(false, Ordering::Relaxed);
            }
        }
    }

    pub fn update_status_message(&mut self, message: String) {
        self.status_message = Self::map_status_message(&message);
    }

    pub fn status_message(&self) -> Option<&str> {
        let trimmed = self.status_message.trim();
        if trimmed.is_empty() {
            None
        } else {
            Some(trimmed)
        }
    }

    pub fn flash_footer_notice(&mut self, text: String) {
        let expiry = std::time::Instant::now() + std::time::Duration::from_secs(2);
        self.footer_notice = Some((text, expiry));
    }

    /// Override the footer hint line with a simple key/label list.
    /// When set, we skip the standard reasoning/diff/help hints and render the
    /// provided items using our theme colors. Inspired by upstream's
    /// `FooterProps`, but routed through our single-line composer footer to
    /// preserve custom fork styling.
    pub(crate) fn set_footer_hint_override(
        &mut self,
        items: Option<Vec<(String, String)>>,
    ) {
        self.footer_hint_override = items.map(|values| {
            values
                .into_iter()
                .map(|(key, label)| (key.trim().to_string(), label.trim().to_string()))
                .collect()
        });
    }

    /// Show a footer notice for a specific duration.
    pub fn flash_footer_notice_for(&mut self, text: String, dur: std::time::Duration) {
        let expiry = std::time::Instant::now() + dur;
        self.footer_notice = Some((text, expiry));
    }

    // Control footer hint visibility
    pub fn set_show_reasoning_hint(&mut self, show: bool) {
        if self.show_reasoning_hint != show {
            self.show_reasoning_hint = show;
        }
    }

    pub fn set_show_diffs_hint(&mut self, show: bool) {
        if self.show_diffs_hint != show {
            self.show_diffs_hint = show;
        }
    }

    pub fn set_access_mode_label(&mut self, label: Option<String>) {
        self.access_mode_label = label;
        self.access_mode_label_expiry = None;
        self.access_mode_hint_expiry = None;
    }
    pub fn set_access_mode_label_ephemeral(&mut self, label: String, dur: std::time::Duration) {
        self.access_mode_label = Some(label);
        let expiry = std::time::Instant::now() + dur;
        self.access_mode_label_expiry = Some(expiry);
        self.access_mode_hint_expiry = Some(expiry);
    }
    pub fn set_access_mode_hint_for(&mut self, dur: std::time::Duration) {
        self.access_mode_hint_expiry = Some(std::time::Instant::now() + dur);
    }

    pub fn set_reasoning_state(&mut self, shown: bool) {
        self.reasoning_shown = shown;
    }

    // Map technical status messages to user-friendly ones
    pub(crate) fn map_status_message(technical_message: &str) -> String {
        if technical_message.trim().is_empty() {
            return String::new();
        }

        let lower = technical_message.to_lowercase();

        // Auto Drive manual edit indicator
        if lower.contains("auto drive goal") {
            "Auto Drive Goal".to_string()
        } else if lower.contains("auto drive") {
            "Auto Drive".to_string()
        }
        // Thinking/reasoning patterns
        else if lower.contains("reasoning")
            || lower.contains("thinking")
            || lower.contains("planning")
            || lower.contains("waiting for model")
            || lower.contains("model")
        {
            "Thinking".to_string()
        }
        // Tool/command execution patterns
        else if lower.contains("tool")
            || lower.contains("command")
            || lower.contains("running command")
            || lower.contains("running")
            || lower.contains("bash")
            || lower.contains("shell")
        {
            "Using tools".to_string()
        }
        // Browser activity
        else if lower.contains("browser")
            || lower.contains("chrome")
            || lower.contains("cdp")
            || lower.contains("navigate")
            || lower.contains("url")
            || lower.contains("screenshot")
        {
            "Browsing".to_string()
        }
        // Multi-agent orchestration
        else if lower.contains("agent")
            || lower.contains("agents")
            || lower.contains("orchestrating")
            || lower.contains("coordinating")
        {
            "Agents".to_string()
        }
        // Response generation patterns
        else if lower.contains("generating")
            || lower.contains("responding")
            || lower.contains("streaming")
            || lower.contains("writing response")
            || lower.contains("assistant")
            || lower.contains("chat completions")
            || lower.contains("completion")
        {
            "Responding".to_string()
        }
        // Transient network/stream retry patterns → keep spinner visible with a
        // clear reconnecting message so the user knows we are still working.
        else if lower.contains("retrying")
            || lower.contains("reconnecting")
            || lower.contains("disconnected")
            || lower.contains("stream error")
            || lower.contains("stream closed")
            || lower.contains("timeout")
        {
            "Reconnecting".to_string()
        }
        // File/code editing patterns
        else if lower.contains("editing")
            || lower.contains("writing")
            || lower.contains("modifying")
            || lower.contains("creating file")
            || lower.contains("updating")
            || lower.contains("patch")
        {
            "Coding".to_string()
        }
        // Catch some common technical terms
        else if lower.contains("processing") || lower.contains("analyzing") {
            "Thinking".to_string()
        } else if lower.contains("reading") || lower.contains("searching") {
            "Reading".to_string()
        } else {
            // Default fallback - use "working" for unknown status
            "Working".to_string()
        }
    }

    pub fn desired_height(&self, width: u16) -> u16 {
        // Calculate hint/popup height
        let hint_height = match &self.active_popup {
            ActivePopup::None => 1u16,
            ActivePopup::Command(c) => c.calculate_required_height(),
            ActivePopup::File(c) => c.calculate_required_height(),
        };

        // IMPORTANT: `width` here is the full BottomPane width. Subtract the
        // configured outer padding, border, and inner padding to match wrapping.
        let content_width = width.saturating_sub(crate::layout_consts::COMPOSER_CONTENT_WIDTH_OFFSET);
        let content_lines = self.textarea.desired_height(content_width).max(1); // At least 1 line

        // Total input height: content + border (2) only, no vertical padding
        // Minimum of 3 ensures at least 1 visible line with border
        let input_height = (content_lines + 2).max(3);

        input_height + hint_height
    }

    pub fn cursor_pos(&self, area: Rect) -> Option<(u16, u16)> {
        // Split area: textarea with border at top, hints/popup at bottom
        let hint_height = if matches!(self.active_popup, ActivePopup::None) {
            1
        } else {
            match &self.active_popup {
                ActivePopup::Command(popup) => popup.calculate_required_height(),
                ActivePopup::File(popup) => popup.calculate_required_height(),
                ActivePopup::None => 1,
            }
        };
        // Calculate dynamic height based on content
        let content_width = area.width.saturating_sub(4); // Account for border and padding
        let content_lines = self.textarea.desired_height(content_width).max(1);
        let desired_input_height = (content_lines + 2).max(3); // Parent layout enforces max

        // Use desired height but don't exceed available space
        let input_height = desired_input_height.min(area.height.saturating_sub(hint_height));
        let [input_area, _] = Layout::vertical([
            Constraint::Length(input_height),
            Constraint::Length(hint_height),
        ])
        .areas(area);

        // Get inner area of the bordered input box
        let input_block = Block::default().borders(Borders::ALL);
        let textarea_rect = input_block.inner(input_area);

        // Apply the same inner padding as in render (horizontal only).
        let padded_textarea_rect = textarea_rect.inner(Margin::new(crate::layout_consts::COMPOSER_INNER_HPAD.into(), 0));

        let state = self.textarea_state.borrow();
        self.textarea
            .cursor_pos_with_state(padded_textarea_rect, *state)
    }

    /// Returns true if the composer currently contains no user input.
    #[allow(dead_code)]
    pub(crate) fn is_empty(&self) -> bool {
        self.textarea.is_empty()
    }

    /// Update the cached *context-left* percentage and refresh the placeholder
    /// text. The UI relies on the placeholder to convey the remaining
    /// context when the composer is empty.
    pub(crate) fn set_token_usage(
        &mut self,
        total_token_usage: TokenUsage,
        last_token_usage: TokenUsage,
        model_context_window: Option<u64>,
    ) {
        let initial_prompt_tokens = self
            .token_usage_info
            .as_ref()
            .map(|info| info.initial_prompt_tokens)
            .unwrap_or_else(|| last_token_usage.cached_input_tokens);

        self.token_usage_info = Some(TokenUsageInfo {
            _total_token_usage: total_token_usage,
            last_token_usage,
            model_context_window,
            initial_prompt_tokens,
        });
    }

    /// Record the history metadata advertised by `SessionConfiguredEvent` so
    /// that the composer can navigate cross-session history.
    pub(crate) fn set_history_metadata(&mut self, log_id: u64, entry_count: usize) {
        self.history.set_metadata(log_id, entry_count);
    }

    /// Integrate an asynchronous response to an on-demand history lookup. If
    /// the entry is present and the offset matches the current cursor we
    /// immediately populate the textarea.
    pub(crate) fn on_history_entry_response(
        &mut self,
        log_id: u64,
        offset: usize,
        entry: Option<String>,
    ) -> bool {
        let Some(text) = self.history.on_entry_response(log_id, offset, entry) else {
            return false;
        };
        self.textarea.set_text(&text);
        self.textarea.set_cursor(0);
        true
    }

    pub fn handle_paste(&mut self, pasted: String) -> bool {
        self.post_paste_space_guard = None;
        let char_count = pasted.chars().count();
        // If the pasted text looks like a base64/data-URI image, decode it and insert as a path.
        if let Ok((path, info)) = try_decode_base64_image_to_temp_png(&pasted) {
            let filename = path
                .file_name()
                .and_then(|n| n.to_str())
                .unwrap_or("image.png");
            let placeholder = format!("[image: {}]", filename);
            // Insert placeholder and notify chat widget about the mapping.
            self.textarea.insert_str(&placeholder);
            self.textarea.insert_str(" ");
            self.typed_anything = true; // Mark that user has interacted via paste
            self.app_event_tx
                .send(crate::app_event::AppEvent::RegisterPastedImage { placeholder: placeholder.clone(), path });
            self.flash_footer_notice(format!("Added image {}x{} (PNG)", info.width, info.height));
        } else if char_count > LARGE_PASTE_CHAR_THRESHOLD {
            let placeholder = format!("[Pasted Content {char_count} chars]");
            self.textarea.insert_str(&placeholder);
            self.pending_pastes.push((placeholder, pasted));
            self.typed_anything = true; // Mark that user has interacted via paste
        } else if self.handle_paste_image_path(pasted.clone()) {
            self.textarea.insert_str(" ");
            self.typed_anything = true; // Mark that user has interacted via paste
        } else if pasted.trim().is_empty() {
            // No textual content pasted — try reading an image directly from the OS clipboard.
            match paste_image_to_temp_png() {
                Ok((path, info)) => {
                    let filename = path
                        .file_name()
                        .and_then(|n| n.to_str())
                        .unwrap_or("image.png");
                    let placeholder = format!("[image: {}]", filename);
                    self.textarea.insert_str(&placeholder);
                    self.textarea.insert_str(" ");
                    self.typed_anything = true; // Mark that user has interacted via paste
                    self.app_event_tx
                        .send(crate::app_event::AppEvent::RegisterPastedImage { placeholder: placeholder.clone(), path });
                    // Give a small visual confirmation in the footer.
                    self.flash_footer_notice(format!(
                        "Added image {}x{} (PNG)",
                        info.width, info.height
                    ));
                }
                Err(_) => {
                    // Fall back to doing nothing special; keep composer unchanged.
                }
            }
        } else {
            self.textarea.insert_str(&pasted);
            self.typed_anything = true; // Mark that user has interacted via paste
            self.maybe_start_post_paste_space_guard(&pasted);
        }
        self.sync_command_popup();
        if matches!(self.active_popup, ActivePopup::Command(_)) {
            self.dismissed_file_popup_token = None;
        } else {
            self.sync_file_search_popup();
        }
        true
    }

    /// Heuristic handling for pasted paths: if the pasted text looks like a
    /// filesystem path (including file:// URLs and Windows paths), insert the
    /// normalized path directly into the composer and return true. The caller
    /// will add a trailing space to separate from subsequent input.
    fn handle_paste_image_path(&mut self, pasted: String) -> bool {
        if let Some(path) = normalize_pasted_path(&pasted) {
            // Insert the normalized path verbatim. We don't attempt to load the
            // file or special-case images here; higher layers handle attachments.
            self.textarea.insert_str(&path.to_string_lossy());
            return true;
        }
        false
    }

    fn maybe_start_post_paste_space_guard(&mut self, pasted: &str) {
        if pasted.chars().last() != Some(' ') {
            return;
        }
        let cursor_pos = self.textarea.cursor();
        // Ensure the character immediately before the cursor is a literal space.
        if cursor_pos == 0 {
            return;
        }
        if let Some(slice) = self
            .textarea
            .text()
            .as_bytes()
            .get(cursor_pos - 1)
        {
            if *slice == b' ' {
                self.post_paste_space_guard = Some(PostPasteSpaceGuard {
                    expires_at: Instant::now() + Duration::from_secs(2),
                    cursor_pos,
                });
            }
        }
    }

    fn should_suppress_post_paste_space(&mut self, event: &KeyEvent) -> bool {
        if event.kind != KeyEventKind::Press {
            return false;
        }
        if event.code != KeyCode::Char(' ') {
            return false;
        }
        let unshifted_space = event.modifiers == KeyModifiers::NONE
            || event.modifiers == KeyModifiers::SHIFT;
        if !unshifted_space {
            return false;
        }
        let Some(guard) = &self.post_paste_space_guard else {
            return false;
        };
        let now = Instant::now();
        if now > guard.expires_at {
            self.post_paste_space_guard = None;
            return false;
        }
        if self.textarea.cursor() != guard.cursor_pos {
            self.post_paste_space_guard = None;
            return false;
        }
        let text = self.textarea.text();
        if guard.cursor_pos == 0 || guard.cursor_pos > text.len() {
            self.post_paste_space_guard = None;
            return false;
        }
        if text.as_bytes()[guard.cursor_pos - 1] != b' ' {
            self.post_paste_space_guard = None;
            return false;
        }
        self.post_paste_space_guard = None;
        true
    }


    /// Clear all composer input and reset transient state like pending pastes
    /// and history navigation.
    pub(crate) fn clear_text(&mut self) {
        self.textarea.set_text("");
        self.pending_pastes.clear();
        self.history.reset_navigation();
        self.post_paste_space_guard = None;
    }

    #[allow(dead_code)]
    pub(crate) fn flush_paste_burst_if_due(&mut self) -> bool {
        let now = Instant::now();
        if let Some(pasted) = self.paste_burst.flush_if_due(now) {
            let _ = self.handle_paste(pasted);
            return true;
        }
        false
    }

    pub(crate) fn is_in_paste_burst(&self) -> bool {
        self.paste_burst.is_active()
    }

    pub(crate) fn recommended_paste_flush_delay() -> Duration {
        PasteBurst::recommended_flush_delay()
    }

    /// Integrate results from an asynchronous file search.
    pub(crate) fn on_file_search_result(&mut self, query: String, matches: Vec<FileMatch>) {
        // Handle one-off Tab-triggered case first: only open if matches exist.
        if self.pending_tab_file_query.as_ref() == Some(&query) {
            // If the user kept typing while the search was in-flight, resync to the
            // latest token before applying stale results.
            if let Some(current_token) = Self::current_generic_token(&self.textarea) {
                if Self::current_completion_token(&self.textarea).is_some() {
                    // A new auto-triggerable token (e.g., @ or ./) should be handled by the
                    // standard auto completion path instead of hijacking the manual popup.
                    self.pending_tab_file_query = None;
                    self.file_popup_origin = None;
                    self.current_file_query = None;
                    return;
                }
                if !current_token.is_empty() && current_token != query {
                    self.pending_tab_file_query = Some(current_token.clone());
                    if let ActivePopup::File(popup) = &mut self.active_popup {
                        popup.set_query(&current_token);
                    } else {
                        let mut popup = FileSearchPopup::new();
                        popup.set_query(&current_token);
                        self.active_popup = ActivePopup::File(popup);
                    }
                    self.current_file_query = Some(current_token.clone());
                    self.file_popup_origin = Some(FilePopupOrigin::Manual { token: current_token.clone() });
                    self.app_event_tx
                        .send(crate::app_event::AppEvent::StartFileSearch(current_token));
                    return;
                }
            }

            // Clear pending regardless of result to avoid repeats.
            self.pending_tab_file_query = None;

            if matches.is_empty() {
                if let ActivePopup::File(popup) = &mut self.active_popup {
                    // Clear the waiting state so the popup shows "no matches" instead of spinning forever.
                    popup.set_matches(&query, Vec::new());
                }
                return; // do not open popup when no matches to avoid flicker
            }

            match &mut self.active_popup {
                ActivePopup::File(popup) => popup.set_matches(&query, matches),
                _ => {
                    let mut popup = FileSearchPopup::new();
                    popup.set_query(&query);
                    popup.set_matches(&query, matches);
                    self.active_popup = ActivePopup::File(popup);
                }
            }
            self.current_file_query = Some(query.clone());
            self.file_popup_origin = Some(FilePopupOrigin::Manual { token: query });
            self.dismissed_file_popup_token = None;
            return;
        }

        if matches!(self.file_popup_origin, Some(FilePopupOrigin::Manual { .. }))
            && self.current_file_query.as_ref() == Some(&query)
        {
            if let ActivePopup::File(popup) = &mut self.active_popup {
                popup.set_matches(&query, matches);
            }
            return;
        }

        // Otherwise, only apply if user is still editing a token matching the query
        // and that token qualifies for auto-trigger (i.e., @ or ./).
        let current_opt = Self::current_completion_token(&self.textarea);
        let Some(current_token) = current_opt else { return; };
        if !current_token.starts_with(&query) { return; }

        if let ActivePopup::File(popup) = &mut self.active_popup {
            popup.set_matches(&query, matches);
        }
    }

    pub fn set_ctrl_c_quit_hint(&mut self, show: bool, has_focus: bool) {
        self.ctrl_c_quit_hint = show;
        self.set_has_focus(has_focus);
    }

    pub fn set_standard_terminal_hint(&mut self, hint: Option<String>) {
        self.standard_terminal_hint = hint;
    }

    pub fn set_text_content(&mut self, text: String) {
        self.textarea.set_text(&text);
        *self.textarea_state.borrow_mut() = TextAreaState::default();
        if !text.is_empty() {
            self.typed_anything = true;
        }
    }

    pub(crate) fn insert_str(&mut self, text: &str) {
        self.textarea.insert_str(text);
        self.typed_anything = true; // Mark that user has interacted via programmatic insertion
        self.sync_command_popup();
        self.sync_file_search_popup();
    }

    pub(crate) fn text(&self) -> &str {
        self.textarea.text()
    }

    /// Close the file-search popup if it is currently active. Returns true if closed.
    pub(crate) fn close_file_popup_if_active(&mut self) -> bool {
        match self.active_popup {
            ActivePopup::File(_) => {
                self.active_popup = ActivePopup::None;
                self.file_popup_origin = None;
                self.current_file_query = None;
                true
            }
            _ => false,
        }
    }

    /// Handle a key event coming from the main UI.
    pub fn handle_key_event(&mut self, key_event: KeyEvent) -> (InputResult, bool) {
        // Any non-Down key clears the sticky flag; handled before popup routing
        if !matches!(key_event.code, KeyCode::Down) {
            self.next_down_scrolls_history = false;
        }
        let result = match &mut self.active_popup {
            ActivePopup::Command(_) => self.handle_key_event_with_slash_popup(key_event),
            ActivePopup::File(_) => self.handle_key_event_with_file_popup(key_event),
            ActivePopup::None => self.handle_key_event_without_popup(key_event),
        };

        // Update (or hide/show) popup after processing the key.
        self.sync_command_popup();
        if matches!(self.active_popup, ActivePopup::Command(_)) {
            self.dismissed_file_popup_token = None;
        } else {
            self.sync_file_search_popup();
        }

        result
    }

    // popup_active removed; callers use explicit state or rely on App policy.

    /// Handle key event when the slash-command popup is visible.
    fn handle_key_event_with_slash_popup(&mut self, key_event: KeyEvent) -> (InputResult, bool) {
        let ActivePopup::Command(popup) = &mut self.active_popup else {
            unreachable!();
        };

        match key_event {
            // Allow Shift+Up to navigate history even when slash popup is active.
            KeyEvent { code: KeyCode::Up, modifiers, .. } => {
                if modifiers.contains(KeyModifiers::SHIFT) {
                    return self.handle_key_event_without_popup(key_event);
                }
                // If there are 0 or 1 items, let Up behave normally (cursor/history/scroll)
                if popup.match_count() <= 1 {
                    return self.handle_key_event_without_popup(key_event);
                }
                popup.move_up();
                (InputResult::None, true)
            }
            // Allow Shift+Down to navigate history even when slash popup is active.
            KeyEvent { code: KeyCode::Down, modifiers, .. } => {
                if modifiers.contains(KeyModifiers::SHIFT) {
                    return self.handle_key_event_without_popup(key_event);
                }
                // If there are 0 or 1 items, let Down behave normally (cursor/history/scroll)
                if popup.match_count() <= 1 {
                    return self.handle_key_event_without_popup(key_event);
                }
                popup.move_down();
                (InputResult::None, true)
            }
            KeyEvent {
                code: KeyCode::Esc, ..
            } => {
                // Dismiss the slash popup; keep the current input untouched.
                self.active_popup = ActivePopup::None;
                (InputResult::None, true)
            }
            KeyEvent {
                code: KeyCode::Tab, ..
            } => {
                if let Some(sel) = popup.selected_item() {
                    let first_line = self.textarea.text().lines().next().unwrap_or("");

                    match sel {
                        CommandItem::Builtin(cmd) => {
                            let starts_with_cmd = first_line
                                .trim_start()
                                .starts_with(&format!("/{}", cmd.command()));
                            if !starts_with_cmd {
                                self.textarea.set_text(&format!("/{} ", cmd.command()));
                            }
                        }
                        CommandItem::UserPrompt(idx) => {
                            if let Some(prompt) = popup.prompt(idx) {
<<<<<<< HEAD
                                let name = prompt.name.clone();
                                let starts_with_cmd = first_line
                                    .trim_start()
                                    .starts_with(format!("/{PROMPTS_CMD_PREFIX}:{name}").as_str());
                                if !starts_with_cmd {
                                    self.textarea.set_text(
                                        format!("/{PROMPTS_CMD_PREFIX}:{name} ").as_str(),
                                    );
                                }
                            }
                        }
                        CommandItem::Subagent(i) => {
                            if let Some(name) = popup.subagent_name(i) {
                                let starts_with_cmd = first_line
                                    .trim_start()
                                    .starts_with(&format!("/{}", name));
                                if !starts_with_cmd {
                                    self.textarea.set_text(&format!("/{} ", name));
=======
                                match prompt_selection_action(
                                    prompt,
                                    first_line,
                                    PromptSelectionMode::Completion,
                                ) {
                                    PromptSelectionAction::Insert { text, cursor } => {
                                        let target = cursor.unwrap_or(text.len());
                                        self.textarea.set_text(&text);
                                        cursor_target = Some(target);
                                    }
                                    PromptSelectionAction::Submit { .. } => {}
>>>>>>> b8e1fe60
                                }
                            }
                        }
                    }
                    // After completing, place the cursor at the end of the
                    // slash command so the user can immediately type args.
                    let new_cursor = self.textarea.text().len();
                    self.textarea.set_cursor(new_cursor);
                }
                (InputResult::None, true)
            }
            KeyEvent {
                code: KeyCode::Enter,
                modifiers: KeyModifiers::NONE,
                ..
            } => {
                if let Some(sel) = popup.selected_item() {
                    let command_text = self.textarea.text().to_string();
                    self.history.record_local_submission(&command_text);

                    match sel {
                        CommandItem::Builtin(cmd) => {
                            if cmd.is_prompt_expanding() {
                                self.app_event_tx.send(crate::app_event::AppEvent::PrepareAgents);
                            }
                            self.app_event_tx
                                .send(crate::app_event::AppEvent::DispatchCommand(cmd, command_text.clone()));
                            self.textarea.set_text("");
                            self.active_popup = ActivePopup::None;
                            return (InputResult::Command(cmd), true);
                        }
                        CommandItem::UserPrompt(idx) => {
<<<<<<< HEAD
                            let prompt_content = popup
                                .prompt(idx)
                                .map(|p| p.content.clone());
                            self.textarea.set_text("");
                            self.active_popup = ActivePopup::None;
                            if let Some(contents) = prompt_content {
                                return (InputResult::Submitted(contents), true);
                            }
                            return (InputResult::None, true);
                        }
                        CommandItem::Subagent(i) => {
                            if let Some(name) = popup.subagent_name(i) {
                                let first_line = command_text.lines().next().unwrap_or("");
                                let starts_with = first_line
                                    .trim_start()
                                    .starts_with(&format!("/{}", name));
                                if starts_with {
                                    self.active_popup = ActivePopup::None;
                                    return self
                                        .handle_key_event_without_popup(KeyEvent::new(KeyCode::Enter, KeyModifiers::NONE));
=======
                            if let Some(prompt) = popup.prompt(idx) {
                                match prompt_selection_action(
                                    prompt,
                                    first_line,
                                    PromptSelectionMode::Submit,
                                ) {
                                    PromptSelectionAction::Submit { text } => {
                                        self.textarea.set_text("");
                                        return (InputResult::Submitted(text), true);
                                    }
                                    PromptSelectionAction::Insert { text, cursor } => {
                                        let target = cursor.unwrap_or(text.len());
                                        self.textarea.set_text(&text);
                                        self.textarea.set_cursor(target);
                                        return (InputResult::None, true);
                                    }
>>>>>>> b8e1fe60
                                }
                                self.textarea.set_text(&format!("/{} ", name));
                                let new_cursor = self.textarea.text().len();
                                self.textarea.set_cursor(new_cursor);
                                return (InputResult::None, true);
                            }
                            return (InputResult::None, true);
                        }
                    }
                }
                self.handle_key_event_without_popup(key_event)
            }
            input => self.handle_input_basic(input),
        }
    }

    #[inline]
    fn clamp_to_char_boundary(text: &str, pos: usize) -> usize {
        let mut p = pos.min(text.len());
        if p < text.len() && !text.is_char_boundary(p) {
            p = text
                .char_indices()
                .map(|(i, _)| i)
                .take_while(|&i| i <= p)
                .last()
                .unwrap_or(0);
        }
        p
    }

    #[inline]
    #[allow(dead_code)]
    fn handle_non_ascii_char(&mut self, input: KeyEvent) -> (InputResult, bool) {
        if let Some(pasted) = self.paste_burst.flush_before_modified_input() {
            self.handle_paste(pasted);
        }
        self.textarea.input(input);
        let text_after = self.textarea.text();
        self.pending_pastes
            .retain(|(placeholder, _)| text_after.contains(placeholder));
        (InputResult::None, true)
    }

    /// Handle key events when file search popup is visible.
    fn handle_key_event_with_file_popup(&mut self, key_event: KeyEvent) -> (InputResult, bool) {
        let ActivePopup::File(popup) = &mut self.active_popup else {
            unreachable!();
        };

        match key_event {
            KeyEvent { code: KeyCode::Up, modifiers, .. } => {
                if modifiers.contains(KeyModifiers::SHIFT) {
                    return self.handle_key_event_without_popup(key_event);
                }
                // If there are 0 or 1 items, let Up behave normally (cursor/history/scroll)
                if popup.match_count() <= 1 {
                    return self.handle_key_event_without_popup(key_event);
                }
                popup.move_up();
                (InputResult::None, true)
            }
            KeyEvent { code: KeyCode::Down, modifiers, .. } => {
                if modifiers.contains(KeyModifiers::SHIFT) {
                    return self.handle_key_event_without_popup(key_event);
                }
                // If there are 0 or 1 items, let Down behave normally (cursor/history/scroll)
                if popup.match_count() <= 1 {
                    return self.handle_key_event_without_popup(key_event);
                }
                popup.move_down();
                (InputResult::None, true)
            }
            KeyEvent {
                code: KeyCode::Esc, ..
            } => {
                // Hide popup without modifying text, remember token to avoid immediate reopen.
                if let Some(tok) = Self::current_completion_token(&self.textarea) {
                    self.dismissed_file_popup_token = Some(tok.to_string());
                }
                self.active_popup = ActivePopup::None;
                self.file_popup_origin = None;
                self.current_file_query = None;
                (InputResult::None, true)
            }
            KeyEvent {
                code: KeyCode::Tab, ..
            }
            | KeyEvent {
                code: KeyCode::Enter,
                modifiers: KeyModifiers::NONE,
                ..
            } => {
                if let Some(sel) = popup.selected_match() {
                    let sel_path = sel.to_string();
                    // Drop popup borrow before using self mutably again.
                    self.insert_selected_path(&sel_path);
                    self.active_popup = ActivePopup::None;
                    self.file_popup_origin = None;
                    self.current_file_query = None;
                    return (InputResult::None, true);
                }
                (InputResult::None, false)
            }
            input => self.handle_input_basic(input),
        }
    }

    /// Extract the `@token` that the cursor is currently positioned on, if any.
    ///
    /// The returned string **does not** include the leading `@`.
    ///
    /// Behavior:
    /// - The cursor may be anywhere inside the token (including on the
    ///   leading `@`). It does not need to be at the end of the line.
    /// - A token is delimited by ASCII whitespace (space, tab, newline).
    /// - If the token under the cursor starts with `@`, that token is
    ///   returned without the leading `@`. This includes the case where the
    ///   token is just "@" (empty query), which is used to trigger a UI hint
    fn current_at_token(textarea: &TextArea) -> Option<String> {
        let cursor_offset = textarea.cursor();
        let text = textarea.text();

        // Adjust the provided byte offset to the nearest valid char boundary at or before it.
        let mut safe_cursor = cursor_offset.min(text.len());
        // If we're not on a char boundary, move back to the start of the current char.
        if safe_cursor < text.len() && !text.is_char_boundary(safe_cursor) {
            // Find the last valid boundary <= cursor_offset.
            safe_cursor = text
                .char_indices()
                .map(|(i, _)| i)
                .take_while(|&i| i <= cursor_offset)
                .last()
                .unwrap_or(0);
        }

        // Split the line around the (now safe) cursor position.
        let before_cursor = &text[..safe_cursor];
        let after_cursor = &text[safe_cursor..];

        // Detect whether we're on whitespace at the cursor boundary.
        let at_whitespace = if safe_cursor < text.len() {
            text[safe_cursor..]
                .chars()
                .next()
                .map(|c| c.is_whitespace())
                .unwrap_or(false)
        } else {
            false
        };

        // Left candidate: token containing the cursor position.
        let start_left = before_cursor
            .char_indices()
            .rfind(|(_, c)| c.is_whitespace())
            .map(|(idx, c)| idx + c.len_utf8())
            .unwrap_or(0);
        let end_left_rel = after_cursor
            .char_indices()
            .find(|(_, c)| c.is_whitespace())
            .map(|(idx, _)| idx)
            .unwrap_or(after_cursor.len());
        let end_left = safe_cursor + end_left_rel;
        let token_left = if start_left < end_left {
            Some(&text[start_left..end_left])
        } else {
            None
        };

        // Right candidate: token immediately after any whitespace from the cursor.
        let ws_len_right: usize = after_cursor
            .chars()
            .take_while(|c| c.is_whitespace())
            .map(|c| c.len_utf8())
            .sum();
        let start_right = safe_cursor + ws_len_right;
        let end_right_rel = text[start_right..]
            .char_indices()
            .find(|(_, c)| c.is_whitespace())
            .map(|(idx, _)| idx)
            .unwrap_or(text.len() - start_right);
        let end_right = start_right + end_right_rel;
        let token_right = if start_right < end_right {
            Some(&text[start_right..end_right])
        } else {
            None
        };

        let left_at = token_left
            .filter(|t| t.starts_with('@'))
            .map(|t| t[1..].to_string());
        let right_at = token_right
            .filter(|t| t.starts_with('@'))
            .map(|t| t[1..].to_string());

        if at_whitespace {
            if right_at.is_some() {
                return right_at;
            }
            if token_left.is_some_and(|t| t == "@") {
                return None;
            }
            return left_at;
        }
        if after_cursor.starts_with('@') {
            return right_at.or(left_at);
        }
        left_at.or(right_at)
    }

    /// Extract the completion token under the cursor for auto file search.
    ///
    /// Auto-trigger only for:
    /// - explicit @tokens (without the leading '@' in the return value)
    /// - tokens starting with "./" (relative paths)
    ///
    /// Returns the token text (without a leading '@' if present). Any other
    /// tokens should not auto-trigger completion; they may be handled on Tab.
    fn current_completion_token(textarea: &TextArea) -> Option<String> {
        // Prefer explicit @tokens when present.
        if let Some(tok) = Self::current_at_token(textarea) {
            return Some(tok);
        }

        // Otherwise, consider the generic token under the cursor, but only
        // auto-trigger for tokens starting with "./".
        let cursor_offset = textarea.cursor();
        let text = textarea.text();

        let mut safe_cursor = cursor_offset.min(text.len());
        if safe_cursor < text.len() && !text.is_char_boundary(safe_cursor) {
            safe_cursor = text
                .char_indices()
                .map(|(i, _)| i)
                .take_while(|&i| i <= cursor_offset)
                .last()
                .unwrap_or(0);
        }

        let before_cursor = &text[..safe_cursor];
        let after_cursor = &text[safe_cursor..];

        let start_idx = before_cursor
            .char_indices()
            .rfind(|(_, c)| c.is_whitespace())
            .map(|(idx, c)| idx + c.len_utf8())
            .unwrap_or(0);
        let end_rel_idx = after_cursor
            .char_indices()
            .find(|(_, c)| c.is_whitespace())
            .map(|(idx, _)| idx)
            .unwrap_or(after_cursor.len());
        let end_idx = safe_cursor + end_rel_idx;

        if start_idx >= end_idx {
            return None;
        }

        let token = &text[start_idx..end_idx];

        // Strip a leading '@' if the user typed it but we didn't catch it
        // (paranoia; current_at_token should have handled this case).
        let token_stripped = token.strip_prefix('@').unwrap_or(token);

        if token_stripped.starts_with("./") {
            return Some(token_stripped.to_string());
        }

        None
    }

    /// Extract the generic token under the cursor (no special rules).
    /// Used for Tab-triggered one-off file searches.
    fn current_generic_token(textarea: &TextArea) -> Option<String> {
        let cursor_offset = textarea.cursor();
        let text = textarea.text();

        let mut safe_cursor = cursor_offset.min(text.len());
        if safe_cursor < text.len() && !text.is_char_boundary(safe_cursor) {
            safe_cursor = text
                .char_indices()
                .map(|(i, _)| i)
                .take_while(|&i| i <= cursor_offset)
                .last()
                .unwrap_or(0);
        }

        let before_cursor = &text[..safe_cursor];
        let after_cursor = &text[safe_cursor..];

        let start_idx = before_cursor
            .char_indices()
            .rfind(|(_, c)| c.is_whitespace())
            .map(|(idx, c)| idx + c.len_utf8())
            .unwrap_or(0);
        let end_rel_idx = after_cursor
            .char_indices()
            .find(|(_, c)| c.is_whitespace())
            .map(|(idx, _)| idx)
            .unwrap_or(after_cursor.len());
        let end_idx = safe_cursor + end_rel_idx;

        if start_idx >= end_idx { return None; }

        Some(text[start_idx..end_idx].trim().to_string())
    }

    /// Replace the active `@token` (the one under the cursor) with `path`.
    ///
    /// The algorithm mirrors `current_at_token` so replacement works no matter
    /// where the cursor is within the token and regardless of how many
    /// `@tokens` exist in the line.
    fn insert_selected_path(&mut self, path: &str) {
        let cursor_offset = self.textarea.cursor();
        let text = self.textarea.text();
        // Clamp to a valid char boundary to avoid panics when slicing.
        let safe_cursor = Self::clamp_to_char_boundary(text, cursor_offset);

        let before_cursor = &text[..safe_cursor];
        let after_cursor = &text[safe_cursor..];

        // Determine token boundaries.
        let start_idx = before_cursor
            .char_indices()
            .rfind(|(_, c)| c.is_whitespace())
            .map(|(idx, c)| idx + c.len_utf8())
            .unwrap_or(0);

        let end_rel_idx = after_cursor
            .char_indices()
            .find(|(_, c)| c.is_whitespace())
            .map(|(idx, _)| idx)
            .unwrap_or(after_cursor.len());
        let end_idx = safe_cursor + end_rel_idx;

        // If the path contains whitespace, wrap it in double quotes so the
        // local prompt arg parser treats it as a single argument. Avoid adding
        // quotes when the path already contains one to keep behavior simple.
        let needs_quotes = path.chars().any(char::is_whitespace);
        let inserted = if needs_quotes && !path.contains('"') {
            format!("\"{path}\"")
        } else {
            path.to_string()
        };

        // Replace the slice `[start_idx, end_idx)` with the chosen path and a trailing space.
        let mut new_text =
            String::with_capacity(text.len() - (end_idx - start_idx) + inserted.len() + 1);
        new_text.push_str(&text[..start_idx]);
        new_text.push_str(&inserted);
        new_text.push(' ');
        new_text.push_str(&text[end_idx..]);

        self.textarea.set_text(&new_text);
        let new_cursor = start_idx.saturating_add(inserted.len()).saturating_add(1);
        self.textarea.set_cursor(new_cursor);
    }

    /// Handle key event when no popup is visible.
    fn handle_key_event_without_popup(&mut self, key_event: KeyEvent) -> (InputResult, bool) {
        match key_event {
            KeyEvent {
                code: KeyCode::Char('d'),
                modifiers: crossterm::event::KeyModifiers::CONTROL,
                kind: KeyEventKind::Press,
                ..
            } if self.is_empty() => {
                self.app_event_tx.send(crate::app_event::AppEvent::ExitRequest);
                (InputResult::None, true)
            }
            // -------------------------------------------------------------
            // Shift+Tab — rotate access preset (Read Only → Write with Approval → Full Access)
            // -------------------------------------------------------------
            KeyEvent { code: KeyCode::BackTab, .. } => {
                self.app_event_tx.send(crate::app_event::AppEvent::CycleAccessMode);
                (InputResult::None, true)
            }
            // -------------------------------------------------------------
            // Tab-press file search when not using @ or ./ and not in slash cmd
            // -------------------------------------------------------------
            KeyEvent { code: KeyCode::Tab, .. } => {
                // Suppress Tab completion only while the cursor is within the
                // slash command head (before the first space). Allow Tab-based
                // file search in the arguments of /plan, /solve, etc.
                if self.is_cursor_in_slash_command_head() {
                    return (InputResult::None, false);
                }

                // If already showing a file popup, let the dedicated handler manage Tab.
                if matches!(self.active_popup, ActivePopup::File(_)) {
                    return (InputResult::None, false);
                }

                // If an @ token is present or token starts with ./, rely on auto-popup.
                if Self::current_completion_token(&self.textarea).is_some() {
                    return (InputResult::None, false);
                }

                // Use the generic token under cursor for a one-off search.
                if let Some(tok) = Self::current_generic_token(&self.textarea) {
                    if !tok.is_empty() {
                        self.pending_tab_file_query = Some(tok.clone());
                        self.app_event_tx.send(crate::app_event::AppEvent::StartFileSearch(tok));
                        // Do not show a popup yet; wait for results and only
                        // show if there are matches to avoid flicker.
                        return (InputResult::None, true);
                    }
                }
                (InputResult::None, false)
            }
            // -------------------------------------------------------------
            // Handle Esc key — leave to App-level policy (clear/stop/backtrack)
            // -------------------------------------------------------------
            KeyEvent { code: KeyCode::Esc, .. } => {
                // Do nothing here so App can implement global Esc ordering.
                (InputResult::None, false)
            }
            // -------------------------------------------------------------
            // Up/Down key handling - check modifiers to determine action
            // -------------------------------------------------------------
            KeyEvent {
                code: KeyCode::Up | KeyCode::Down,
                modifiers,
                ..
            } => {
                // Check if Shift is held for history navigation
                if modifiers.contains(KeyModifiers::SHIFT) {
                    // History navigation with Shift+Up/Down
                    if self
                        .history
                        .should_handle_navigation(self.textarea.text(), self.textarea.cursor())
                    {
                        let replace_text = match key_event.code {
                            KeyCode::Up => self
                                .history
                                .navigate_up(self.textarea.text(), &self.app_event_tx),
                            KeyCode::Down => self.history.navigate_down(&self.app_event_tx),
                            _ => None,
                        };
                        if let Some(text) = replace_text {
                            self.textarea.set_text(&text);
                            self.textarea.set_cursor(0);
                            return (InputResult::None, true);
                        }
                    }
                    // If history navigation didn't happen, just ignore the key
                    (InputResult::None, false)
                } else {
                    // No Shift modifier — move cursor within the input first.
                    // Only when already at the top-left/bottom-right should Up/Down scroll chat.
                    if self.textarea.is_empty() {
                        return match key_event.code {
                            KeyCode::Up => (InputResult::ScrollUp, false),
                            KeyCode::Down => (InputResult::ScrollDown, false),
                            _ => (InputResult::None, false),
                        };
                    }

                    let before = self.textarea.cursor();
                    let len = self.textarea.text().len();
                    match key_event.code {
                        KeyCode::Up => {
                            if before == 0 {
                                (InputResult::ScrollUp, false)
                            } else {
                                // Move up a visual/logical line; if already on first line, TextArea moves to start.
                                self.textarea.input(KeyEvent::new(KeyCode::Up, KeyModifiers::NONE));
                                (InputResult::None, true)
                            }
                        }
                        KeyCode::Down => {
                            // If sticky is set, prefer chat ScrollDown once
                            if self.next_down_scrolls_history {
                                self.next_down_scrolls_history = false;
                                return (InputResult::ScrollDown, false);
                            }
                            if before == len {
                                (InputResult::ScrollDown, false)
                            } else {
                                // Move down a visual/logical line; if already on last line, TextArea moves to end.
                                self.textarea.input(KeyEvent::new(KeyCode::Down, KeyModifiers::NONE));
                                (InputResult::None, true)
                            }
                        }
                        _ => (InputResult::None, false),
                    }
                }
            }
            KeyEvent {
                code: KeyCode::Enter,
                modifiers: KeyModifiers::NONE,
                ..
            } => {
                // Record the exact text that was typed (before replacement)
                let original_text = self.textarea.text().to_string();

                let mut text = self.textarea.text().to_string();
                let original_input = text.clone();
                self.textarea.set_text("");

                // Replace all pending pastes in the text
                for (placeholder, actual) in &self.pending_pastes {
                    if text.contains(placeholder) {
                        text = text.replace(placeholder, actual);
                    }
                }
                self.pending_pastes.clear();

<<<<<<< HEAD
                if text.is_empty() {
                    (InputResult::None, true)
                } else {
                    // Check if this is a prompt-expanding command that will trigger agents
                    let trimmed = original_text.trim();
                    if trimmed.starts_with("/plan ")
                        || trimmed.starts_with("/solve ")
                        || trimmed.starts_with("/code ")
                    {
                        self.app_event_tx.send(crate::app_event::AppEvent::PrepareAgents);
                    }

                    self.history.record_local_submission(&original_text);
                    (InputResult::Submitted(text), true)
=======
                // If there is neither text nor attachments, suppress submission entirely.
                let has_attachments = !self.attached_images.is_empty();
                text = text.trim().to_string();
                let expanded_prompt = match expand_custom_prompt(&text, &self.custom_prompts) {
                    Ok(expanded) => expanded,
                    Err(err) => {
                        self.app_event_tx.send(AppEvent::InsertHistoryCell(Box::new(
                            history_cell::new_error_event(err.user_message()),
                        )));
                        self.textarea.set_text(&original_input);
                        self.textarea.set_cursor(original_input.len());
                        return (InputResult::None, true);
                    }
                };
                if let Some(expanded) = expanded_prompt {
                    text = expanded;
                }
                if text.is_empty() && !has_attachments {
                    return (InputResult::None, true);
>>>>>>> b8e1fe60
                }
            }
            input => self.handle_input_basic(input),
        }
    }

    /// Handle generic Input events that modify the textarea content.
    fn handle_input_basic(&mut self, input: KeyEvent) -> (InputResult, bool) {
        let text_before = self.textarea.text().to_string();

        if self.should_suppress_post_paste_space(&input) {
            return (InputResult::None, false);
        }

        // Special handling for backspace on placeholders
        if let KeyEvent {
            code: KeyCode::Backspace,
            ..
        } = input
        {
            if self.try_remove_placeholder_at_cursor() {
                // Text was modified, reset history navigation
                self.history.reset_navigation();
                return (InputResult::None, true);
            }
        }

        // Normal input handling
        self.textarea.input(input);
        let text_after = self.textarea.text();

        if text_before != text_after {
            self.post_paste_space_guard = None;
        } else if self
            .post_paste_space_guard
            .as_ref()
            .map(|guard| self.textarea.cursor() != guard.cursor_pos)
            .unwrap_or(false)
        {
            self.post_paste_space_guard = None;
        }

        // If text changed, reset history navigation state
        if text_before != text_after {
            self.history.reset_navigation();
            if !text_after.is_empty() { self.typed_anything = true; }
        }

        // Check if any placeholders were removed and remove their corresponding pending pastes
        self.pending_pastes
            .retain(|(placeholder, _)| text_after.contains(placeholder));

        (InputResult::None, true)
    }

    /// Attempts to remove a placeholder if the cursor is at the end of one.
    /// Returns true if a placeholder was removed.
    fn try_remove_placeholder_at_cursor(&mut self) -> bool {
        let text = self.textarea.text();
        let p = Self::clamp_to_char_boundary(text, self.textarea.cursor());

        // Find any placeholder that ends at the cursor position
        let placeholder_to_remove = self.pending_pastes.iter().find_map(|(ph, _)| {
            if p < ph.len() {
                return None;
            }
            let potential_ph_start = p - ph.len();
            // Use `get` to avoid panicking on non-char-boundary indices.
            match text.get(potential_ph_start..p) {
                Some(slice) if slice == ph => Some(ph.clone()),
                _ => None,
            }
        });

        if let Some(placeholder) = placeholder_to_remove {
            self.textarea.replace_range(p - placeholder.len()..p, "");
            self.pending_pastes.retain(|(ph, _)| ph != &placeholder);
            true
        } else {
            false
        }
    }

    /// Synchronize `self.command_popup` with the current text in the
    /// textarea. This must be called after every modification that can change
    /// the text so the popup is shown/updated/hidden as appropriate.
    fn sync_command_popup(&mut self) {
        let first_line = self.textarea.text().lines().next().unwrap_or("");
        let input_starts_with_slash = first_line.starts_with('/');
        // Keep the slash popup only while the cursor is within the command head
        // (before the first space). This allows @-file completion for arguments
        // in commands like "/plan" and "/solve".
        let in_slash_head = self.is_cursor_in_slash_command_head();
        match &mut self.active_popup {
            ActivePopup::Command(popup) => {
                if input_starts_with_slash && in_slash_head {
                    popup.on_composer_text_change(first_line.to_string());
                } else {
                    self.active_popup = ActivePopup::None;
                }
            }
            _ => {
                if input_starts_with_slash && in_slash_head {
                    let mut command_popup = CommandPopup::new_with_filter(self.using_chatgpt_auth);
                    // Load saved subagent commands to include in autocomplete (exclude built-ins)
                    if let Ok(cfg) = codex_core::config::Config::load_with_cli_overrides(vec![], codex_core::config::ConfigOverrides::default()) {
                        let mut names: Vec<String> = cfg
                            .subagent_commands
                            .iter()
                            .map(|c| c.name.clone())
                            .filter(|n| {
                                let l = n.to_ascii_lowercase();
                                l != "plan" && l != "solve" && l != "code"
                            })
                            .collect();
                        // Stable sort for presentation
                        names.sort();
                        command_popup.set_subagent_commands(names);
                    }
                    command_popup.on_composer_text_change(first_line.to_string());
                    self.active_popup = ActivePopup::Command(command_popup);
                    // Notify app: composer expanded due to slash popup
                    self.app_event_tx.send(crate::app_event::AppEvent::ComposerExpanded);
                }
            }
        }
    }

    #[allow(dead_code)]
    pub(crate) fn set_custom_prompts(&mut self, prompts: Vec<CustomPrompt>) {
        if let ActivePopup::Command(popup) = &mut self.active_popup {
            popup.set_prompts(prompts);
        }
    }

    /// Synchronize `self.file_search_popup` with the current text in the textarea.
    /// Note this is only called when self.active_popup is NOT Command.
    fn sync_file_search_popup(&mut self) {
        // Determine if there is a token underneath the cursor worth completing.
        match Self::current_completion_token(&self.textarea) {
            Some(query) => {
                if self.dismissed_file_popup_token.as_ref() == Some(&query) {
                    return;
                }

                if query.chars().count() >= 1 {
                    self.app_event_tx
                        .send(crate::app_event::AppEvent::StartFileSearch(query.clone()));
                }

                match &mut self.active_popup {
                    ActivePopup::File(popup) => {
                        if query.is_empty() {
                            popup.set_empty_prompt();
                        } else {
                            popup.set_query(&query);
                        }
                    }
                    _ => {
                        let mut popup = FileSearchPopup::new();
                        if query.is_empty() {
                            popup.set_empty_prompt();
                        } else {
                            popup.set_query(&query);
                        }
                        self.active_popup = ActivePopup::File(popup);
                    }
                }

                self.current_file_query = Some(query);
                self.file_popup_origin = Some(FilePopupOrigin::Auto);
                self.dismissed_file_popup_token = None;
            }
            None => {
                // Allow manually-triggered popups (via Tab) to stay open while the
                // cursor remains within the same generic token. When the token
                // changes, trigger a new search; otherwise keep the popup stable.
                if let Some(FilePopupOrigin::Manual { token }) = &mut self.file_popup_origin {
                    if let Some(generic) = Self::current_generic_token(&self.textarea) {
                        if generic.is_empty() {
                            self.active_popup = ActivePopup::None;
                            self.dismissed_file_popup_token = None;
                            self.file_popup_origin = None;
                            self.current_file_query = None;
                        } else {
                            if *token != generic {
                                *token = generic.clone();
                                if let ActivePopup::File(popup) = &mut self.active_popup {
                                    popup.set_query(&generic);
                                } else {
                                    let mut popup = FileSearchPopup::new();
                                    popup.set_query(&generic);
                                    self.active_popup = ActivePopup::File(popup);
                                }
                                self.current_file_query = Some(generic.clone());
                                self.app_event_tx
                                    .send(crate::app_event::AppEvent::StartFileSearch(generic));
                            }
                            // Keep popup visible while token is still active.
                        }
                        return;
                    }
                }

                self.active_popup = ActivePopup::None;
                self.dismissed_file_popup_token = None;
                self.file_popup_origin = None;
                self.current_file_query = None;
            }
        }
    }

    pub(crate) fn set_has_focus(&mut self, has_focus: bool) {
        self.has_focus = has_focus;
    }

    // -------------------------------------------------------------
    // History navigation helpers (used by ChatWidget at scroll boundaries)
    // -------------------------------------------------------------
    pub(crate) fn try_history_up(&mut self) -> bool {
        if !self
            .history
            .should_handle_navigation(self.textarea.text(), self.textarea.cursor())
        {
            return false;
        }
        if let Some(text) = self.history.navigate_up(self.textarea.text(), &self.app_event_tx) {
            self.textarea.set_text(&text);
            self.textarea.set_cursor(0);
        }
        true
    }

    pub(crate) fn try_history_down(&mut self) -> bool {
        // Only meaningful when browsing or when original text is recorded
        if !self
            .history
            .should_handle_navigation(self.textarea.text(), self.textarea.cursor())
        {
            return false;
        }
        if let Some(text) = self.history.navigate_down(&self.app_event_tx) {
            self.textarea.set_text(&text);
            self.textarea.set_cursor(0);
        }
        true
    }

    pub(crate) fn history_is_browsing(&self) -> bool { self.history.is_browsing() }

    pub(crate) fn mark_next_down_scrolls_history(&mut self) {
        self.next_down_scrolls_history = true;
    }

    pub(crate) fn standard_terminal_hint(&self) -> Option<&str> {
        self.standard_terminal_hint.as_deref()
    }

    pub(crate) fn token_usage_spans(&self, label_style: Style) -> Vec<Span<'static>> {
        let mut spans: Vec<Span<'static>> = Vec::new();
        if let Some(token_usage_info) = &self.token_usage_info {
            let turn_usage = &token_usage_info.last_token_usage;
            let tokens_used = turn_usage.tokens_in_context_window();
            let used_str = format_with_thousands(tokens_used);
            spans.push(Span::from(used_str).style(label_style.add_modifier(Modifier::BOLD)));
            spans.push(Span::from(" tokens").style(label_style));
            if let Some(context_window) = token_usage_info.model_context_window {
                if context_window > 0 {
                    let percent_remaining = {
                        let percent = 100.0
                            - (tokens_used as f32 / context_window as f32 * 100.0);
                        percent.clamp(0.0, 100.0) as u8
                    };
                    spans.push(Span::from(" (").style(label_style));
                    spans.push(Span::from(percent_remaining.to_string()).style(label_style.add_modifier(Modifier::BOLD)));
                    spans.push(Span::from("% left)").style(label_style));
                }
            }
        }
        spans
    }
}

impl WidgetRef for ChatComposer {
    fn render_ref(&self, area: Rect, buf: &mut Buffer) {
        let popup_height = match &self.active_popup {
            ActivePopup::Command(popup) => popup.calculate_required_height(),
            ActivePopup::File(popup) => popup.calculate_required_height(),
            ActivePopup::None => 1,
        };
        // Split area: textarea with border at top, hints/popup at bottom
        let hint_height = if matches!(self.active_popup, ActivePopup::None) {
            1
        } else {
            popup_height
        };

        // Calculate dynamic height based on content
        let content_width = area.width.saturating_sub(4); // Account for border and padding
        let content_lines = self.textarea.desired_height(content_width).max(1);
        let desired_input_height = (content_lines + 2).max(3); // Parent layout enforces max

        // Use desired height but don't exceed available space
        let input_height = desired_input_height.min(area.height.saturating_sub(hint_height));
        let [input_area, hint_area] = Layout::vertical([
            Constraint::Length(input_height),
            Constraint::Length(hint_height),
        ])
        .areas(area);
        match &self.active_popup {
            ActivePopup::Command(popup) => {
                popup.render_ref(hint_area, buf);
            }
            ActivePopup::File(popup) => {
                popup.render_ref(hint_area, buf);
            }
            ActivePopup::None => {
                let bottom_line_rect = hint_area;
                if let Some(hints) = &self.footer_hint_override {
                    let key_hint_style = Style::default().fg(crate::colors::function());
                    let label_style = Style::default().fg(crate::colors::text_dim());
                    let mut left_spans: Vec<Span> = vec![Span::from("  ")];
                    for (idx, (key, label)) in hints.iter().enumerate() {
                        if idx > 0 {
                            left_spans.push(Span::from("   ").style(label_style));
                        }
                        if !key.is_empty() {
                            left_spans.push(Span::from(key.clone()).style(key_hint_style));
                        }
                        if !label.is_empty() {
                            let prefix = if key.is_empty() { String::new() } else { String::from(" ") };
                            left_spans.push(Span::from(format!("{prefix}{label}")).style(label_style));
                        }
                    }
<<<<<<< HEAD
=======
                } else {
                    render_footer(hint_rect, buf, footer_props);
                }
            }
        }
        let style = user_message_style(terminal_palette::default_bg());
        let mut block_rect = composer_rect;
        block_rect.y = composer_rect.y.saturating_sub(1);
        block_rect.height = composer_rect.height.saturating_add(1);
        Block::default().style(style).render_ref(block_rect, buf);
        buf.set_span(
            composer_rect.x,
            composer_rect.y,
            &"›".bold(),
            composer_rect.width,
        );

        let mut state = self.textarea_state.borrow_mut();
        StatefulWidgetRef::render_ref(&(&self.textarea), textarea_rect, buf, &mut state);
        if self.textarea.text().is_empty() {
            let placeholder = Span::from(self.placeholder_text.as_str()).dim();
            Line::from(vec![placeholder]).render_ref(textarea_rect.inner(Margin::new(0, 0)), buf);
        }
    }
}

fn prompt_selection_action(
    prompt: &CustomPrompt,
    first_line: &str,
    mode: PromptSelectionMode,
) -> PromptSelectionAction {
    let named_args = prompt_argument_names(&prompt.content);
    let has_numeric = prompt_has_numeric_placeholders(&prompt.content);

    match mode {
        PromptSelectionMode::Completion => {
            if !named_args.is_empty() {
                let (text, cursor) =
                    prompt_command_with_arg_placeholders(&prompt.name, &named_args);
                return PromptSelectionAction::Insert {
                    text,
                    cursor: Some(cursor),
                };
            }
            if has_numeric {
                let text = format!("/{PROMPTS_CMD_PREFIX}:{} ", prompt.name);
                return PromptSelectionAction::Insert { text, cursor: None };
            }
            let text = format!("/{PROMPTS_CMD_PREFIX}:{}", prompt.name);
            PromptSelectionAction::Insert { text, cursor: None }
        }
        PromptSelectionMode::Submit => {
            if !named_args.is_empty() {
                let (text, cursor) =
                    prompt_command_with_arg_placeholders(&prompt.name, &named_args);
                return PromptSelectionAction::Insert {
                    text,
                    cursor: Some(cursor),
                };
            }
            if has_numeric {
                if let Some(expanded) = expand_if_numeric_with_positional_args(prompt, first_line) {
                    return PromptSelectionAction::Submit { text: expanded };
                }
                let text = format!("/{PROMPTS_CMD_PREFIX}:{} ", prompt.name);
                return PromptSelectionAction::Insert { text, cursor: None };
            }
            PromptSelectionAction::Submit {
                text: prompt.content.clone(),
            }
        }
    }
}

#[cfg(test)]
mod tests {
    use super::*;
    use image::ImageBuffer;
    use image::Rgba;
    use pretty_assertions::assert_eq;
    use std::path::PathBuf;
    use tempfile::tempdir;

    use crate::app_event::AppEvent;
    use crate::bottom_pane::AppEventSender;
    use crate::bottom_pane::ChatComposer;
    use crate::bottom_pane::InputResult;
    use crate::bottom_pane::chat_composer::AttachedImage;
    use crate::bottom_pane::chat_composer::LARGE_PASTE_CHAR_THRESHOLD;
    use crate::bottom_pane::prompt_args::extract_positional_args_for_prompt_line;
    use crate::bottom_pane::textarea::TextArea;
    use tokio::sync::mpsc::unbounded_channel;

    #[test]
    fn footer_hint_row_is_separated_from_composer() {
        let (tx, _rx) = unbounded_channel::<AppEvent>();
        let sender = AppEventSender::new(tx);
        let composer = ChatComposer::new(
            true,
            sender,
            false,
            "Ask Codex to do anything".to_string(),
            false,
        );

        let area = Rect::new(0, 0, 40, 6);
        let mut buf = Buffer::empty(area);
        composer.render_ref(area, &mut buf);

        let row_to_string = |y: u16| {
            let mut row = String::new();
            for x in 0..area.width {
                row.push(buf[(x, y)].symbol().chars().next().unwrap_or(' '));
            }
            row
        };

        let mut hint_row: Option<(u16, String)> = None;
        for y in 0..area.height {
            let row = row_to_string(y);
            if row.contains("? for shortcuts") {
                hint_row = Some((y, row));
                break;
            }
        }

        let (hint_row_idx, hint_row_contents) =
            hint_row.expect("expected footer hint row to be rendered");
        assert_eq!(
            hint_row_idx,
            area.height - 1,
            "hint row should occupy the bottom line: {hint_row_contents:?}",
        );

        assert!(
            hint_row_idx > 0,
            "expected a spacing row above the footer hints",
        );

        let spacing_row = row_to_string(hint_row_idx - 1);
        assert_eq!(
            spacing_row.trim(),
            "",
            "expected blank spacing row above hints but saw: {spacing_row:?}",
        );
    }
>>>>>>> b8e1fe60

                    let token_spans: Vec<Span> = self.token_usage_spans(label_style);
                    let left_len: usize = left_spans.iter().map(|s| s.content.chars().count()).sum();
                    let right_len: usize = token_spans.iter().map(|s| s.content.chars().count()).sum();
                    let total_width = bottom_line_rect.width as usize;
                    let trailing_pad = 1usize;
                    let spacer = if total_width > left_len + right_len + trailing_pad {
                        " ".repeat(total_width - left_len - right_len - trailing_pad)
                    } else {
                        String::from(" ")
                    };

                    let mut line_spans = left_spans;
                    line_spans.push(Span::from(spacer));
                    line_spans.extend(token_spans);
                    line_spans.push(Span::from(" "));

                    Line::from(line_spans)
                        .style(
                            Style::default()
                                .fg(crate::colors::text_dim())
                                .add_modifier(Modifier::DIM),
                        )
                        .render_ref(bottom_line_rect, buf);
                } else {
                    let key_hint_style = Style::default().fg(crate::colors::function());
                    let label_style = Style::default().fg(crate::colors::text_dim());
                    // Left side: padding + notices (and Ctrl+C again-to-quit notice if active)
                    let mut left_spans: Vec<Span> = Vec::new();
                    left_spans.push(Span::from("  "));

                    // Access mode indicator (Read Only / Write with Approval / Full Access)
                    // When the label is ephemeral, hide it after expiry. The "(Shift+Tab change)"
                    // suffix is shown for a short time even for persistent labels.
                    let show_access_label = if let Some(until) = self.access_mode_label_expiry {
                        std::time::Instant::now() <= until
                    } else { true };
                    if show_access_label {
                        if let Some(label) = &self.access_mode_label {
                            // Access label without bold per design
                            left_spans.push(Span::from(label.clone()).style(label_style));
                            // Show the hint suffix while the hint timer is active; if the whole label
                            // is ephemeral, keep the suffix visible for the same duration.
                            let show_suffix = if let Some(until) = self.access_mode_hint_expiry {
                                std::time::Instant::now() <= until
                            } else {
                                // If label itself is ephemeral, mirror its lifetime for the suffix
                                self.access_mode_label_expiry.is_some()
                            };
                            if show_suffix {
                                left_spans.push(Span::from("  (").style(label_style));
                                left_spans.push(Span::from("Shift+Tab").style(key_hint_style));
                                left_spans.push(Span::from(" change)").style(label_style));
                            }
                        }
                    }

                    if self.ctrl_c_quit_hint {
                        // Treat as a notice; keep on the left
                        if !self.access_mode_label.is_none() { left_spans.push(Span::from("   ")); }
                        left_spans.push(Span::from("Ctrl+C").style(key_hint_style));
                        left_spans.push(Span::from(" again to quit").style(label_style));
                    }

                    if let Some(hint) = &self.standard_terminal_hint {
                        if left_spans.len() > 1 {
                            left_spans.push(Span::from("   "));
                        }
                        left_spans.push(
                            Span::from(hint.clone())
                                .style(Style::default().fg(crate::colors::warning()).add_modifier(Modifier::BOLD)),
                        );
                    }

                    // Append ephemeral footer notice if present and not expired
                    if let Some((msg, until)) = &self.footer_notice {
                        if std::time::Instant::now() <= *until {
                            if left_spans.len() > 1 {
                                left_spans.push(Span::from("   "));
                            }
                            left_spans.push(Span::from(msg.clone()).style(Style::default().add_modifier(Modifier::DIM)));
                        }
                    }

                    // Right side: command key hints (Ctrl+R/D/H), token usage, and a small auth notice
                    // when using an API key instead of ChatGPT auth. We elide hints first if space is tight.
                    let mut right_spans: Vec<Span> = Vec::new();

                    // Prepare token usage spans (always shown when available)
                    let token_spans: Vec<Span> = self.token_usage_spans(label_style);

                    // Helper to build hint spans based on inclusion flags
                    let build_hints = |include_reasoning: bool, include_diff: bool| -> Vec<Span> {
                        let mut spans: Vec<Span> = Vec::new();
                        if !self.ctrl_c_quit_hint {
                            if self.show_reasoning_hint && include_reasoning {
                                if !spans.is_empty() { spans.push(Span::from("  •  ").style(label_style)); }
                                spans.push(Span::from("Ctrl+R").style(key_hint_style));
                                let label = if self.reasoning_shown { " hide reasoning" } else { " show reasoning" };
                                spans.push(Span::from(label).style(label_style));
                            }
                            if self.show_diffs_hint && include_diff {
                                if !spans.is_empty() { spans.push(Span::from("  •  ").style(label_style)); }
                                spans.push(Span::from("Ctrl+D").style(key_hint_style));
                                spans.push(Span::from(" diff viewer").style(label_style));
                            }
                            // Always show help at the end of the command hints
                            if !spans.is_empty() { spans.push(Span::from("  •  ").style(label_style)); }
                            spans.push(Span::from("Ctrl+H").style(key_hint_style));
                            spans.push(Span::from(" help").style(label_style));
                        }
                        spans
                    };

                    // Start with all hints included
                    let mut include_reasoning = true;
                    let mut include_diff = true;
                    let mut hint_spans = build_hints(include_reasoning, include_diff);

                    // Measure function for spans length
                    let measure = |spans: &Vec<Span>| -> usize {
                        spans.iter().map(|s| s.content.chars().count()).sum()
                    };

                    // Compute spacer between left and right to make right content right-aligned
                    let left_len: usize = left_spans.iter().map(|s| s.content.chars().count()).sum();
                    let total_width = bottom_line_rect.width as usize;
                    let trailing_pad = 1usize; // one space on the right edge

                    // Optional auth notice: show a small "API key" tag when not using ChatGPT auth
                    let mut auth_spans: Vec<Span> = Vec::new();
                    if !self.using_chatgpt_auth {
                        auth_spans.push(Span::from("API key").style(label_style));
                    }

                    // We'll add separators between sections when both are present
                    let sep_len = "  •  ".chars().count();
                    let combined_len = |h: &Vec<Span>, t: &Vec<Span>, a: &Vec<Span>| -> usize {
                        let mut len = measure(h) + measure(t) + measure(a);
                        if !h.is_empty() && !t.is_empty() { len += sep_len; }
                        if (!h.is_empty() || !t.is_empty()) && !a.is_empty() { len += sep_len; }
                        len
                    };

                    // Elide hints in order until content fits
                    while left_len + combined_len(&hint_spans, &token_spans, &auth_spans) + trailing_pad > total_width {
                        if include_reasoning {
                            include_reasoning = false;
                        } else if include_diff {
                            include_diff = false;
                        } else if !auth_spans.is_empty() {
                            // If still too tight, drop the auth tag as a last resort
                            auth_spans.clear();
                        } else {
                            break;
                        }
                        hint_spans = build_hints(include_reasoning, include_diff);
                    }

                    // Compose final right spans: hints, optional separator, then tokens
                    if !hint_spans.is_empty() { right_spans.extend(hint_spans); }
                    if !right_spans.is_empty() && !token_spans.is_empty() {
                        right_spans.push(Span::from("  •  ").style(label_style));
                    }
                    right_spans.extend(token_spans);
                    // Append auth notice at the very end (right-most) if present
                    if !right_spans.is_empty() && !auth_spans.is_empty() {
                        right_spans.push(Span::from("  •  ").style(label_style));
                    }
                    right_spans.extend(auth_spans);

                    // Recompute spacer after elision
                    let right_len: usize = right_spans.iter().map(|s| s.content.chars().count()).sum();
                    let spacer = if total_width > left_len + right_len + trailing_pad {
                        " ".repeat(total_width - left_len - right_len - trailing_pad)
                    } else { String::from(" ") };

                    let mut line_spans = left_spans;
                    line_spans.push(Span::from(spacer));
                    line_spans.extend(right_spans);
                    line_spans.push(Span::from(" "));

                    Line::from(line_spans)
                        .style(
                            Style::default()
                                .fg(crate::colors::text_dim())
                                .add_modifier(Modifier::DIM),
                        )
                        .render_ref(bottom_line_rect, buf);
                }
            }
        }
        // Draw border around input area with optional "Coding" title when task is running
        let mut input_block = Block::default()
            .borders(Borders::ALL)
            .border_style(Style::default().fg(crate::colors::border()))
            // Fill input block with theme background so underlying content
            // never shows through when the composer grows/shrinks.
            .style(Style::default().bg(crate::colors::background()));

        if self.is_task_running {
            if self.status_message.eq_ignore_ascii_case("auto drive") {
                let title_line = Line::from(Span::styled(
                    " Auto Drive ",
                    Style::default()
                        .fg(crate::colors::text())
                        .add_modifier(Modifier::BOLD),
                ));
                input_block = input_block.title(title_line);
            } else if self.status_message.eq_ignore_ascii_case("auto drive goal") {
                let title_line = Line::from(Span::styled(
                    " Auto Drive Goal ",
                    Style::default()
                        .fg(crate::colors::text())
                        .add_modifier(Modifier::BOLD),
                ));
                input_block = input_block.title(title_line);
            } else {
                use std::time::{SystemTime, UNIX_EPOCH};
                // Use selected spinner style
                let now_ms = SystemTime::now()
                    .duration_since(UNIX_EPOCH)
                    .unwrap_or_default()
                    .as_millis();
                let def = crate::spinner::current_spinner();
                let spinner_str = crate::spinner::frame_at_time(def, now_ms);

                // Create centered title with spinner and spaces
                let title_line = Line::from(vec![
                    Span::raw(" "), // Space before spinner
                    Span::styled(spinner_str, Style::default().fg(crate::colors::info())),
                    Span::styled(
                        format!(" {}... ", self.status_message),
                        Style::default().fg(crate::colors::info()),
                    ), // Space after spinner and after text
                ])
                .centered();
                input_block = input_block.title(title_line);
            }
        }

        let textarea_rect = input_block.inner(input_area);
        input_block.render_ref(input_area, buf);

        // Add padding inside the text area (1 char horizontal only, no vertical padding)
        let padded_textarea_rect = textarea_rect.inner(Margin::new(1, 0));

        let mut state = self.textarea_state.borrow_mut();
        StatefulWidgetRef::render_ref(&(&self.textarea), padded_textarea_rect, buf, &mut state);
        // Only show placeholder if there's no chat history AND no text typed
        if !self.typed_anything && self.textarea.text().is_empty() {
            let placeholder = crate::greeting::greeting_placeholder();
            Line::from(placeholder)
                .style(Style::default().dim())
                .render_ref(padded_textarea_rect, buf);
        }

        // Draw a high-contrast cursor overlay under the terminal cursor using the theme's
        // `cursor` color. This improves visibility on dark themes where the terminal's own
        // cursor color may be hard to see or user-defined.
        //
        // Implementation notes:
        // - We compute the visible cursor position using the same `state` (scroll) used to
        //   render the textarea so the overlay aligns with wrapped lines.
        // - We paint the underlying cell with bg=theme.cursor and fg=theme.background.
        //   This provides contrast regardless of light/dark theme.
        // - The hardware cursor is still positioned via `frame.set_cursor_position` at the
        //   app layer; this overlay ensures visibility independent of terminal settings.
        drop(state); // release the borrow before computing position again
        if let Some((cx, cy)) = self
            .textarea
            .cursor_pos_with_state(padded_textarea_rect, *self.textarea_state.borrow())
        {
            let cursor_bg = crate::theme::current_theme().cursor;
            if cx < buf.area.width.saturating_add(buf.area.x)
                && cy < buf.area.height.saturating_add(buf.area.y)
            {
                let cell = &mut buf[(cx, cy)];
                // Only tint the background so the foreground glyph stays intact. Some
                // terminals (e.g. GNOME Terminal/VTE) temporarily hide the hardware
                // cursor while processing arrow keys; preserving the foreground color
                // keeps the caret location visible instead of flashing blank cells.
                cell.set_bg(cursor_bg);
            }
        }
    }
}

#[cfg(all(test, feature = "legacy_tests"))]
mod tests {
    use crate::app_event::AppEvent;
    use crate::bottom_pane::AppEventSender;
    use crate::bottom_pane::ChatComposer;
    use crate::bottom_pane::InputResult;
    use crate::bottom_pane::chat_composer::LARGE_PASTE_CHAR_THRESHOLD;
    use crate::bottom_pane::textarea::TextArea;

    #[test]
    fn test_current_at_token_basic_cases() {
        let test_cases = vec![
            // Valid @ tokens
            ("@hello", 3, Some("hello".to_string()), "Basic ASCII token"),
            (
                "@file.txt",
                4,
                Some("file.txt".to_string()),
                "ASCII with extension",
            ),
            (
                "hello @world test",
                8,
                Some("world".to_string()),
                "ASCII token in middle",
            ),
            (
                "@test123",
                5,
                Some("test123".to_string()),
                "ASCII with numbers",
            ),
            // Unicode examples
            ("@İstanbul", 3, Some("İstanbul".to_string()), "Turkish text"),
            (
                "@testЙЦУ.rs",
                8,
                Some("testЙЦУ.rs".to_string()),
                "Mixed ASCII and Cyrillic",
            ),
            ("@诶", 2, Some("诶".to_string()), "Chinese character"),
            ("@👍", 2, Some("👍".to_string()), "Emoji token"),
            // Invalid cases (should return None)
            ("hello", 2, None, "No @ symbol"),
            (
                "@",
                1,
                Some("".to_string()),
                "Only @ symbol triggers empty query",
            ),
            ("@ hello", 2, None, "@ followed by space"),
            ("test @ world", 6, None, "@ with spaces around"),
        ];

        for (input, cursor_pos, expected, description) in test_cases {
            let mut textarea = TextArea::new();
            textarea.insert_str(input);
            textarea.set_cursor(cursor_pos);

            let result = ChatComposer::current_at_token(&textarea);
            assert_eq!(
                result, expected,
                "Failed for case: {description} - input: '{input}', cursor: {cursor_pos}"
            );
        }
    }

    #[test]
    fn test_current_at_token_cursor_positions() {
        let test_cases = vec![
            // Different cursor positions within a token
            ("@test", 0, Some("test".to_string()), "Cursor at @"),
            ("@test", 1, Some("test".to_string()), "Cursor after @"),
            ("@test", 5, Some("test".to_string()), "Cursor at end"),
            // Multiple tokens - cursor determines which token
            ("@file1 @file2", 0, Some("file1".to_string()), "First token"),
            (
                "@file1 @file2",
                8,
                Some("file2".to_string()),
                "Second token",
            ),
            // Edge cases
            ("@", 0, Some("".to_string()), "Only @ symbol"),
            ("@a", 2, Some("a".to_string()), "Single character after @"),
            ("", 0, None, "Empty input"),
        ];

        for (input, cursor_pos, expected, description) in test_cases {
            let mut textarea = TextArea::new();
            textarea.insert_str(input);
            textarea.set_cursor(cursor_pos);

            let result = ChatComposer::current_at_token(&textarea);
            assert_eq!(
                result, expected,
                "Failed for cursor position case: {description} - input: '{input}', cursor: {cursor_pos}",
            );
        }
    }

    #[test]
    fn test_current_at_token_whitespace_boundaries() {
        let test_cases = vec![
            // Space boundaries
            (
                "aaa@aaa",
                4,
                None,
                "Connected @ token - no completion by design",
            ),
            (
                "aaa @aaa",
                5,
                Some("aaa".to_string()),
                "@ token after space",
            ),
            (
                "test @file.txt",
                7,
                Some("file.txt".to_string()),
                "@ token after space",
            ),
            // Full-width space boundaries
            (
                "test　@İstanbul",
                8,
                Some("İstanbul".to_string()),
                "@ token after full-width space",
            ),
            (
                "@ЙЦУ　@诶",
                10,
                Some("诶".to_string()),
                "Full-width space between Unicode tokens",
            ),
            // Tab and newline boundaries
            (
                "test\t@file",
                6,
                Some("file".to_string()),
                "@ token after tab",
            ),
        ];

        for (input, cursor_pos, expected, description) in test_cases {
            let mut textarea = TextArea::new();
            textarea.insert_str(input);
            textarea.set_cursor(cursor_pos);

            let result = ChatComposer::current_at_token(&textarea);
            assert_eq!(
                result, expected,
                "Failed for whitespace boundary case: {description} - input: '{input}', cursor: {cursor_pos}",
            );
        }
    }

    #[test]
    fn handle_paste_small_inserts_text() {
        use crossterm::event::KeyCode;
        use crossterm::event::KeyEvent;
        use crossterm::event::KeyModifiers;

        let (tx, _rx) = std::sync::mpsc::channel();
        let sender = AppEventSender::new(tx);
        let mut composer = ChatComposer::new(true, sender, false);

        let needs_redraw = composer.handle_paste("hello".to_string());
        assert!(needs_redraw);
        assert_eq!(composer.textarea.text(), "hello");
        assert!(composer.pending_pastes.is_empty());

        let (result, _) =
            composer.handle_key_event(KeyEvent::new(KeyCode::Enter, KeyModifiers::NONE));
        match result {
            InputResult::Submitted(text) => assert_eq!(text, "hello"),
            _ => panic!("expected Submitted"),
        }
    }

    #[test]
    fn handle_paste_large_uses_placeholder_and_replaces_on_submit() {
        use crossterm::event::KeyCode;
        use crossterm::event::KeyEvent;
        use crossterm::event::KeyModifiers;

        let (tx, _rx) = std::sync::mpsc::channel();
        let sender = AppEventSender::new(tx);
        let mut composer = ChatComposer::new(true, sender, false);

        let large = "x".repeat(LARGE_PASTE_CHAR_THRESHOLD + 10);
        let needs_redraw = composer.handle_paste(large.clone());
        assert!(needs_redraw);
        let placeholder = format!("[Pasted Content {} chars]", large.chars().count());
        assert_eq!(composer.textarea.text(), placeholder);
        assert_eq!(composer.pending_pastes.len(), 1);
        assert_eq!(composer.pending_pastes[0].0, placeholder);
        assert_eq!(composer.pending_pastes[0].1, large);

        let (result, _) =
            composer.handle_key_event(KeyEvent::new(KeyCode::Enter, KeyModifiers::NONE));
        match result {
            InputResult::Submitted(text) => assert_eq!(text, large),
            _ => panic!("expected Submitted"),
        }
        assert!(composer.pending_pastes.is_empty());
    }

    #[test]
    fn edit_clears_pending_paste() {
        use crossterm::event::KeyCode;
        use crossterm::event::KeyEvent;
        use crossterm::event::KeyModifiers;

        let large = "y".repeat(LARGE_PASTE_CHAR_THRESHOLD + 1);
        let (tx, _rx) = std::sync::mpsc::channel();
        let sender = AppEventSender::new(tx);
        let mut composer = ChatComposer::new(true, sender, false);

        composer.handle_paste(large);
        assert_eq!(composer.pending_pastes.len(), 1);

        // Any edit that removes the placeholder should clear pending_paste
        composer.handle_key_event(KeyEvent::new(KeyCode::Backspace, KeyModifiers::NONE));
        assert!(composer.pending_pastes.is_empty());
    }

    #[test]
    fn ui_snapshots() {
        use crossterm::event::KeyCode;
        use crossterm::event::KeyEvent;
        use crossterm::event::KeyModifiers;
        use insta::assert_snapshot;
        use ratatui::Terminal;
        use ratatui::backend::TestBackend;

        let (tx, _rx) = std::sync::mpsc::channel();
        let sender = AppEventSender::new(tx);
        let mut terminal = match Terminal::new(TestBackend::new(100, 10)) {
            Ok(t) => t,
            Err(e) => panic!("Failed to create terminal: {e}"),
        };

        let test_cases = vec![
            ("empty", None),
            ("small", Some("short".to_string())),
            ("large", Some("z".repeat(LARGE_PASTE_CHAR_THRESHOLD + 5))),
            ("multiple_pastes", None),
            ("backspace_after_pastes", None),
        ];

        for (name, input) in test_cases {
            // Create a fresh composer for each test case
            let mut composer = ChatComposer::new(true, sender.clone(), false);

            if let Some(text) = input {
                composer.handle_paste(text);
            } else if name == "multiple_pastes" {
                // First large paste
                composer.handle_paste("x".repeat(LARGE_PASTE_CHAR_THRESHOLD + 3));
                // Second large paste
                composer.handle_paste("y".repeat(LARGE_PASTE_CHAR_THRESHOLD + 7));
                // Small paste
                composer.handle_paste(" another short paste".to_string());
            } else if name == "backspace_after_pastes" {
                // Three large pastes
                composer.handle_paste("a".repeat(LARGE_PASTE_CHAR_THRESHOLD + 2));
                composer.handle_paste("b".repeat(LARGE_PASTE_CHAR_THRESHOLD + 4));
                composer.handle_paste("c".repeat(LARGE_PASTE_CHAR_THRESHOLD + 6));
                // Move cursor to end and press backspace
                composer.textarea.set_cursor(composer.textarea.text().len());
                composer.handle_key_event(KeyEvent::new(KeyCode::Backspace, KeyModifiers::NONE));
            }

            terminal
                .draw(|f| f.render_widget_ref(composer, f.area()))
                .unwrap_or_else(|e| panic!("Failed to draw {name} composer: {e}"));

            assert_snapshot!(name, terminal.backend());
        }
    }

    // Test helper: simulate human typing with a brief delay and flush the paste-burst buffer
    fn type_chars_humanlike(composer: &mut ChatComposer, chars: &[char]) {
        use crossterm::event::KeyCode;
        use crossterm::event::KeyEvent;
        use crossterm::event::KeyModifiers;
        for &ch in chars {
            let _ = composer.handle_key_event(KeyEvent::new(KeyCode::Char(ch), KeyModifiers::NONE));
            std::thread::sleep(ChatComposer::recommended_paste_flush_delay());
            let _ = composer.flush_paste_burst_if_due();
        }
    }

    #[test]
    fn slash_init_dispatches_command_and_does_not_submit_literal_text() {
        use crossterm::event::KeyCode;
        use crossterm::event::KeyEvent;
        use crossterm::event::KeyModifiers;
        use std::sync::mpsc::TryRecvError;

        let (tx, rx) = std::sync::mpsc::channel();
        let sender = AppEventSender::new(tx);
        let mut composer = ChatComposer::new(true, sender, false);

        // Type the slash command.
        type_chars_humanlike(&mut composer, &['/', 'i', 'n', 'i', 't']);

        // Press Enter to dispatch the selected command.
        let (result, _needs_redraw) =
            composer.handle_key_event(KeyEvent::new(KeyCode::Enter, KeyModifiers::NONE));

        // When a slash command is dispatched, the composer should return a
        // Command result (not submit literal text) and clear its textarea.
        match result {
            InputResult::None | InputResult::ScrollUp | InputResult::ScrollDown => {}
            InputResult::Submitted(text) => {
                panic!("expected command dispatch, but composer submitted literal text: {text}")
            }
            InputResult::None => panic!("expected Command result for '/init'"),
        }
        assert!(composer.textarea.is_empty(), "composer should be cleared");

        // Verify a DispatchCommand event for the "init" command was sent.
        match rx.try_recv() {
            Ok(AppEvent::DispatchCommand(cmd, text)) => {
                assert_eq!(cmd.command(), "init");
                assert_eq!(text, "/init");
            }
            Ok(_other) => panic!("unexpected app event"),
            Err(TryRecvError::Empty) => panic!("expected a DispatchCommand event for '/init'"),
            Err(TryRecvError::Disconnected) => panic!("app event channel disconnected"),
        }
    }

    #[test]
    fn extract_args_supports_quoted_paths_single_arg() {
        let args = extract_positional_args_for_prompt_line(
            "/prompts:review \"docs/My File.md\"",
            "review",
        );
        assert_eq!(args, vec!["docs/My File.md".to_string()]);
    }

    #[test]
    fn extract_args_supports_mixed_quoted_and_unquoted() {
        let args =
            extract_positional_args_for_prompt_line("/prompts:cmd \"with spaces\" simple", "cmd");
        assert_eq!(args, vec!["with spaces".to_string(), "simple".to_string()]);
    }

    #[test]
    fn slash_tab_completion_moves_cursor_to_end() {
        use crossterm::event::KeyCode;
        use crossterm::event::KeyEvent;
        use crossterm::event::KeyModifiers;

        let (tx, _rx) = std::sync::mpsc::channel();
        let sender = AppEventSender::new(tx);
        let mut composer = ChatComposer::new(
            true,
            sender,
            false,
            "Ask Codex to do anything".to_string(),
            false,
        );

        type_chars_humanlike(&mut composer, &['/', 'c']);

        let (_result, _needs_redraw) =
            composer.handle_key_event(KeyEvent::new(KeyCode::Tab, KeyModifiers::NONE));

        assert_eq!(composer.textarea.text(), "/compact ");
        assert_eq!(composer.textarea.cursor(), composer.textarea.text().len());
    }

    #[test]
    fn slash_mention_dispatches_command_and_inserts_at() {
        use crossterm::event::KeyCode;
        use crossterm::event::KeyEvent;
        use crossterm::event::KeyModifiers;
        use std::sync::mpsc::TryRecvError;

        let (tx, rx) = std::sync::mpsc::channel();
        let sender = AppEventSender::new(tx);
        let mut composer = ChatComposer::new(true, sender, false);

        type_chars_humanlike(&mut composer, &['/', 'm', 'e', 'n', 't', 'i', 'o', 'n']);

        let (result, _needs_redraw) =
            composer.handle_key_event(KeyEvent::new(KeyCode::Enter, KeyModifiers::NONE));

        match result {
            InputResult::None | InputResult::ScrollUp | InputResult::ScrollDown => {}
            InputResult::Submitted(text) => {
                panic!("expected command dispatch, but composer submitted literal text: {text}")
            }
            InputResult::None => panic!("expected Command result for '/mention'"),
        }
        assert!(composer.textarea.is_empty(), "composer should be cleared");

        match rx.try_recv() {
            Ok(AppEvent::DispatchCommand(cmd, _)) => {
                assert_eq!(cmd.command(), "mention");
                composer.insert_str("@");
            }
            Ok(_other) => panic!("unexpected app event"),
            Err(TryRecvError::Empty) => panic!("expected a DispatchCommand event for '/mention'"),
            Err(TryRecvError::Disconnected) => {
                panic!("app event channel disconnected")
            }
        }
        assert_eq!(composer.textarea.text(), "@");
    }

    #[test]
    fn test_multiple_pastes_submission() {
        use crossterm::event::KeyCode;
        use crossterm::event::KeyEvent;
        use crossterm::event::KeyModifiers;

        let (tx, _rx) = std::sync::mpsc::channel();
        let sender = AppEventSender::new(tx);
        let mut composer = ChatComposer::new(true, sender, false);

        // Define test cases: (paste content, is_large)
        let test_cases = [
            ("x".repeat(LARGE_PASTE_CHAR_THRESHOLD + 3), true),
            (" and ".to_string(), false),
            ("y".repeat(LARGE_PASTE_CHAR_THRESHOLD + 7), true),
        ];

        // Expected states after each paste
        let mut expected_text = String::new();
        let mut expected_pending_count = 0;

        // Apply all pastes and build expected state
        let states: Vec<_> = test_cases
            .iter()
            .map(|(content, is_large)| {
                composer.handle_paste(content.clone());
                if *is_large {
                    let placeholder = format!("[Pasted Content {} chars]", content.chars().count());
                    expected_text.push_str(&placeholder);
                    expected_pending_count += 1;
                } else {
                    expected_text.push_str(content);
                }
                (expected_text.clone(), expected_pending_count)
            })
            .collect();

        // Verify all intermediate states were correct
        assert_eq!(
            states,
            vec![
                (
                    format!("[Pasted Content {} chars]", test_cases[0].0.chars().count()),
                    1
                ),
                (
                    format!(
                        "[Pasted Content {} chars] and ",
                        test_cases[0].0.chars().count()
                    ),
                    1
                ),
                (
                    format!(
                        "[Pasted Content {} chars] and [Pasted Content {} chars]",
                        test_cases[0].0.chars().count(),
                        test_cases[2].0.chars().count()
                    ),
                    2
                ),
            ]
        );

        // Submit and verify final expansion
        let (result, _) =
            composer.handle_key_event(KeyEvent::new(KeyCode::Enter, KeyModifiers::NONE));
        if let InputResult::Submitted(text) = result {
            assert_eq!(text, format!("{} and {}", test_cases[0].0, test_cases[2].0));
        } else {
            panic!("expected Submitted");
        }
    }

    #[test]
    fn test_placeholder_deletion() {
        use crossterm::event::KeyCode;
        use crossterm::event::KeyEvent;
        use crossterm::event::KeyModifiers;

        let (tx, _rx) = std::sync::mpsc::channel();
        let sender = AppEventSender::new(tx);
        let mut composer = ChatComposer::new(true, sender, false);

        // Define test cases: (content, is_large)
        let test_cases = [
            ("a".repeat(LARGE_PASTE_CHAR_THRESHOLD + 5), true),
            (" and ".to_string(), false),
            ("b".repeat(LARGE_PASTE_CHAR_THRESHOLD + 6), true),
        ];

        // Apply all pastes
        let mut current_pos = 0;
        let states: Vec<_> = test_cases
            .iter()
            .map(|(content, is_large)| {
                composer.handle_paste(content.clone());
                if *is_large {
                    let placeholder = format!("[Pasted Content {} chars]", content.chars().count());
                    current_pos += placeholder.len();
                } else {
                    current_pos += content.len();
                }
                (
                    composer.textarea.text().to_string(),
                    composer.pending_pastes.len(),
                    current_pos,
                )
            })
            .collect();

        // Delete placeholders one by one and collect states
        let mut deletion_states = vec![];

        // First deletion
        composer.textarea.set_cursor(states[0].2);
        composer.handle_key_event(KeyEvent::new(KeyCode::Backspace, KeyModifiers::NONE));
        deletion_states.push((
            composer.textarea.text().to_string(),
            composer.pending_pastes.len(),
        ));

        // Second deletion
        composer.textarea.set_cursor(composer.textarea.text().len());
        composer.handle_key_event(KeyEvent::new(KeyCode::Backspace, KeyModifiers::NONE));
        deletion_states.push((
            composer.textarea.text().to_string(),
            composer.pending_pastes.len(),
        ));

        // Verify all states
        assert_eq!(
            deletion_states,
            vec![
                (" and [Pasted Content 1006 chars]".to_string(), 1),
                (" and ".to_string(), 0),
            ]
        );
    }

    #[test]
    fn test_partial_placeholder_deletion() {
        use crossterm::event::KeyCode;
        use crossterm::event::KeyEvent;
        use crossterm::event::KeyModifiers;

        let (tx, _rx) = std::sync::mpsc::channel();
        let sender = AppEventSender::new(tx);
        let mut composer = ChatComposer::new(true, sender, false);

        // Define test cases: (cursor_position_from_end, expected_pending_count)
        let test_cases = [
            5, // Delete from middle - should clear tracking
            0, // Delete from end - should clear tracking
        ];

        let paste = "x".repeat(LARGE_PASTE_CHAR_THRESHOLD + 4);
        let placeholder = format!("[Pasted Content {} chars]", paste.chars().count());

        let states: Vec<_> = test_cases
            .into_iter()
            .map(|pos_from_end| {
                composer.handle_paste(paste.clone());
                composer
                    .textarea
                    .set_cursor((placeholder.len() - pos_from_end) as usize);
                composer.handle_key_event(KeyEvent::new(KeyCode::Backspace, KeyModifiers::NONE));
                let result = (
                    composer.textarea.text().contains(&placeholder),
                    composer.pending_pastes.len(),
                );
                composer.textarea.set_text("");
                result
            })
            .collect();

        assert_eq!(
            states,
            vec![
                (false, 0), // After deleting from middle
                (false, 0), // After deleting from end
            ]
        );
    }

    #[test]
    fn test_typed_anything_on_paste() {
        let (tx, _rx) = std::sync::mpsc::channel();
        let sender = AppEventSender::new(tx);
        let mut composer = ChatComposer::new(true, sender, false);

<<<<<<< HEAD
        // Initially typed_anything should be false
        assert!(!composer.typed_anything);
=======
        let (result, _needs_redraw) =
            composer.handle_key_event(KeyEvent::new(KeyCode::Enter, KeyModifiers::NONE));

        assert_eq!(InputResult::Submitted(prompt_text.to_string()), result);
        assert!(composer.textarea.is_empty());
    }

    #[test]
    fn custom_prompt_submission_expands_arguments() {
        let (tx, _rx) = unbounded_channel::<AppEvent>();
        let sender = AppEventSender::new(tx);
        let mut composer = ChatComposer::new(
            true,
            sender,
            false,
            "Ask Codex to do anything".to_string(),
            false,
        );

        composer.set_custom_prompts(vec![CustomPrompt {
            name: "my-prompt".to_string(),
            path: "/tmp/my-prompt.md".to_string().into(),
            content: "Review $USER changes on $BRANCH".to_string(),
            description: None,
            argument_hint: None,
        }]);

        composer
            .textarea
            .set_text("/prompts:my-prompt USER=Alice BRANCH=main");

        let (result, _needs_redraw) =
            composer.handle_key_event(KeyEvent::new(KeyCode::Enter, KeyModifiers::NONE));

        assert_eq!(
            InputResult::Submitted("Review Alice changes on main".to_string()),
            result
        );
        assert!(composer.textarea.is_empty());
    }

    #[test]
    fn custom_prompt_submission_accepts_quoted_values() {
        let (tx, _rx) = unbounded_channel::<AppEvent>();
        let sender = AppEventSender::new(tx);
        let mut composer = ChatComposer::new(
            true,
            sender,
            false,
            "Ask Codex to do anything".to_string(),
            false,
        );

        composer.set_custom_prompts(vec![CustomPrompt {
            name: "my-prompt".to_string(),
            path: "/tmp/my-prompt.md".to_string().into(),
            content: "Pair $USER with $BRANCH".to_string(),
            description: None,
            argument_hint: None,
        }]);

        composer
            .textarea
            .set_text("/prompts:my-prompt USER=\"Alice Smith\" BRANCH=dev-main");

        let (result, _needs_redraw) =
            composer.handle_key_event(KeyEvent::new(KeyCode::Enter, KeyModifiers::NONE));

        assert_eq!(
            InputResult::Submitted("Pair Alice Smith with dev-main".to_string()),
            result
        );
        assert!(composer.textarea.is_empty());
    }

    #[test]
    fn custom_prompt_invalid_args_reports_error() {
        let (tx, mut rx) = unbounded_channel::<AppEvent>();
        let sender = AppEventSender::new(tx);
        let mut composer = ChatComposer::new(
            true,
            sender,
            false,
            "Ask Codex to do anything".to_string(),
            false,
        );

        composer.set_custom_prompts(vec![CustomPrompt {
            name: "my-prompt".to_string(),
            path: "/tmp/my-prompt.md".to_string().into(),
            content: "Review $USER changes".to_string(),
            description: None,
            argument_hint: None,
        }]);

        composer
            .textarea
            .set_text("/prompts:my-prompt USER=Alice stray");

        let (result, _needs_redraw) =
            composer.handle_key_event(KeyEvent::new(KeyCode::Enter, KeyModifiers::NONE));

        assert_eq!(InputResult::None, result);
        assert_eq!(
            "/prompts:my-prompt USER=Alice stray",
            composer.textarea.text()
        );

        let mut found_error = false;
        while let Ok(event) = rx.try_recv() {
            if let AppEvent::InsertHistoryCell(cell) = event {
                let message = cell
                    .display_lines(80)
                    .into_iter()
                    .map(|line| line.to_string())
                    .collect::<Vec<_>>()
                    .join("\n");
                assert!(message.contains("expected key=value"));
                found_error = true;
                break;
            }
        }
        assert!(found_error, "expected error history cell to be sent");
    }

    #[test]
    fn custom_prompt_missing_required_args_reports_error() {
        let (tx, mut rx) = unbounded_channel::<AppEvent>();
        let sender = AppEventSender::new(tx);
        let mut composer = ChatComposer::new(
            true,
            sender,
            false,
            "Ask Codex to do anything".to_string(),
            false,
        );

        composer.set_custom_prompts(vec![CustomPrompt {
            name: "my-prompt".to_string(),
            path: "/tmp/my-prompt.md".to_string().into(),
            content: "Review $USER changes on $BRANCH".to_string(),
            description: None,
            argument_hint: None,
        }]);

        // Provide only one of the required args
        composer.textarea.set_text("/prompts:my-prompt USER=Alice");

        let (result, _needs_redraw) =
            composer.handle_key_event(KeyEvent::new(KeyCode::Enter, KeyModifiers::NONE));

        assert_eq!(InputResult::None, result);
        assert_eq!("/prompts:my-prompt USER=Alice", composer.textarea.text());

        let mut found_error = false;
        while let Ok(event) = rx.try_recv() {
            if let AppEvent::InsertHistoryCell(cell) = event {
                let message = cell
                    .display_lines(80)
                    .into_iter()
                    .map(|line| line.to_string())
                    .collect::<Vec<_>>()
                    .join("\n");
                assert!(message.to_lowercase().contains("missing required args"));
                assert!(message.contains("BRANCH"));
                found_error = true;
                break;
            }
        }
        assert!(
            found_error,
            "expected missing args error history cell to be sent"
        );
    }

    #[test]
    fn selecting_custom_prompt_with_args_expands_placeholders() {
        // Support $1..$9 and $ARGUMENTS in prompt content.
        let prompt_text = "Header: $1\nArgs: $ARGUMENTS\nNinth: $9\n";

        let (tx, _rx) = unbounded_channel::<AppEvent>();
        let sender = AppEventSender::new(tx);
        let mut composer = ChatComposer::new(
            true,
            sender,
            false,
            "Ask Codex to do anything".to_string(),
            false,
        );
>>>>>>> b8e1fe60

        // After pasting text, typed_anything should be true
        composer.handle_paste("test content".to_string());
        assert!(composer.typed_anything);
        assert_eq!(composer.textarea.text(), "test content");

        // Clear text (simulating submit) - typed_anything should remain true
        composer.clear_text();
        assert!(composer.typed_anything);
        assert_eq!(composer.textarea.text(), "");
    }

    #[test]
<<<<<<< HEAD
    fn test_typed_anything_on_large_paste() {
        let (tx, _rx) = std::sync::mpsc::channel();
=======
    fn numeric_prompt_positional_args_does_not_error() {
        // Ensure that a prompt with only numeric placeholders does not trigger
        // key=value parsing errors when given positional arguments.
        let (tx, _rx) = unbounded_channel::<AppEvent>();
        let sender = AppEventSender::new(tx);
        let mut composer = ChatComposer::new(
            true,
            sender,
            false,
            "Ask Codex to do anything".to_string(),
            false,
        );

        composer.set_custom_prompts(vec![CustomPrompt {
            name: "elegant".to_string(),
            path: "/tmp/elegant.md".to_string().into(),
            content: "Echo: $ARGUMENTS".to_string(),
            description: None,
            argument_hint: None,
        }]);

        // Type positional args; should submit with numeric expansion, no errors.
        composer.textarea.set_text("/prompts:elegant hi");
        let (result, _needs_redraw) =
            composer.handle_key_event(KeyEvent::new(KeyCode::Enter, KeyModifiers::NONE));

        assert_eq!(InputResult::Submitted("Echo: hi".to_string()), result);
        assert!(composer.textarea.is_empty());
    }

    #[test]
    fn selecting_custom_prompt_with_no_args_inserts_template() {
        let prompt_text = "X:$1 Y:$2 All:[$ARGUMENTS]";

        let (tx, _rx) = unbounded_channel::<AppEvent>();
>>>>>>> b8e1fe60
        let sender = AppEventSender::new(tx);
        let mut composer = ChatComposer::new(true, sender, false);

        // Initially typed_anything should be false
        assert!(!composer.typed_anything);

        // After pasting large content with placeholder, typed_anything should be true
        let large = "x".repeat(LARGE_PASTE_CHAR_THRESHOLD + 100);
        composer.handle_paste(large.clone());
        assert!(composer.typed_anything);

        // Clear text - typed_anything should remain true
        composer.clear_text();
        assert!(composer.typed_anything);
    }

    #[test]
    fn test_typed_anything_on_insert_str() {
        let (tx, _rx) = std::sync::mpsc::channel();
        let sender = AppEventSender::new(tx);
        let mut composer = ChatComposer::new(true, sender, false);

        // Initially typed_anything should be false
        assert!(!composer.typed_anything);

        // After insert_str (e.g., from slash command), typed_anything should be true
        composer.insert_str("@file.txt");
        assert!(composer.typed_anything);
        assert_eq!(composer.textarea.text(), "@file.txt");

        // Clear text - typed_anything should remain true
        composer.clear_text();
        assert!(composer.typed_anything);
        assert_eq!(composer.textarea.text(), "");
    }

    #[test]
    fn test_placeholder_behavior_after_user_interaction() {
        use ratatui::Terminal;
        use ratatui::backend::TestBackend;
        use ratatui::buffer::Buffer;

        let (tx, _rx) = std::sync::mpsc::channel();
        let sender = AppEventSender::new(tx);
        let mut composer = ChatComposer::new(true, sender, false);

        // Create a test terminal
        let backend = TestBackend::new(100, 10);
        let mut terminal = Terminal::new(backend).unwrap();

        // Initially, placeholder should be shown (typed_anything is false, text is empty)
        terminal.draw(|f| {
            let area = f.area();
            let mut buf = Buffer::empty(area);
            composer.render_ref(area, &mut buf);
            // Check that placeholder is rendered (it would contain greeting text)
            let content = buf.content();
            let has_placeholder = content.iter().any(|cell| {
                let s = cell.symbol();
                s.contains("today") || s.contains("tonight") || s.contains("evening")
            });
            assert!(has_placeholder, "Placeholder should be visible initially");
        }).unwrap();

        // After pasting, placeholder should not be shown even if text is cleared
        composer.handle_paste("test".to_string());
        composer.clear_text();

        terminal.draw(|f| {
            let area = f.area();
            let mut buf = Buffer::empty(area);
            composer.render_ref(area, &mut buf);
            // Check that placeholder is NOT rendered
            let content = buf.content();
            let has_placeholder = content.iter().any(|cell| {
                let s = cell.symbol();
                s.contains("today") || s.contains("tonight") || s.contains("evening")
            });
            assert!(!has_placeholder, "Placeholder should not be visible after user interaction");
        }).unwrap();
    }

    #[test]
    fn test_new_session_resets_typed_anything() {
        let (tx, _rx) = std::sync::mpsc::channel();
        let sender = AppEventSender::new(tx);
        let mut composer = ChatComposer::new(true, sender.clone(), false);

        // Type something
        composer.insert_str("test");
        assert!(composer.typed_anything);

        // Simulate new session by creating a new composer (this is what happens on /new)
        let composer2 = ChatComposer::new(true, sender, false);
        assert!(!composer2.typed_anything, "New session should reset typed_anything");
    }
}<|MERGE_RESOLUTION|>--- conflicted
+++ resolved
@@ -23,16 +23,6 @@
 use super::command_popup::CommandPopup;
 use super::file_search_popup::FileSearchPopup;
 use super::paste_burst::PasteBurst;
-<<<<<<< HEAD
-=======
-use crate::bottom_pane::paste_burst::FlushResult;
-use crate::bottom_pane::prompt_args::expand_custom_prompt;
-use crate::bottom_pane::prompt_args::expand_if_numeric_with_positional_args;
-use crate::bottom_pane::prompt_args::parse_slash_name;
-use crate::bottom_pane::prompt_args::prompt_argument_names;
-use crate::bottom_pane::prompt_args::prompt_command_with_arg_placeholders;
-use crate::bottom_pane::prompt_args::prompt_has_numeric_placeholders;
->>>>>>> b8e1fe60
 use crate::slash_command::SlashCommand;
 use codex_protocol::custom_prompts::CustomPrompt;
 use codex_protocol::custom_prompts::PROMPTS_CMD_PREFIX;
@@ -41,14 +31,8 @@
 use crate::bottom_pane::textarea::TextArea;
 use crate::bottom_pane::textarea::TextAreaState;
 use crate::clipboard_paste::normalize_pasted_path;
-<<<<<<< HEAD
 use crate::clipboard_paste::paste_image_to_temp_png;
 use crate::clipboard_paste::try_decode_base64_image_to_temp_png;
-=======
-use crate::clipboard_paste::pasted_image_format;
-use crate::history_cell;
-use crate::ui_consts::LIVE_PREFIX_COLS;
->>>>>>> b8e1fe60
 use codex_file_search::FileMatch;
 use std::cell::RefCell;
 use std::sync::Arc;
@@ -957,7 +941,6 @@
                         }
                         CommandItem::UserPrompt(idx) => {
                             if let Some(prompt) = popup.prompt(idx) {
-<<<<<<< HEAD
                                 let name = prompt.name.clone();
                                 let starts_with_cmd = first_line
                                     .trim_start()
@@ -976,19 +959,6 @@
                                     .starts_with(&format!("/{}", name));
                                 if !starts_with_cmd {
                                     self.textarea.set_text(&format!("/{} ", name));
-=======
-                                match prompt_selection_action(
-                                    prompt,
-                                    first_line,
-                                    PromptSelectionMode::Completion,
-                                ) {
-                                    PromptSelectionAction::Insert { text, cursor } => {
-                                        let target = cursor.unwrap_or(text.len());
-                                        self.textarea.set_text(&text);
-                                        cursor_target = Some(target);
-                                    }
-                                    PromptSelectionAction::Submit { .. } => {}
->>>>>>> b8e1fe60
                                 }
                             }
                         }
@@ -1021,7 +991,6 @@
                             return (InputResult::Command(cmd), true);
                         }
                         CommandItem::UserPrompt(idx) => {
-<<<<<<< HEAD
                             let prompt_content = popup
                                 .prompt(idx)
                                 .map(|p| p.content.clone());
@@ -1042,24 +1011,6 @@
                                     self.active_popup = ActivePopup::None;
                                     return self
                                         .handle_key_event_without_popup(KeyEvent::new(KeyCode::Enter, KeyModifiers::NONE));
-=======
-                            if let Some(prompt) = popup.prompt(idx) {
-                                match prompt_selection_action(
-                                    prompt,
-                                    first_line,
-                                    PromptSelectionMode::Submit,
-                                ) {
-                                    PromptSelectionAction::Submit { text } => {
-                                        self.textarea.set_text("");
-                                        return (InputResult::Submitted(text), true);
-                                    }
-                                    PromptSelectionAction::Insert { text, cursor } => {
-                                        let target = cursor.unwrap_or(text.len());
-                                        self.textarea.set_text(&text);
-                                        self.textarea.set_cursor(target);
-                                        return (InputResult::None, true);
-                                    }
->>>>>>> b8e1fe60
                                 }
                                 self.textarea.set_text(&format!("/{} ", name));
                                 let new_cursor = self.textarea.text().len();
@@ -1567,7 +1518,6 @@
                 }
                 self.pending_pastes.clear();
 
-<<<<<<< HEAD
                 if text.is_empty() {
                     (InputResult::None, true)
                 } else {
@@ -1582,27 +1532,6 @@
 
                     self.history.record_local_submission(&original_text);
                     (InputResult::Submitted(text), true)
-=======
-                // If there is neither text nor attachments, suppress submission entirely.
-                let has_attachments = !self.attached_images.is_empty();
-                text = text.trim().to_string();
-                let expanded_prompt = match expand_custom_prompt(&text, &self.custom_prompts) {
-                    Ok(expanded) => expanded,
-                    Err(err) => {
-                        self.app_event_tx.send(AppEvent::InsertHistoryCell(Box::new(
-                            history_cell::new_error_event(err.user_message()),
-                        )));
-                        self.textarea.set_text(&original_input);
-                        self.textarea.set_cursor(original_input.len());
-                        return (InputResult::None, true);
-                    }
-                };
-                if let Some(expanded) = expanded_prompt {
-                    text = expanded;
-                }
-                if text.is_empty() && !has_attachments {
-                    return (InputResult::None, true);
->>>>>>> b8e1fe60
                 }
             }
             input => self.handle_input_basic(input),
@@ -1937,155 +1866,6 @@
                             left_spans.push(Span::from(format!("{prefix}{label}")).style(label_style));
                         }
                     }
-<<<<<<< HEAD
-=======
-                } else {
-                    render_footer(hint_rect, buf, footer_props);
-                }
-            }
-        }
-        let style = user_message_style(terminal_palette::default_bg());
-        let mut block_rect = composer_rect;
-        block_rect.y = composer_rect.y.saturating_sub(1);
-        block_rect.height = composer_rect.height.saturating_add(1);
-        Block::default().style(style).render_ref(block_rect, buf);
-        buf.set_span(
-            composer_rect.x,
-            composer_rect.y,
-            &"›".bold(),
-            composer_rect.width,
-        );
-
-        let mut state = self.textarea_state.borrow_mut();
-        StatefulWidgetRef::render_ref(&(&self.textarea), textarea_rect, buf, &mut state);
-        if self.textarea.text().is_empty() {
-            let placeholder = Span::from(self.placeholder_text.as_str()).dim();
-            Line::from(vec![placeholder]).render_ref(textarea_rect.inner(Margin::new(0, 0)), buf);
-        }
-    }
-}
-
-fn prompt_selection_action(
-    prompt: &CustomPrompt,
-    first_line: &str,
-    mode: PromptSelectionMode,
-) -> PromptSelectionAction {
-    let named_args = prompt_argument_names(&prompt.content);
-    let has_numeric = prompt_has_numeric_placeholders(&prompt.content);
-
-    match mode {
-        PromptSelectionMode::Completion => {
-            if !named_args.is_empty() {
-                let (text, cursor) =
-                    prompt_command_with_arg_placeholders(&prompt.name, &named_args);
-                return PromptSelectionAction::Insert {
-                    text,
-                    cursor: Some(cursor),
-                };
-            }
-            if has_numeric {
-                let text = format!("/{PROMPTS_CMD_PREFIX}:{} ", prompt.name);
-                return PromptSelectionAction::Insert { text, cursor: None };
-            }
-            let text = format!("/{PROMPTS_CMD_PREFIX}:{}", prompt.name);
-            PromptSelectionAction::Insert { text, cursor: None }
-        }
-        PromptSelectionMode::Submit => {
-            if !named_args.is_empty() {
-                let (text, cursor) =
-                    prompt_command_with_arg_placeholders(&prompt.name, &named_args);
-                return PromptSelectionAction::Insert {
-                    text,
-                    cursor: Some(cursor),
-                };
-            }
-            if has_numeric {
-                if let Some(expanded) = expand_if_numeric_with_positional_args(prompt, first_line) {
-                    return PromptSelectionAction::Submit { text: expanded };
-                }
-                let text = format!("/{PROMPTS_CMD_PREFIX}:{} ", prompt.name);
-                return PromptSelectionAction::Insert { text, cursor: None };
-            }
-            PromptSelectionAction::Submit {
-                text: prompt.content.clone(),
-            }
-        }
-    }
-}
-
-#[cfg(test)]
-mod tests {
-    use super::*;
-    use image::ImageBuffer;
-    use image::Rgba;
-    use pretty_assertions::assert_eq;
-    use std::path::PathBuf;
-    use tempfile::tempdir;
-
-    use crate::app_event::AppEvent;
-    use crate::bottom_pane::AppEventSender;
-    use crate::bottom_pane::ChatComposer;
-    use crate::bottom_pane::InputResult;
-    use crate::bottom_pane::chat_composer::AttachedImage;
-    use crate::bottom_pane::chat_composer::LARGE_PASTE_CHAR_THRESHOLD;
-    use crate::bottom_pane::prompt_args::extract_positional_args_for_prompt_line;
-    use crate::bottom_pane::textarea::TextArea;
-    use tokio::sync::mpsc::unbounded_channel;
-
-    #[test]
-    fn footer_hint_row_is_separated_from_composer() {
-        let (tx, _rx) = unbounded_channel::<AppEvent>();
-        let sender = AppEventSender::new(tx);
-        let composer = ChatComposer::new(
-            true,
-            sender,
-            false,
-            "Ask Codex to do anything".to_string(),
-            false,
-        );
-
-        let area = Rect::new(0, 0, 40, 6);
-        let mut buf = Buffer::empty(area);
-        composer.render_ref(area, &mut buf);
-
-        let row_to_string = |y: u16| {
-            let mut row = String::new();
-            for x in 0..area.width {
-                row.push(buf[(x, y)].symbol().chars().next().unwrap_or(' '));
-            }
-            row
-        };
-
-        let mut hint_row: Option<(u16, String)> = None;
-        for y in 0..area.height {
-            let row = row_to_string(y);
-            if row.contains("? for shortcuts") {
-                hint_row = Some((y, row));
-                break;
-            }
-        }
-
-        let (hint_row_idx, hint_row_contents) =
-            hint_row.expect("expected footer hint row to be rendered");
-        assert_eq!(
-            hint_row_idx,
-            area.height - 1,
-            "hint row should occupy the bottom line: {hint_row_contents:?}",
-        );
-
-        assert!(
-            hint_row_idx > 0,
-            "expected a spacing row above the footer hints",
-        );
-
-        let spacing_row = row_to_string(hint_row_idx - 1);
-        assert_eq!(
-            spacing_row.trim(),
-            "",
-            "expected blank spacing row above hints but saw: {spacing_row:?}",
-        );
-    }
->>>>>>> b8e1fe60
 
                     let token_spans: Vec<Span> = self.token_usage_spans(label_style);
                     let left_len: usize = left_spans.iter().map(|s| s.content.chars().count()).sum();
@@ -2980,200 +2760,8 @@
         let sender = AppEventSender::new(tx);
         let mut composer = ChatComposer::new(true, sender, false);
 
-<<<<<<< HEAD
         // Initially typed_anything should be false
         assert!(!composer.typed_anything);
-=======
-        let (result, _needs_redraw) =
-            composer.handle_key_event(KeyEvent::new(KeyCode::Enter, KeyModifiers::NONE));
-
-        assert_eq!(InputResult::Submitted(prompt_text.to_string()), result);
-        assert!(composer.textarea.is_empty());
-    }
-
-    #[test]
-    fn custom_prompt_submission_expands_arguments() {
-        let (tx, _rx) = unbounded_channel::<AppEvent>();
-        let sender = AppEventSender::new(tx);
-        let mut composer = ChatComposer::new(
-            true,
-            sender,
-            false,
-            "Ask Codex to do anything".to_string(),
-            false,
-        );
-
-        composer.set_custom_prompts(vec![CustomPrompt {
-            name: "my-prompt".to_string(),
-            path: "/tmp/my-prompt.md".to_string().into(),
-            content: "Review $USER changes on $BRANCH".to_string(),
-            description: None,
-            argument_hint: None,
-        }]);
-
-        composer
-            .textarea
-            .set_text("/prompts:my-prompt USER=Alice BRANCH=main");
-
-        let (result, _needs_redraw) =
-            composer.handle_key_event(KeyEvent::new(KeyCode::Enter, KeyModifiers::NONE));
-
-        assert_eq!(
-            InputResult::Submitted("Review Alice changes on main".to_string()),
-            result
-        );
-        assert!(composer.textarea.is_empty());
-    }
-
-    #[test]
-    fn custom_prompt_submission_accepts_quoted_values() {
-        let (tx, _rx) = unbounded_channel::<AppEvent>();
-        let sender = AppEventSender::new(tx);
-        let mut composer = ChatComposer::new(
-            true,
-            sender,
-            false,
-            "Ask Codex to do anything".to_string(),
-            false,
-        );
-
-        composer.set_custom_prompts(vec![CustomPrompt {
-            name: "my-prompt".to_string(),
-            path: "/tmp/my-prompt.md".to_string().into(),
-            content: "Pair $USER with $BRANCH".to_string(),
-            description: None,
-            argument_hint: None,
-        }]);
-
-        composer
-            .textarea
-            .set_text("/prompts:my-prompt USER=\"Alice Smith\" BRANCH=dev-main");
-
-        let (result, _needs_redraw) =
-            composer.handle_key_event(KeyEvent::new(KeyCode::Enter, KeyModifiers::NONE));
-
-        assert_eq!(
-            InputResult::Submitted("Pair Alice Smith with dev-main".to_string()),
-            result
-        );
-        assert!(composer.textarea.is_empty());
-    }
-
-    #[test]
-    fn custom_prompt_invalid_args_reports_error() {
-        let (tx, mut rx) = unbounded_channel::<AppEvent>();
-        let sender = AppEventSender::new(tx);
-        let mut composer = ChatComposer::new(
-            true,
-            sender,
-            false,
-            "Ask Codex to do anything".to_string(),
-            false,
-        );
-
-        composer.set_custom_prompts(vec![CustomPrompt {
-            name: "my-prompt".to_string(),
-            path: "/tmp/my-prompt.md".to_string().into(),
-            content: "Review $USER changes".to_string(),
-            description: None,
-            argument_hint: None,
-        }]);
-
-        composer
-            .textarea
-            .set_text("/prompts:my-prompt USER=Alice stray");
-
-        let (result, _needs_redraw) =
-            composer.handle_key_event(KeyEvent::new(KeyCode::Enter, KeyModifiers::NONE));
-
-        assert_eq!(InputResult::None, result);
-        assert_eq!(
-            "/prompts:my-prompt USER=Alice stray",
-            composer.textarea.text()
-        );
-
-        let mut found_error = false;
-        while let Ok(event) = rx.try_recv() {
-            if let AppEvent::InsertHistoryCell(cell) = event {
-                let message = cell
-                    .display_lines(80)
-                    .into_iter()
-                    .map(|line| line.to_string())
-                    .collect::<Vec<_>>()
-                    .join("\n");
-                assert!(message.contains("expected key=value"));
-                found_error = true;
-                break;
-            }
-        }
-        assert!(found_error, "expected error history cell to be sent");
-    }
-
-    #[test]
-    fn custom_prompt_missing_required_args_reports_error() {
-        let (tx, mut rx) = unbounded_channel::<AppEvent>();
-        let sender = AppEventSender::new(tx);
-        let mut composer = ChatComposer::new(
-            true,
-            sender,
-            false,
-            "Ask Codex to do anything".to_string(),
-            false,
-        );
-
-        composer.set_custom_prompts(vec![CustomPrompt {
-            name: "my-prompt".to_string(),
-            path: "/tmp/my-prompt.md".to_string().into(),
-            content: "Review $USER changes on $BRANCH".to_string(),
-            description: None,
-            argument_hint: None,
-        }]);
-
-        // Provide only one of the required args
-        composer.textarea.set_text("/prompts:my-prompt USER=Alice");
-
-        let (result, _needs_redraw) =
-            composer.handle_key_event(KeyEvent::new(KeyCode::Enter, KeyModifiers::NONE));
-
-        assert_eq!(InputResult::None, result);
-        assert_eq!("/prompts:my-prompt USER=Alice", composer.textarea.text());
-
-        let mut found_error = false;
-        while let Ok(event) = rx.try_recv() {
-            if let AppEvent::InsertHistoryCell(cell) = event {
-                let message = cell
-                    .display_lines(80)
-                    .into_iter()
-                    .map(|line| line.to_string())
-                    .collect::<Vec<_>>()
-                    .join("\n");
-                assert!(message.to_lowercase().contains("missing required args"));
-                assert!(message.contains("BRANCH"));
-                found_error = true;
-                break;
-            }
-        }
-        assert!(
-            found_error,
-            "expected missing args error history cell to be sent"
-        );
-    }
-
-    #[test]
-    fn selecting_custom_prompt_with_args_expands_placeholders() {
-        // Support $1..$9 and $ARGUMENTS in prompt content.
-        let prompt_text = "Header: $1\nArgs: $ARGUMENTS\nNinth: $9\n";
-
-        let (tx, _rx) = unbounded_channel::<AppEvent>();
-        let sender = AppEventSender::new(tx);
-        let mut composer = ChatComposer::new(
-            true,
-            sender,
-            false,
-            "Ask Codex to do anything".to_string(),
-            false,
-        );
->>>>>>> b8e1fe60
 
         // After pasting text, typed_anything should be true
         composer.handle_paste("test content".to_string());
@@ -3187,46 +2775,8 @@
     }
 
     #[test]
-<<<<<<< HEAD
     fn test_typed_anything_on_large_paste() {
         let (tx, _rx) = std::sync::mpsc::channel();
-=======
-    fn numeric_prompt_positional_args_does_not_error() {
-        // Ensure that a prompt with only numeric placeholders does not trigger
-        // key=value parsing errors when given positional arguments.
-        let (tx, _rx) = unbounded_channel::<AppEvent>();
-        let sender = AppEventSender::new(tx);
-        let mut composer = ChatComposer::new(
-            true,
-            sender,
-            false,
-            "Ask Codex to do anything".to_string(),
-            false,
-        );
-
-        composer.set_custom_prompts(vec![CustomPrompt {
-            name: "elegant".to_string(),
-            path: "/tmp/elegant.md".to_string().into(),
-            content: "Echo: $ARGUMENTS".to_string(),
-            description: None,
-            argument_hint: None,
-        }]);
-
-        // Type positional args; should submit with numeric expansion, no errors.
-        composer.textarea.set_text("/prompts:elegant hi");
-        let (result, _needs_redraw) =
-            composer.handle_key_event(KeyEvent::new(KeyCode::Enter, KeyModifiers::NONE));
-
-        assert_eq!(InputResult::Submitted("Echo: hi".to_string()), result);
-        assert!(composer.textarea.is_empty());
-    }
-
-    #[test]
-    fn selecting_custom_prompt_with_no_args_inserts_template() {
-        let prompt_text = "X:$1 Y:$2 All:[$ARGUMENTS]";
-
-        let (tx, _rx) = unbounded_channel::<AppEvent>();
->>>>>>> b8e1fe60
         let sender = AppEventSender::new(tx);
         let mut composer = ChatComposer::new(true, sender, false);
 
