use codex_file_search::FileMatch;
use ratatui::buffer::Buffer;
use ratatui::layout::Margin;
use ratatui::layout::Rect;
<<<<<<< HEAD
use ratatui::prelude::Stylize;
=======
use ratatui::layout::Margin;
>>>>>>> 2822aa52
use ratatui::widgets::WidgetRef;
use ratatui::prelude::Stylize;

use super::popup_consts::MAX_POPUP_ROWS;
use super::scroll_state::ScrollState;
use super::selection_popup_common::GenericDisplayRow;
use super::selection_popup_common::render_rows;

/// Visual state for the file-search popup.
pub(crate) struct FileSearchPopup {
    /// Query corresponding to the `matches` currently shown.
    display_query: String,
    /// Latest query typed by the user. May differ from `display_query` when
    /// a search is still in-flight.
    pending_query: String,
    /// When `true` we are still waiting for results for `pending_query`.
    waiting: bool,
    /// Cached matches; paths relative to the search dir.
    matches: Vec<FileMatch>,
    /// Shared selection/scroll state.
    state: ScrollState,
}

impl FileSearchPopup {
    pub(crate) fn new() -> Self {
        Self {
            display_query: String::new(),
            pending_query: String::new(),
            waiting: true,
            matches: Vec::new(),
            state: ScrollState::new(),
        }
    }

    /// Update the query and reset state to *waiting*.
    pub(crate) fn set_query(&mut self, query: &str) {
        if query == self.pending_query {
            return;
        }

        // Determine if current matches are still relevant.
        let keep_existing = query.starts_with(&self.display_query);

        self.pending_query.clear();
        self.pending_query.push_str(query);

        self.waiting = true; // waiting for new results

        if !keep_existing {
            self.matches.clear();
            self.state.reset();
        } else {
            // While waiting for new results, proactively trim any rows that
            // no longer plausibly match the refined query to avoid stale
            // completions completing the wrong path on double-Tab.
            let ql = query.to_lowercase();
            self.matches.retain(|m| {
                let path_l = m.path.to_lowercase();
<<<<<<< HEAD
                if path_l.contains(&ql) {
                    return true;
                }
=======
                if path_l.contains(&ql) { return true; }
>>>>>>> 2822aa52
                // Also match basename for convenience
                if let Some((_, base)) = m.path.rsplit_once('/') {
                    return base.to_lowercase().contains(&ql);
                }
                false
            });
            self.state.clamp_selection(self.matches.len());
        }
    }

    /// Put the popup into an "idle" state used for an empty query (just "@").
    /// Shows a hint instead of matches until the user types more characters.
    pub(crate) fn set_empty_prompt(&mut self) {
        self.display_query.clear();
        self.pending_query.clear();
        self.waiting = false;
        self.matches.clear();
        // Reset selection/scroll state when showing the empty prompt.
        self.state.reset();
    }

    /// Replace matches when a `FileSearchResult` arrives.
    /// Replace matches. Only applied when `query` matches `pending_query`.
    pub(crate) fn set_matches(&mut self, query: &str, matches: Vec<FileMatch>) {
        if query != self.pending_query {
            return; // stale
        }

        self.display_query = query.to_string();
        self.matches = matches;
        self.waiting = false;
        let len = self.matches.len();
        self.state.clamp_selection(len);
        self.state.ensure_visible(len, len.min(MAX_POPUP_ROWS));
    }

    /// Move selection cursor up.
    pub(crate) fn move_up(&mut self) {
        let len = self.matches.len();
        self.state.move_up_wrap(len);
        self.state.ensure_visible(len, len.min(MAX_POPUP_ROWS));
    }

    /// Move selection cursor down.
    pub(crate) fn move_down(&mut self) {
        let len = self.matches.len();
        self.state.move_down_wrap(len);
        self.state.ensure_visible(len, len.min(MAX_POPUP_ROWS));
    }

    pub(crate) fn selected_match(&self) -> Option<&str> {
        self.state
            .selected_idx
            .and_then(|idx| self.matches.get(idx))
            .map(|file_match| file_match.path.as_str())
    }

    pub(crate) fn calculate_required_height(&self) -> u16 {
        // Row count depends on whether we already have matches. If no matches
        // yet (e.g. initial search or query with no results) reserve a single
        // row so the popup is still visible. When matches are present we show
        // up to MAX_RESULTS regardless of the waiting flag so the list
        // remains stable while a newer search is in-flight.

        self.matches.len().clamp(1, MAX_POPUP_ROWS) as u16
    }

    /// Return the number of current matches shown in the popup.
    pub(crate) fn match_count(&self) -> usize {
        self.matches.len()
    }
}

impl WidgetRef for &FileSearchPopup {
    fn render_ref(&self, area: Rect, buf: &mut Buffer) {
        // Match the slash-command popup: add two spaces of left padding so
        // rows align with the text inside the composer (border + inner pad).
        let indented_area = area.inner(Margin::new(2, 0));
        // Convert matches to GenericDisplayRow, translating indices to usize at the UI boundary.
        let rows_all: Vec<GenericDisplayRow> = self
            .matches
            .iter()
            .map(|m| GenericDisplayRow {
                name: m.path.clone(),
                match_indices: m
                    .indices
                    .as_ref()
                    .map(|v| v.iter().map(|&i| i as usize).collect()),
                is_current: false,
                description: None,
                // Use default text color for file matches
                name_color: None,
            })
            .collect();

        if self.waiting && rows_all.is_empty() {
            // Show a friendly "searching…" placeholder instead of "no matches" while waiting
            let msg = "searching…";
            // Draw centered within the first row of the hint area
            let x = indented_area.x;
            let y = indented_area.y;
            let w = indented_area.width;
            let start = x.saturating_add(w.saturating_sub(msg.len() as u16) / 2);
            for xi in x..x + w {
                buf[(xi, y)].set_char(' ');
            }
            buf.set_string(start, y, msg, ratatui::style::Style::default().dim());
        } else {
<<<<<<< HEAD
            render_rows(
                indented_area,
                buf,
                &rows_all,
                &self.state,
                MAX_POPUP_ROWS,
                false,
            );
=======
            render_rows(indented_area, buf, &rows_all, &self.state, MAX_POPUP_ROWS, false);
>>>>>>> 2822aa52
        }
    }
}<|MERGE_RESOLUTION|>--- conflicted
+++ resolved
@@ -1,12 +1,7 @@
 use codex_file_search::FileMatch;
 use ratatui::buffer::Buffer;
+use ratatui::layout::Rect;
 use ratatui::layout::Margin;
-use ratatui::layout::Rect;
-<<<<<<< HEAD
-use ratatui::prelude::Stylize;
-=======
-use ratatui::layout::Margin;
->>>>>>> 2822aa52
 use ratatui::widgets::WidgetRef;
 use ratatui::prelude::Stylize;
 
@@ -65,13 +60,7 @@
             let ql = query.to_lowercase();
             self.matches.retain(|m| {
                 let path_l = m.path.to_lowercase();
-<<<<<<< HEAD
-                if path_l.contains(&ql) {
-                    return true;
-                }
-=======
                 if path_l.contains(&ql) { return true; }
->>>>>>> 2822aa52
                 // Also match basename for convenience
                 if let Some((_, base)) = m.path.rsplit_once('/') {
                     return base.to_lowercase().contains(&ql);
@@ -180,18 +169,7 @@
             }
             buf.set_string(start, y, msg, ratatui::style::Style::default().dim());
         } else {
-<<<<<<< HEAD
-            render_rows(
-                indented_area,
-                buf,
-                &rows_all,
-                &self.state,
-                MAX_POPUP_ROWS,
-                false,
-            );
-=======
             render_rows(indented_area, buf, &rows_all, &self.state, MAX_POPUP_ROWS, false);
->>>>>>> 2822aa52
         }
     }
 }