use crossterm::event::KeyCode;
use crossterm::event::KeyEvent;
use crossterm::event::KeyModifiers;
use ratatui::buffer::Buffer;
use ratatui::layout::Rect;
use ratatui::style::Style;
use ratatui::widgets::StatefulWidgetRef;
use ratatui::widgets::WidgetRef;
use std::cell::Ref;
use std::cell::RefCell;
use std::ops::Range;
use textwrap::Options;
use unicode_segmentation::UnicodeSegmentation;
use unicode_width::UnicodeWidthStr;

#[derive(Debug)]
pub(crate) struct TextArea {
    text: String,
    cursor_pos: usize,
    wrap_cache: RefCell<Option<WrapCache>>,
    preferred_col: Option<usize>,
}

#[derive(Debug, Clone)]
struct WrapCache {
    width: u16,
    lines: Vec<Range<usize>>,
}

#[derive(Debug, Default, Clone, Copy)]
pub(crate) struct TextAreaState {
    /// Index into wrapped lines of the first visible line.
    scroll: u16,
}

impl TextArea {
    pub fn new() -> Self {
        Self {
            text: String::new(),
            cursor_pos: 0,
            wrap_cache: RefCell::new(None),
            preferred_col: None,
        }
    }

    pub fn set_text(&mut self, text: &str) {
        self.text = text.to_string();
        self.cursor_pos = self.cursor_pos.clamp(0, self.text.len());
        self.wrap_cache.replace(None);
        self.preferred_col = None;
    }

    pub fn text(&self) -> &str {
        &self.text
    }

    pub fn insert_str(&mut self, text: &str) {
        self.insert_str_at(self.cursor_pos, text);
    }

    pub fn insert_str_at(&mut self, pos: usize, text: &str) {
        let pos = self.clamp_pos_for_insertion(pos);
        self.text.insert_str(pos, text);
        self.wrap_cache.replace(None);
        if pos <= self.cursor_pos {
            self.cursor_pos += text.len();
        }
        self.shift_elements(pos, 0, text.len());
        self.preferred_col = None;
    }

    pub fn replace_range(&mut self, range: std::ops::Range<usize>, text: &str) {
        let range = self.expand_range_to_element_boundaries(range);
        self.replace_range_raw(range, text);
    }

    fn replace_range_raw(&mut self, range: std::ops::Range<usize>, text: &str) {
        assert!(range.start <= range.end);
        let start = range.start.clamp(0, self.text.len());
        let end = range.end.clamp(0, self.text.len());
        let removed_len = end - start;
        let inserted_len = text.len();
        if removed_len == 0 && inserted_len == 0 {
            return;
        }
        let diff = inserted_len as isize - removed_len as isize;

        self.text.replace_range(range, text);
        self.wrap_cache.replace(None);
        self.preferred_col = None;
        self.update_elements_after_replace(start, end, inserted_len);

        // Update the cursor position to account for the edit.
        self.cursor_pos = if self.cursor_pos < start {
            // Cursor was before the edited range – no shift.
            self.cursor_pos
        } else if self.cursor_pos <= end {
            // Cursor was inside the replaced range – move to end of the new text.
            start + inserted_len
        } else {
            // Cursor was after the replaced range – shift by the length diff.
            ((self.cursor_pos as isize) + diff) as usize
        }
        .min(self.text.len());

        // Ensure cursor is not inside an element
        self.cursor_pos = self.clamp_pos_to_nearest_boundary(self.cursor_pos);
    }

    pub fn cursor(&self) -> usize {
        self.cursor_pos
    }

    pub fn set_cursor(&mut self, pos: usize) {
        self.cursor_pos = pos.clamp(0, self.text.len());
        self.cursor_pos = self.clamp_pos_to_nearest_boundary(self.cursor_pos);
        self.preferred_col = None;
    }

    pub fn desired_height(&self, width: u16) -> u16 {
        self.wrapped_lines(width).len() as u16
    }

    #[cfg_attr(not(test), allow(dead_code))]
    pub fn cursor_pos(&self, area: Rect) -> Option<(u16, u16)> {
        self.cursor_pos_with_state(area, &TextAreaState::default())
    }

    /// Compute the on-screen cursor position taking scrolling into account.
    pub fn cursor_pos_with_state(&self, area: Rect, state: &TextAreaState) -> Option<(u16, u16)> {
        let lines = self.wrapped_lines(area.width);
        let effective_scroll = self.effective_scroll(area.height, &lines, state.scroll);
        let i = Self::wrapped_line_index_by_start(&lines, self.cursor_pos)?;
        let ls = &lines[i];
        let col = self.text[ls.start..self.cursor_pos].width() as u16;
        let screen_row = i
            .saturating_sub(effective_scroll as usize)
            .try_into()
            .unwrap_or(0);
        Some((area.x + col, area.y + screen_row))
    }

    pub fn is_empty(&self) -> bool {
        self.text.is_empty()
    }

    fn current_display_col(&self) -> usize {
        let bol = self.beginning_of_current_line();
        self.text[bol..self.cursor_pos].width()
    }

    fn wrapped_line_index_by_start(lines: &[Range<usize>], pos: usize) -> Option<usize> {
        // partition_point returns the index of the first element for which
        // the predicate is false, i.e. the count of elements with start <= pos.
        let idx = lines.partition_point(|r| r.start <= pos);
        if idx == 0 { None } else { Some(idx - 1) }
    }

    fn move_to_display_col_on_line(
        &mut self,
        line_start: usize,
        line_end: usize,
        target_col: usize,
    ) {
        let mut width_so_far = 0usize;
        for (i, g) in self.text[line_start..line_end].grapheme_indices(true) {
            width_so_far += g.width();
            if width_so_far > target_col {
                self.cursor_pos = line_start + i;
                // Avoid landing inside an element; round to nearest boundary
                self.cursor_pos = self.clamp_pos_to_nearest_boundary(self.cursor_pos);
                return;
            }
        }
        self.cursor_pos = line_end;
        self.cursor_pos = self.clamp_pos_to_nearest_boundary(self.cursor_pos);
    }

    fn beginning_of_line(&self, pos: usize) -> usize {
        self.text[..pos].rfind('\n').map(|i| i + 1).unwrap_or(0)
    }
    fn beginning_of_current_line(&self) -> usize {
        self.beginning_of_line(self.cursor_pos)
    }

    fn end_of_line(&self, pos: usize) -> usize {
        self.text[pos..]
            .find('\n')
            .map(|i| i + pos)
            .unwrap_or(self.text.len())
    }
    fn end_of_current_line(&self) -> usize {
        self.end_of_line(self.cursor_pos)
    }

    pub fn input(&mut self, event: KeyEvent) {
        match event {
            // Some terminals (or configurations) send Control key chords as
            // C0 control characters without reporting the CONTROL modifier.
            // Handle common fallbacks for Ctrl-B/Ctrl-F here so they don't get
            // inserted as literal control bytes.
            KeyEvent { code: KeyCode::Char('\u{0002}'), modifiers: KeyModifiers::NONE, .. } /* ^B */ => {
                self.move_cursor_left();
            }
            KeyEvent { code: KeyCode::Char('\u{0006}'), modifiers: KeyModifiers::NONE, .. } /* ^F */ => {
                self.move_cursor_right();
            }
            KeyEvent {
                code: KeyCode::Char(c),
                // Insert plain characters (and Shift-modified). Do NOT insert when ALT is held,
                // because many terminals map Option/Meta combos to ALT+<char> (e.g. ESC f/ESC b)
                // for word navigation. Those are handled explicitly below.
                modifiers: KeyModifiers::NONE | KeyModifiers::SHIFT,
                ..
            } => self.insert_str(&c.to_string()),
            KeyEvent {
                code: KeyCode::Char('j' | 'm'),
                modifiers: KeyModifiers::CONTROL,
                ..
            }
            | KeyEvent {
                code: KeyCode::Enter,
                ..
            } => self.insert_str("\n"),
            KeyEvent {
                code: KeyCode::Backspace,
                modifiers: KeyModifiers::ALT,
                ..
            } => self.delete_backward_word(),
            KeyEvent {
                code: KeyCode::Backspace,
                modifiers: KeyModifiers::NONE,
                ..
            }
            | KeyEvent {
                code: KeyCode::Char('h'),
                modifiers: KeyModifiers::CONTROL,
                ..
            } => self.delete_backward(1),
            KeyEvent {
                code: KeyCode::Delete,
                ..
            }
            | KeyEvent {
                code: KeyCode::Char('d'),
                modifiers: KeyModifiers::CONTROL,
                ..
            } => self.delete_forward(1),

            KeyEvent {
                code: KeyCode::Char('w'),
                modifiers: KeyModifiers::CONTROL,
                ..
            } => {
                self.delete_backward_word();
            }
            // Meta-b -> move to beginning of previous word
            // Meta-f -> move to end of next word
            // Many terminals map Option (macOS) to Alt. Some send Alt|Shift, so match contains(ALT).
            KeyEvent {
                code: KeyCode::Char('b'),
                modifiers: KeyModifiers::ALT,
                ..
            } => {
                self.set_cursor(self.beginning_of_previous_word());
            }
            KeyEvent {
                code: KeyCode::Char('f'),
                modifiers: KeyModifiers::ALT,
                ..
            } => {
                self.set_cursor(self.end_of_next_word());
            }
            KeyEvent {
                code: KeyCode::Char('u'),
                modifiers: KeyModifiers::CONTROL,
                ..
            } => {
                self.kill_to_beginning_of_line();
            }
            KeyEvent {
                code: KeyCode::Char('k'),
                modifiers: KeyModifiers::CONTROL,
                ..
            } => {
                self.kill_to_end_of_line();
            }

            // Cursor movement
            KeyEvent {
                code: KeyCode::Left,
                modifiers: KeyModifiers::NONE,
                ..
            } => {
                self.move_cursor_left();
            }
            KeyEvent {
                code: KeyCode::Right,
                modifiers: KeyModifiers::NONE,
                ..
            } => {
                self.move_cursor_right();
            }
            KeyEvent {
                code: KeyCode::Char('b'),
                modifiers: KeyModifiers::CONTROL,
                ..
            } => {
                self.move_cursor_left();
            }
            KeyEvent {
                code: KeyCode::Char('f'),
                modifiers: KeyModifiers::CONTROL,
                ..
            } => {
                self.move_cursor_right();
            }
            // Some terminals send Alt+Arrow for word-wise movement:
            // Option/Left -> Alt+Left (previous word start)
            // Option/Right -> Alt+Right (next word end)
            KeyEvent {
                code: KeyCode::Left,
                modifiers: KeyModifiers::ALT,
                ..
            }
            | KeyEvent {
                code: KeyCode::Left,
                modifiers: KeyModifiers::CONTROL,
                ..
            } => {
                self.set_cursor(self.beginning_of_previous_word());
            }
            KeyEvent {
                code: KeyCode::Right,
                modifiers: KeyModifiers::ALT,
                ..
            }
            | KeyEvent {
                code: KeyCode::Right,
                modifiers: KeyModifiers::CONTROL,
                ..
            } => {
                self.set_cursor(self.end_of_next_word());
            }
            KeyEvent {
                code: KeyCode::Up, ..
            } => {
                self.move_cursor_up();
            }
            KeyEvent {
                code: KeyCode::Down,
                ..
            } => {
                self.move_cursor_down();
            }
            KeyEvent {
                code: KeyCode::Home,
                ..
            } => {
                self.move_cursor_to_beginning_of_line(false);
            }
            KeyEvent {
                code: KeyCode::Char('a'),
                modifiers: KeyModifiers::CONTROL,
                ..
            } => {
                self.move_cursor_to_beginning_of_line(true);
            }

            KeyEvent {
                code: KeyCode::End, ..
            } => {
                self.move_cursor_to_end_of_line(false);
            }
            KeyEvent {
                code: KeyCode::Char('e'),
                modifiers: KeyModifiers::CONTROL,
                ..
            } => {
                self.move_cursor_to_end_of_line(true);
            }
            _o => {
                #[cfg(feature = "debug-logs")]
                tracing::debug!("Unhandled key event in TextArea: {:?}", _o);
            }
        }
    }

    // ####### Input Functions #######
    pub fn delete_backward(&mut self, n: usize) {
        if n == 0 || self.cursor_pos == 0 {
            return;
        }
        let mut target = self.cursor_pos;
        for _ in 0..n {
            target = self.prev_atomic_boundary(target);
            if target == 0 {
                break;
            }
        }
        self.replace_range(target..self.cursor_pos, "");
    }

    pub fn delete_forward(&mut self, n: usize) {
        if n == 0 || self.cursor_pos >= self.text.len() {
            return;
        }
        let mut target = self.cursor_pos;
        for _ in 0..n {
            target = self.next_atomic_boundary(target);
            if target >= self.text.len() {
                break;
            }
        }
        self.replace_range(self.cursor_pos..target, "");
    }

    pub fn delete_backward_word(&mut self) {
        let start = self.beginning_of_previous_word();
        self.replace_range(start..self.cursor_pos, "");
    }

    pub fn kill_to_end_of_line(&mut self) {
        let eol = self.end_of_current_line();
        if self.cursor_pos == eol {
            if eol < self.text.len() {
                self.replace_range(self.cursor_pos..eol + 1, "");
            }
        } else {
            self.replace_range(self.cursor_pos..eol, "");
        }
    }

    pub fn kill_to_beginning_of_line(&mut self) {
        let bol = self.beginning_of_current_line();
        if self.cursor_pos == bol {
            if bol > 0 {
                self.replace_range(bol - 1..bol, "");
            }
        } else {
            self.replace_range(bol..self.cursor_pos, "");
        }
    }

    /// Move the cursor left by a single grapheme cluster.
    pub fn move_cursor_left(&mut self) {
        self.cursor_pos = self.prev_atomic_boundary(self.cursor_pos);
        self.preferred_col = None;
    }

    /// Move the cursor right by a single grapheme cluster.
    pub fn move_cursor_right(&mut self) {
        self.cursor_pos = self.next_atomic_boundary(self.cursor_pos);
        self.preferred_col = None;
    }

    pub fn move_cursor_up(&mut self) {
        // If we have a wrapping cache, prefer navigating across wrapped (visual) lines.
        if let Some((target_col, maybe_line)) = {
            let cache_ref = self.wrap_cache.borrow();
            if let Some(cache) = cache_ref.as_ref() {
                let lines = &cache.lines;
                if let Some(idx) = Self::wrapped_line_index_by_start(lines, self.cursor_pos) {
                    let cur_range = &lines[idx];
                    let target_col = self
                        .preferred_col
                        .unwrap_or_else(|| self.text[cur_range.start..self.cursor_pos].width());
                    if idx > 0 {
                        let prev = &lines[idx - 1];
                        let line_start = prev.start;
                        let line_end = prev.end.saturating_sub(1);
                        Some((target_col, Some((line_start, line_end))))
                    } else {
                        Some((target_col, None))
                    }
                } else {
                    None
                }
            } else {
                None
            }
        } {
            // We had wrapping info. Apply movement accordingly.
            match maybe_line {
                Some((line_start, line_end)) => {
                    if self.preferred_col.is_none() {
                        self.preferred_col = Some(target_col);
                    }
                    self.move_to_display_col_on_line(line_start, line_end, target_col);
                    return;
                }
                None => {
                    // Already at first visual line -> move to start
                    self.cursor_pos = 0;
                    self.preferred_col = None;
                    return;
                }
            }
        }

        // Fallback to logical line navigation if we don't have wrapping info yet.
        if let Some(prev_nl) = self.text[..self.cursor_pos].rfind('\n') {
            let target_col = match self.preferred_col {
                Some(c) => c,
                None => {
                    let c = self.current_display_col();
                    self.preferred_col = Some(c);
                    c
                }
            };
            let prev_line_start = self.text[..prev_nl].rfind('\n').map(|i| i + 1).unwrap_or(0);
            let prev_line_end = prev_nl;
            self.move_to_display_col_on_line(prev_line_start, prev_line_end, target_col);
        } else {
            self.cursor_pos = 0;
            self.preferred_col = None;
        }
    }

    pub fn move_cursor_down(&mut self) {
        // If we have a wrapping cache, prefer navigating across wrapped (visual) lines.
        if let Some((target_col, move_to_last)) = {
            let cache_ref = self.wrap_cache.borrow();
            if let Some(cache) = cache_ref.as_ref() {
                let lines = &cache.lines;
                if let Some(idx) = Self::wrapped_line_index_by_start(lines, self.cursor_pos) {
                    let cur_range = &lines[idx];
                    let target_col = self
                        .preferred_col
                        .unwrap_or_else(|| self.text[cur_range.start..self.cursor_pos].width());
                    if idx + 1 < lines.len() {
                        let next = &lines[idx + 1];
                        let line_start = next.start;
                        let line_end = next.end.saturating_sub(1);
                        Some((target_col, Some((line_start, line_end))))
                    } else {
                        Some((target_col, None))
                    }
                } else {
                    None
                }
            } else {
                None
            }
        } {
            match move_to_last {
                Some((line_start, line_end)) => {
                    if self.preferred_col.is_none() {
                        self.preferred_col = Some(target_col);
                    }
                    self.move_to_display_col_on_line(line_start, line_end, target_col);
                    return;
                }
                None => {
                    // Already on last visual line -> move to end
                    self.cursor_pos = self.text.len();
                    self.preferred_col = None;
                    return;
                }
            }
        }

        // Fallback to logical line navigation if we don't have wrapping info yet.
        let target_col = match self.preferred_col {
            Some(c) => c,
            None => {
                let c = self.current_display_col();
                self.preferred_col = Some(c);
                c
            }
        };
        if let Some(next_nl) = self.text[self.cursor_pos..]
            .find('\n')
            .map(|i| i + self.cursor_pos)
        {
            let next_line_start = next_nl + 1;
            let next_line_end = self.text[next_line_start..]
                .find('\n')
                .map(|i| i + next_line_start)
                .unwrap_or(self.text.len());
            self.move_to_display_col_on_line(next_line_start, next_line_end, target_col);
        } else {
            self.cursor_pos = self.text.len();
            self.preferred_col = None;
        }
    }

    pub fn move_cursor_to_beginning_of_line(&mut self, move_up_at_bol: bool) {
        let bol = self.beginning_of_current_line();
        if move_up_at_bol && self.cursor_pos == bol {
            self.set_cursor(self.beginning_of_line(self.cursor_pos.saturating_sub(1)));
        } else {
            self.set_cursor(bol);
        }
        self.preferred_col = None;
    }

    pub fn move_cursor_to_end_of_line(&mut self, move_down_at_eol: bool) {
        let eol = self.end_of_current_line();
        if move_down_at_eol && self.cursor_pos == eol {
            let next_pos = (self.cursor_pos.saturating_add(1)).min(self.text.len());
            self.set_cursor(self.end_of_line(next_pos));
        } else {
            self.set_cursor(eol);
        }
    }



    fn clamp_pos_to_nearest_boundary(&self, mut pos: usize) -> usize {
        if pos > self.text.len() {
            pos = self.text.len();
        }
        pos
    }

    fn clamp_pos_for_insertion(&self, pos: usize) -> usize {
        pos
    }

    fn expand_range_to_element_boundaries(&self, range: Range<usize>) -> Range<usize> {
        range
    }

    fn shift_elements(&mut self, _at: usize, _removed: usize, _inserted: usize) {
        // No-op: elements feature removed
    }

    fn update_elements_after_replace(&mut self, start: usize, end: usize, inserted_len: usize) {
        self.shift_elements(start, end.saturating_sub(start), inserted_len);
    }

    fn prev_atomic_boundary(&self, pos: usize) -> usize {
        if pos == 0 {
            return 0;
        }
        let mut gc = unicode_segmentation::GraphemeCursor::new(pos, self.text.len(), false);
        match gc.prev_boundary(&self.text, 0) {
            Ok(Some(b)) => b,
            Ok(None) => 0,
            Err(_) => pos.saturating_sub(1),
        }
    }

    fn next_atomic_boundary(&self, pos: usize) -> usize {
        if pos >= self.text.len() {
            return self.text.len();
        }
        let mut gc = unicode_segmentation::GraphemeCursor::new(pos, self.text.len(), false);
        match gc.next_boundary(&self.text, 0) {
            Ok(Some(b)) => b,
            Ok(None) => self.text.len(),
            Err(_) => pos.saturating_add(1),
        }
    }

    pub(crate) fn beginning_of_previous_word(&self) -> usize {
        if let Some(first_non_ws) = self.text[..self.cursor_pos].rfind(|c: char| !c.is_whitespace())
        {
            self.text[..first_non_ws]
                .rfind(|c: char| c.is_whitespace())
                .map(|i| i + 1)
                .unwrap_or(0)
        } else {
            0
        }
    }

    pub(crate) fn end_of_next_word(&self) -> usize {
        let Some(first_non_ws) = self.text[self.cursor_pos..].find(|c: char| !c.is_whitespace())
        else {
            return self.text.len();
        };
        let word_start = self.cursor_pos + first_non_ws;
        match self.text[word_start..].find(|c: char| c.is_whitespace()) {
            Some(rel_idx) => word_start + rel_idx,
            None => self.text.len(),
        }
    }


    #[allow(clippy::unwrap_used)]
    fn wrapped_lines(&self, width: u16) -> Ref<'_, Vec<Range<usize>>> {
        // Ensure cache is ready (potentially mutably borrow, then drop)
        {
            let mut cache = self.wrap_cache.borrow_mut();
            let needs_recalc = match cache.as_ref() {
                Some(c) => c.width != width,
                None => true,
            };
            if needs_recalc {
                let mut lines: Vec<Range<usize>> = Vec::new();
                for line in textwrap::wrap(
                    &self.text,
                    Options::new(width as usize).wrap_algorithm(textwrap::WrapAlgorithm::FirstFit),
                )
                .iter()
                {
                    match line {
                        std::borrow::Cow::Borrowed(slice) => {
                            let start =
                                unsafe { slice.as_ptr().offset_from(self.text.as_ptr()) as usize };
                            let end = start + slice.len();
                            let trailing_spaces =
                                self.text[end..].chars().take_while(|c| *c == ' ').count();
                            lines.push(start..end + trailing_spaces + 1);
                        }
                        std::borrow::Cow::Owned(_) => unreachable!(),
                    }
                }
                *cache = Some(WrapCache { width, lines });
            }
        }

        let cache = self.wrap_cache.borrow();
        Ref::map(cache, |c| &c.as_ref().unwrap().lines)
    }

    /// Calculate the scroll offset that should be used to satisfy the
    /// invariants given the current area size and wrapped lines.
    ///
    /// - Cursor is always on screen.
    /// - No scrolling if content fits in the area.
    fn effective_scroll(
        &self,
        area_height: u16,
        lines: &[Range<usize>],
        current_scroll: u16,
    ) -> u16 {
        let total_lines = lines.len() as u16;
        if area_height >= total_lines {
            return 0;
        }

        // Where is the cursor within wrapped lines? Prefer assigning boundary positions
        // (where pos equals the start of a wrapped line) to that later line.
        let cursor_line_idx =
            Self::wrapped_line_index_by_start(lines, self.cursor_pos).unwrap_or(0) as u16;

        let max_scroll = total_lines.saturating_sub(area_height);
        let mut scroll = current_scroll.min(max_scroll);

        // Ensure cursor is visible within [scroll, scroll + area_height)
        if cursor_line_idx < scroll {
            scroll = cursor_line_idx;
        } else if cursor_line_idx >= scroll + area_height {
            scroll = cursor_line_idx + 1 - area_height;
        }
        scroll
    }
}

impl WidgetRef for &TextArea {
    fn render_ref(&self, area: Rect, buf: &mut Buffer) {
        let lines = self.wrapped_lines(area.width);
        self.render_lines(area, buf, &lines, 0..lines.len());
    }
}

impl StatefulWidgetRef for &TextArea {
    type State = TextAreaState;

    fn render_ref(&self, area: Rect, buf: &mut Buffer, state: &mut Self::State) {
        let lines = self.wrapped_lines(area.width);
        let scroll = self.effective_scroll(area.height, &lines, state.scroll);
        state.scroll = scroll;

        let start = scroll as usize;
        let end = (scroll + area.height).min(lines.len() as u16) as usize;
        self.render_lines(area, buf, &lines, start..end);
    }
}

impl TextArea {
    fn render_lines(
        &self,
        area: Rect,
        buf: &mut Buffer,
        lines: &[Range<usize>],
        range: std::ops::Range<usize>,
    ) {
        for (row, idx) in range.enumerate() {
            let r = &lines[idx];
            let y = area.y + row as u16;
            let line_range = r.start..r.end - 1;
            // Draw base line with default style.
            buf.set_string(area.x, y, &self.text[line_range.clone()], Style::default());

        }
    }
}

#[cfg(test)]
#[allow(clippy::unwrap_used)]
mod tests {
    use super::*;
    // crossterm types are intentionally not imported here to avoid unused warnings
    use rand::prelude::*;

    fn rand_grapheme(rng: &mut rand::rngs::StdRng) -> String {
        let r: u8 = rng.gen_range(0..100);
        match r {
            0..=4 => "\n".to_string(),
            5..=12 => " ".to_string(),
            13..=35 => (rng.gen_range(b'a'..=b'z') as char).to_string(),
            36..=45 => (rng.gen_range(b'A'..=b'Z') as char).to_string(),
            46..=52 => (rng.gen_range(b'0'..=b'9') as char).to_string(),
            53..=65 => {
                // Some emoji (wide graphemes)
                let choices = ["👍", "😊", "🐍", "🚀", "🧪", "🌟"];
                choices[rng.gen_range(0..choices.len())].to_string()
            }
            66..=75 => {
                // CJK wide characters
                let choices = ["漢", "字", "測", "試", "你", "好", "界", "编", "码"];
                choices[rng.gen_range(0..choices.len())].to_string()
            }
            76..=85 => {
                // Combining mark sequences
                let base = ["e", "a", "o", "n", "u"][rng.gen_range(0..5)];
                let marks = ["\u{0301}", "\u{0308}", "\u{0302}", "\u{0303}"];
                format!("{}{}", base, marks[rng.gen_range(0..marks.len())])
            }
            86..=92 => {
                // Some non-latin single codepoints (Greek, Cyrillic, Hebrew)
                let choices = ["Ω", "β", "Ж", "ю", "ש", "م", "ह"];
                choices[rng.gen_range(0..choices.len())].to_string()
            }
            _ => {
                // ZWJ sequences (single graphemes but multi-codepoint)
                let choices = [
                    "👩\u{200D}💻", // woman technologist
                    "👨\u{200D}💻", // man technologist
                    "🏳️\u{200D}🌈", // rainbow flag
                ];
                choices[rng.gen_range(0..choices.len())].to_string()
            }
        }
    }

    fn ta_with(text: &str) -> TextArea {
        let mut t = TextArea::new();
        t.insert_str(text);
        t
    }

    #[test]
    fn insert_and_replace_update_cursor_and_text() {
        // insert helpers
        let mut t = ta_with("hello");
        t.set_cursor(5);
        t.insert_str("!");
        assert_eq!(t.text(), "hello!");
        assert_eq!(t.cursor(), 6);

        t.insert_str_at(0, "X");
        assert_eq!(t.text(), "Xhello!");
        assert_eq!(t.cursor(), 7);

        // Insert after the cursor should not move it
        t.set_cursor(1);
        let end = t.text().len();
        t.insert_str_at(end, "Y");
        assert_eq!(t.text(), "Xhello!Y");
        assert_eq!(t.cursor(), 1);

        // replace_range cases
        // 1) cursor before range
        let mut t = ta_with("abcd");
        t.set_cursor(1);
        t.replace_range(2..3, "Z");
        assert_eq!(t.text(), "abZd");
        assert_eq!(t.cursor(), 1);

        // 2) cursor inside range
        let mut t = ta_with("abcd");
        t.set_cursor(2);
        t.replace_range(1..3, "Q");
        assert_eq!(t.text(), "aQd");
        assert_eq!(t.cursor(), 2);

        // 3) cursor after range with shifted by diff
        let mut t = ta_with("abcd");
        t.set_cursor(4);
        t.replace_range(0..1, "AA");
        assert_eq!(t.text(), "AAbcd");
        assert_eq!(t.cursor(), 5);
    }

    #[test]
    fn delete_backward_and_forward_edges() {
        let mut t = ta_with("abc");
        t.set_cursor(1);
        t.delete_backward(1);
        assert_eq!(t.text(), "bc");
        assert_eq!(t.cursor(), 0);

        // deleting backward at start is a no-op
        t.set_cursor(0);
        t.delete_backward(1);
        assert_eq!(t.text(), "bc");
        assert_eq!(t.cursor(), 0);

        // forward delete removes next grapheme
        t.set_cursor(1);
        t.delete_forward(1);
        assert_eq!(t.text(), "b");
        assert_eq!(t.cursor(), 1);

        // forward delete at end is a no-op
        t.set_cursor(t.text().len());
        t.delete_forward(1);
        assert_eq!(t.text(), "b");
    }

    #[test]
    fn delete_backward_word_and_kill_line_variants() {
        // delete backward word at end removes the whole previous word
        let mut t = ta_with("hello   world  ");
        t.set_cursor(t.text().len());
        t.delete_backward_word();
        assert_eq!(t.text(), "hello   ");
        assert_eq!(t.cursor(), 8);

        // From inside a word, delete from word start to cursor
        let mut t = ta_with("foo bar");
        t.set_cursor(6); // inside "bar" (after 'a')
        t.delete_backward_word();
        assert_eq!(t.text(), "foo r");
        assert_eq!(t.cursor(), 4);

        // From end, delete the last word only
        let mut t = ta_with("foo bar");
        t.set_cursor(t.text().len());
        t.delete_backward_word();
        assert_eq!(t.text(), "foo ");
        assert_eq!(t.cursor(), 4);

        // kill_to_end_of_line when not at EOL
        let mut t = ta_with("abc\ndef");
        t.set_cursor(1); // on first line, middle
        t.kill_to_end_of_line();
        assert_eq!(t.text(), "a\ndef");
        assert_eq!(t.cursor(), 1);

        // kill_to_end_of_line when at EOL deletes newline
        let mut t = ta_with("abc\ndef");
        t.set_cursor(3); // EOL of first line
        t.kill_to_end_of_line();
        assert_eq!(t.text(), "abcdef");
        assert_eq!(t.cursor(), 3);

        // kill_to_beginning_of_line from middle of line
        let mut t = ta_with("abc\ndef");
        t.set_cursor(5); // on second line, after 'e'
        t.kill_to_beginning_of_line();
        assert_eq!(t.text(), "abc\nef");

        // kill_to_beginning_of_line at beginning of non-first line removes the previous newline
        let mut t = ta_with("abc\ndef");
        t.set_cursor(4); // beginning of second line
        t.kill_to_beginning_of_line();
        assert_eq!(t.text(), "abcdef");
        assert_eq!(t.cursor(), 3);
    }

    #[test]
    fn cursor_left_and_right_handle_graphemes() {
        let mut t = ta_with("a👍b");
        t.set_cursor(t.text().len());

        t.move_cursor_left(); // before 'b'
        let after_first_left = t.cursor();
        t.move_cursor_left(); // before '👍'
        let after_second_left = t.cursor();
        t.move_cursor_left(); // before 'a'
        let after_third_left = t.cursor();

        assert!(after_first_left < t.text().len());
        assert!(after_second_left < after_first_left);
        assert!(after_third_left < after_second_left);

        // Move right back to end safely
        t.move_cursor_right();
        t.move_cursor_right();
        t.move_cursor_right();
        assert_eq!(t.cursor(), t.text().len());
    }

    #[test]
    fn control_b_and_f_move_cursor() {
        use crossterm::event::KeyCode;
        use crossterm::event::KeyEvent;
        use crossterm::event::KeyModifiers;

        let mut t = ta_with("abcd");
        t.set_cursor(1);

        t.input(KeyEvent::new(KeyCode::Char('f'), KeyModifiers::CONTROL));
        assert_eq!(t.cursor(), 2);

        t.input(KeyEvent::new(KeyCode::Char('b'), KeyModifiers::CONTROL));
        assert_eq!(t.cursor(), 1);
    }

    #[test]
    fn control_b_f_fallback_control_chars_move_cursor() {
        use crossterm::event::KeyCode;
        use crossterm::event::KeyEvent;
        use crossterm::event::KeyModifiers;

        let mut t = ta_with("abcd");
        t.set_cursor(2);

        // Simulate terminals that send C0 control chars without CONTROL modifier.
        // ^B (U+0002) should move left
        t.input(KeyEvent::new(KeyCode::Char('\u{0002}'), KeyModifiers::NONE));
        assert_eq!(t.cursor(), 1);

        // ^F (U+0006) should move right
        t.input(KeyEvent::new(KeyCode::Char('\u{0006}'), KeyModifiers::NONE));
        assert_eq!(t.cursor(), 2);
    }

    #[test]
    fn cursor_vertical_movement_across_lines_and_bounds() {
        let mut t = ta_with("short\nloooooooooong\nmid");
        // Place cursor on second line, column 5
        let second_line_start = 6; // after first '\n'
        t.set_cursor(second_line_start + 5);

        // Move up: target column preserved, clamped by line length
        t.move_cursor_up();
        assert_eq!(t.cursor(), 5); // first line has len 5

        // Move up again goes to start of text
        t.move_cursor_up();
        assert_eq!(t.cursor(), 0);

        // Move down: from start to target col tracked
        t.move_cursor_down();
        // On first move down, we should land on second line, at col 0 (target col remembered as 0)
        let pos_after_down = t.cursor();
        assert!(pos_after_down >= second_line_start);

        // Move down again to third line; clamp to its length
        t.move_cursor_down();
        let third_line_start = t.text().find("mid").unwrap();
        let third_line_end = third_line_start + 3;
        assert!(t.cursor() >= third_line_start && t.cursor() <= third_line_end);

        // Moving down at last line jumps to end
        t.move_cursor_down();
        assert_eq!(t.cursor(), t.text().len());
    }

    #[test]
    fn home_end_and_emacs_style_home_end() {
        let mut t = ta_with("one\ntwo\nthree");
        // Position at middle of second line
        let second_line_start = t.text().find("two").unwrap();
        t.set_cursor(second_line_start + 1);

        t.move_cursor_to_beginning_of_line(false);
        assert_eq!(t.cursor(), second_line_start);

        // Ctrl-A behavior: if at BOL, go to beginning of previous line
        t.move_cursor_to_beginning_of_line(true);
        assert_eq!(t.cursor(), 0); // beginning of first line

        // Move to EOL of first line
        t.move_cursor_to_end_of_line(false);
        assert_eq!(t.cursor(), 3);

        // Ctrl-E: if at EOL, go to end of next line
        t.move_cursor_to_end_of_line(true);
        // end of second line ("two") is right before its '\n'
        let end_second_nl = t.text().find("\nthree").unwrap();
        assert_eq!(t.cursor(), end_second_nl);
    }

    #[test]
    fn end_of_line_or_down_at_end_of_text() {
        let mut t = ta_with("one\ntwo");
        // Place cursor at absolute end of the text
        t.set_cursor(t.text().len());
        // Should remain at end without panicking
        t.move_cursor_to_end_of_line(true);
        assert_eq!(t.cursor(), t.text().len());

        // Also verify behavior when at EOL of a non-final line:
        let eol_first_line = 3; // index of '\n' in "one\ntwo"
        t.set_cursor(eol_first_line);
        t.move_cursor_to_end_of_line(true);
        assert_eq!(t.cursor(), t.text().len()); // moves to end of next (last) line
    }

    #[test]
    fn word_navigation_helpers() {
        let t = ta_with("  alpha  beta   gamma");
        let mut t = t; // make mutable for set_cursor
        // Put cursor after "alpha"
        let after_alpha = t.text().find("alpha").unwrap() + "alpha".len();
        t.set_cursor(after_alpha);
        assert_eq!(t.beginning_of_previous_word(), 2); // skip initial spaces

        // Put cursor at start of beta
        let beta_start = t.text().find("beta").unwrap();
        t.set_cursor(beta_start);
        assert_eq!(t.end_of_next_word(), beta_start + "beta".len());

        // If at end, end_of_next_word returns len
        t.set_cursor(t.text().len());
        assert_eq!(t.end_of_next_word(), t.text().len());
    }

    #[test]
    fn wrapping_and_cursor_positions() {
        let mut t = ta_with("hello world here");
        let area = Rect::new(0, 0, 6, 10); // width 6 -> wraps words
        // desired height counts wrapped lines
        assert!(t.desired_height(area.width) >= 3);

        // Place cursor in "world"
        let world_start = t.text().find("world").unwrap();
        t.set_cursor(world_start + 3);
        let (_x, y) = t.cursor_pos(area).unwrap();
        assert_eq!(y, 1); // world should be on second wrapped line

        // With state and small height, cursor is mapped onto visible row
        let mut state = TextAreaState::default();
        let small_area = Rect::new(0, 0, 6, 1);
        // First call: cursor not visible -> effective scroll ensures it is
        let (_x, y) = t.cursor_pos_with_state(small_area, &state).unwrap();
        assert_eq!(y, 0);

        // Render with state to update actual scroll value
        let mut buf = Buffer::empty(small_area);
        ratatui::widgets::StatefulWidgetRef::render_ref(&(&t), small_area, &mut buf, &mut state);
        // After render, state.scroll should be adjusted so cursor row fits
        let effective_lines = t.desired_height(small_area.width);
        assert!(state.scroll < effective_lines);
    }

    #[test]
    fn cursor_pos_with_state_basic_and_scroll_behaviors() {
        // Case 1: No wrapping needed, height fits — scroll ignored, y maps directly.
        let mut t = ta_with("hello world");
        t.set_cursor(3);
        let area = Rect::new(2, 5, 20, 3);
        // Even if an absurd scroll is provided, when content fits the area the
        // effective scroll is 0 and the cursor position matches cursor_pos.
        let bad_state = TextAreaState { scroll: 999 };
        let (x1, y1) = t.cursor_pos(area).unwrap();
        let (x2, y2) = t.cursor_pos_with_state(area, &bad_state).unwrap();
        assert_eq!((x2, y2), (x1, y1));

        // Case 2: Cursor below the current window — y should be clamped to the
        // bottom row (area.height - 1) after adjusting effective scroll.
        let mut t = ta_with("one two three four five six");
        // Force wrapping to many visual lines.
        let wrap_width = 4;
        let _ = t.desired_height(wrap_width);
        // Put cursor somewhere near the end so it's definitely below the first window.
        t.set_cursor(t.text().len().saturating_sub(2));
        let small_area = Rect::new(0, 0, wrap_width, 2);
        let state = TextAreaState { scroll: 0 };
        let (_x, y) = t.cursor_pos_with_state(small_area, &state).unwrap();
        assert_eq!(y, small_area.y + small_area.height - 1);

        // Case 3: Cursor above the current window — y should be top row (0)
        // when the provided scroll is too large.
        let mut t = ta_with("alpha beta gamma delta epsilon zeta");
        let wrap_width = 5;
        let lines = t.desired_height(wrap_width);
        // Place cursor near start so an excessive scroll moves it to top row.
        t.set_cursor(1);
        let area = Rect::new(0, 0, wrap_width, 3);
        let state = TextAreaState {
            scroll: lines.saturating_mul(2),
        };
        let (_x, y) = t.cursor_pos_with_state(area, &state).unwrap();
        assert_eq!(y, area.y);
    }

    #[test]
    fn wrapped_navigation_across_visual_lines() {
        let mut t = ta_with("abcdefghij");
        // Force wrapping at width 4: lines -> ["abcd", "efgh", "ij"]
        let _ = t.desired_height(4);

        // From the very start, moving down should go to the start of the next wrapped line (index 4)
        t.set_cursor(0);
        t.move_cursor_down();
        assert_eq!(t.cursor(), 4);

        // Cursor at boundary index 4 should be displayed at start of second wrapped line
        t.set_cursor(4);
        let area = Rect::new(0, 0, 4, 10);
        let (x, y) = t.cursor_pos(area).unwrap();
        assert_eq!((x, y), (0, 1));

        // With state and small height, cursor should be visible at row 0, col 0
        let small_area = Rect::new(0, 0, 4, 1);
        let state = TextAreaState::default();
        let (x, y) = t.cursor_pos_with_state(small_area, &state).unwrap();
        assert_eq!((x, y), (0, 0));

        // Place cursor in the middle of the second wrapped line ("efgh"), at 'g'
        t.set_cursor(6);
        // Move up should go to same column on previous wrapped line -> index 2 ('c')
        t.move_cursor_up();
        assert_eq!(t.cursor(), 2);

        // Move down should return to same position on the next wrapped line -> back to index 6 ('g')
        t.move_cursor_down();
        assert_eq!(t.cursor(), 6);

        // Move down again should go to third wrapped line. Target col is 2, but the line has len 2 -> clamp to end
        t.move_cursor_down();
        assert_eq!(t.cursor(), t.text().len());
    }

    #[test]
    fn cursor_pos_with_state_after_movements() {
        let mut t = ta_with("abcdefghij");
        // Wrap width 4 -> visual lines: abcd | efgh | ij
        let _ = t.desired_height(4);
        let area = Rect::new(0, 0, 4, 2);
        let mut state = TextAreaState::default();
        let mut buf = Buffer::empty(area);

        // Start at beginning
        t.set_cursor(0);
        ratatui::widgets::StatefulWidgetRef::render_ref(&(&t), area, &mut buf, &mut state);
        let (x, y) = t.cursor_pos_with_state(area, &state).unwrap();
        assert_eq!((x, y), (0, 0));

        // Move down to second visual line; should be at bottom row (row 1) within 2-line viewport
        t.move_cursor_down();
        ratatui::widgets::StatefulWidgetRef::render_ref(&(&t), area, &mut buf, &mut state);
        let (x, y) = t.cursor_pos_with_state(area, &state).unwrap();
        assert_eq!((x, y), (0, 1));

        // Move down to third visual line; viewport scrolls and keeps cursor on bottom row
        t.move_cursor_down();
        ratatui::widgets::StatefulWidgetRef::render_ref(&(&t), area, &mut buf, &mut state);
        let (x, y) = t.cursor_pos_with_state(area, &state).unwrap();
        assert_eq!((x, y), (0, 1));

        // Move up to second visual line; with current scroll, it appears on top row
        t.move_cursor_up();
        ratatui::widgets::StatefulWidgetRef::render_ref(&(&t), area, &mut buf, &mut state);
        let (x, y) = t.cursor_pos_with_state(area, &state).unwrap();
        assert_eq!((x, y), (0, 0));

        // Column preservation across moves: set to col 2 on first line, move down
        t.set_cursor(2);
        ratatui::widgets::StatefulWidgetRef::render_ref(&(&t), area, &mut buf, &mut state);
        let (x0, y0) = t.cursor_pos_with_state(area, &state).unwrap();
        assert_eq!((x0, y0), (2, 0));
        t.move_cursor_down();
        ratatui::widgets::StatefulWidgetRef::render_ref(&(&t), area, &mut buf, &mut state);
        let (x1, y1) = t.cursor_pos_with_state(area, &state).unwrap();
        assert_eq!((x1, y1), (2, 1));
    }

    #[test]
    fn wrapped_navigation_with_newlines_and_spaces() {
        // Include spaces and an explicit newline to exercise boundaries
        let mut t = ta_with("word1  word2\nword3");
        // Width 6 will wrap "word1  " and then "word2" before the newline
        let _ = t.desired_height(6);

        // Put cursor on the second wrapped line before the newline, at column 1 of "word2"
        let start_word2 = t.text().find("word2").unwrap();
        t.set_cursor(start_word2 + 1);

        // Up should go to first wrapped line, column 1 -> index 1
        t.move_cursor_up();
        assert_eq!(t.cursor(), 1);

        // Down should return to the same visual column on "word2"
        t.move_cursor_down();
        assert_eq!(t.cursor(), start_word2 + 1);

        // Down again should cross the logical newline to the next visual line ("word3"), clamped to its length if needed
        t.move_cursor_down();
        let start_word3 = t.text().find("word3").unwrap();
        assert!(t.cursor() >= start_word3 && t.cursor() <= start_word3 + "word3".len());
    }

    #[test]
    fn wrapped_navigation_with_wide_graphemes() {
        // Four thumbs up, each of display width 2, with width 3 to force wrapping inside grapheme boundaries
        let mut t = ta_with("👍👍👍👍");
        let _ = t.desired_height(3);

        // Put cursor after the second emoji (which should be on first wrapped line)
        t.set_cursor("👍👍".len());

        // Move down should go to the start of the next wrapped line (same column preserved but clamped)
        t.move_cursor_down();
        // We expect to land somewhere within the third emoji or at the start of it
        let pos_after_down = t.cursor();
        assert!(pos_after_down >= "👍👍".len());

        // Moving up should take us back to the original position
        t.move_cursor_up();
        assert_eq!(t.cursor(), "👍👍".len());
    }

    #[test]
    fn fuzz_textarea_randomized() {
        // Deterministic seed for reproducibility
        // Seed the RNG based on the current day in Pacific Time (PST/PDT). This
        // keeps the fuzz test deterministic within a day while still varying
        // day-to-day to improve coverage.
        #[allow(clippy::unwrap_used)]
        let pst_today_seed: u64 = (chrono::Utc::now() - chrono::Duration::hours(8))
            .date_naive()
            .and_hms_opt(0, 0, 0)
            .unwrap()
            .and_utc()
            .timestamp() as u64;
        let mut rng = rand::rngs::StdRng::seed_from_u64(pst_today_seed);

        for _case in 0..10_000 {
            let mut ta = TextArea::new();
            let mut state = TextAreaState::default();
            // Track element payloads we insert. Payloads use characters '[' and ']' which
            // are not produced by rand_grapheme(), avoiding accidental collisions.
            let mut elem_texts: Vec<String> = Vec::new();
            let mut next_elem_id: usize = 0;
            // Start with a random base string
            let base_len = rng.gen_range(0..30);
            let mut base = String::new();
            for _ in 0..base_len {
                base.push_str(&rand_grapheme(&mut rng));
            }
            ta.set_text(&base);
            // Choose a valid char boundary for initial cursor
            let mut boundaries: Vec<usize> = vec![0];
            boundaries.extend(ta.text().char_indices().map(|(i, _)| i).skip(1));
            boundaries.push(ta.text().len());
            let init = boundaries[rng.gen_range(0..boundaries.len())];
            ta.set_cursor(init);

            let mut width: u16 = rng.gen_range(1..=12);
            let mut height: u16 = rng.gen_range(1..=4);

            for _step in 0..200 {
                // Mostly stable width/height, occasionally change
                if rng.gen_bool(0.1) {
                    width = rng.gen_range(1..=12);
                }
                if rng.gen_bool(0.1) {
                    height = rng.gen_range(1..=4);
                }

                // Pick an operation
                match rng.gen_range(0..18) {
                    0 => {
                        // insert small random string at cursor
                        let len = rng.gen_range(0..6);
                        let mut s = String::new();
                        for _ in 0..len {
                            s.push_str(&rand_grapheme(&mut rng));
                        }
                        ta.insert_str(&s);
                    }
                    1 => {
                        // replace_range with small random slice
                        let mut b: Vec<usize> = vec![0];
                        b.extend(ta.text().char_indices().map(|(i, _)| i).skip(1));
                        b.push(ta.text().len());
                        let i1 = rng.gen_range(0..b.len());
                        let i2 = rng.gen_range(0..b.len());
                        let (start, end) = if b[i1] <= b[i2] {
                            (b[i1], b[i2])
                        } else {
                            (b[i2], b[i1])
                        };
                        let insert_len = rng.gen_range(0..=4);
                        let mut s = String::new();
                        for _ in 0..insert_len {
                            s.push_str(&rand_grapheme(&mut rng));
                        }
                        let before = ta.text().len();
                        // If the chosen range intersects an element, replace_range will expand to
                        // element boundaries, so the naive size delta assertion does not hold.
                        let intersects_element = elem_texts.iter().any(|payload| {
                            if let Some(pstart) = ta.text().find(payload) {
                                let pend = pstart + payload.len();
                                pstart < end && pend > start
                            } else {
                                false
                            }
                        });
                        ta.replace_range(start..end, &s);
                        if !intersects_element {
                            let after = ta.text().len();
                            assert_eq!(
                                after as isize,
                                before as isize + (s.len() as isize) - ((end - start) as isize)
                            );
                        }
                    }
                    2 => ta.delete_backward(rng.gen_range(0..=3)),
                    3 => ta.delete_forward(rng.gen_range(0..=3)),
                    4 => ta.delete_backward_word(),
                    5 => ta.kill_to_beginning_of_line(),
                    6 => ta.kill_to_end_of_line(),
                    7 => ta.move_cursor_left(),
                    8 => ta.move_cursor_right(),
                    9 => ta.move_cursor_up(),
                    10 => ta.move_cursor_down(),
                    11 => ta.move_cursor_to_beginning_of_line(true),
                    12 => ta.move_cursor_to_end_of_line(true),
                    13 => {
                        // Insert an element with a unique sentinel payload
                        let payload =
                            format!("[[EL#{}:{}]]", next_elem_id, rng.gen_range(1000..9999));
                        next_elem_id += 1;
                        ta.insert_element(&payload);
                        elem_texts.push(payload);
                    }
                    14 => {
                        // Try inserting inside an existing element (should clamp to boundary)
<<<<<<< HEAD
                        if let Some(payload) = elem_texts.choose(&mut rng).cloned() {
                            if let Some(start) = ta.text().find(&payload) {
                                let end = start + payload.len();
                                if end - start > 2 {
                                    let pos = rng.gen_range(start + 1..end - 1);
                                    let ins = rand_grapheme(&mut rng);
                                    ta.insert_str_at(pos, &ins);
                                }
=======
                        if let Some(payload) = elem_texts.choose(&mut rng).cloned()
                            && let Some(start) = ta.text().find(&payload)
                        {
                            let end = start + payload.len();
                            if end - start > 2 {
                                let pos = rng.random_range(start + 1..end - 1);
                                let ins = rand_grapheme(&mut rng);
                                ta.insert_str_at(pos, &ins);
>>>>>>> e58125e6
                            }
                        }
                    }
                    15 => {
                        // Replace a range that intersects an element -> whole element should be replaced
<<<<<<< HEAD
                        if let Some(payload) = elem_texts.choose(&mut rng).cloned() {
                            if let Some(start) = ta.text().find(&payload) {
                                let end = start + payload.len();
                                // Create an intersecting range [start-δ, end-δ2)
                                let mut s = start.saturating_sub(rng.gen_range(0..=2));
                                let mut e = (end + rng.gen_range(0..=2)).min(ta.text().len());
                                // Align to char boundaries to satisfy String::replace_range contract
                                let txt = ta.text();
                                while s > 0 && !txt.is_char_boundary(s) {
                                    s -= 1;
                                }
                                while e < txt.len() && !txt.is_char_boundary(e) {
                                    e += 1;
                                }
                                if s < e {
                                    // Small replacement text
                                    let mut srep = String::new();
                                    for _ in 0..rng.gen_range(0..=2) {
                                        srep.push_str(&rand_grapheme(&mut rng));
                                    }
                                    ta.replace_range(s..e, &srep);
=======
                        if let Some(payload) = elem_texts.choose(&mut rng).cloned()
                            && let Some(start) = ta.text().find(&payload)
                        {
                            let end = start + payload.len();
                            // Create an intersecting range [start-δ, end-δ2)
                            let mut s = start.saturating_sub(rng.random_range(0..=2));
                            let mut e = (end + rng.random_range(0..=2)).min(ta.text().len());
                            // Align to char boundaries to satisfy String::replace_range contract
                            let txt = ta.text();
                            while s > 0 && !txt.is_char_boundary(s) {
                                s -= 1;
                            }
                            while e < txt.len() && !txt.is_char_boundary(e) {
                                e += 1;
                            }
                            if s < e {
                                // Small replacement text
                                let mut srep = String::new();
                                for _ in 0..rng.random_range(0..=2) {
                                    srep.push_str(&rand_grapheme(&mut rng));
>>>>>>> e58125e6
                                }
                                ta.replace_range(s..e, &srep);
                            }
                        }
                    }
                    16 => {
                        // Try setting the cursor to a position inside an element; it should clamp out
<<<<<<< HEAD
                        if let Some(payload) = elem_texts.choose(&mut rng).cloned() {
                            if let Some(start) = ta.text().find(&payload) {
                                let end = start + payload.len();
                                if end - start > 2 {
                                    let pos = rng.gen_range(start + 1..end - 1);
                                    ta.set_cursor(pos);
                                }
=======
                        if let Some(payload) = elem_texts.choose(&mut rng).cloned()
                            && let Some(start) = ta.text().find(&payload)
                        {
                            let end = start + payload.len();
                            if end - start > 2 {
                                let pos = rng.random_range(start + 1..end - 1);
                                ta.set_cursor(pos);
>>>>>>> e58125e6
                            }
                        }
                    }
                    _ => {
                        // Jump to word boundaries
                        if rng.gen_bool(0.5) {
                            let p = ta.beginning_of_previous_word();
                            ta.set_cursor(p);
                        } else {
                            let p = ta.end_of_next_word();
                            ta.set_cursor(p);
                        }
                    }
                }

                // Sanity invariants
                assert!(ta.cursor() <= ta.text().len());

                // Element invariants
                for payload in &elem_texts {
                    if let Some(start) = ta.text().find(payload) {
                        let end = start + payload.len();
                        // 1) Text inside elements matches the initially set payload
                        assert_eq!(&ta.text()[start..end], payload);
                        // 2) Cursor is never strictly inside an element
                        let c = ta.cursor();
                        assert!(
                            c <= start || c >= end,
                            "cursor inside element: {start}..{end} at {c}"
                        );
                    }
                }

                // Render and compute cursor positions; ensure they are in-bounds and do not panic
                let area = Rect::new(0, 0, width, height);
                // Stateless render into an area tall enough for all wrapped lines
                let total_lines = ta.desired_height(width);
                let full_area = Rect::new(0, 0, width, total_lines.max(1));
                let mut buf = Buffer::empty(full_area);
                ratatui::widgets::WidgetRef::render_ref(&(&ta), full_area, &mut buf);

                // cursor_pos: x must be within width when present
                let _ = ta.cursor_pos(area);

                // cursor_pos_with_state: always within viewport rows
                let (_x, _y) = ta
                    .cursor_pos_with_state(area, &state)
                    .unwrap_or((area.x, area.y));

                // Stateful render should not panic, and updates scroll
                let mut sbuf = Buffer::empty(area);
                ratatui::widgets::StatefulWidgetRef::render_ref(
                    &(&ta),
                    area,
                    &mut sbuf,
                    &mut state,
                );

                // After wrapping, desired height equals the number of lines we would render without scroll
                let total_lines = total_lines as usize;
                // state.scroll must not exceed total_lines when content fits within area height
                if (height as usize) >= total_lines {
                    assert_eq!(state.scroll, 0);
                }
            }
        }
    }
}<|MERGE_RESOLUTION|>--- conflicted
+++ resolved
@@ -1427,7 +1427,6 @@
                     }
                     14 => {
                         // Try inserting inside an existing element (should clamp to boundary)
-<<<<<<< HEAD
                         if let Some(payload) = elem_texts.choose(&mut rng).cloned() {
                             if let Some(start) = ta.text().find(&payload) {
                                 let end = start + payload.len();
@@ -1436,22 +1435,11 @@
                                     let ins = rand_grapheme(&mut rng);
                                     ta.insert_str_at(pos, &ins);
                                 }
-=======
-                        if let Some(payload) = elem_texts.choose(&mut rng).cloned()
-                            && let Some(start) = ta.text().find(&payload)
-                        {
-                            let end = start + payload.len();
-                            if end - start > 2 {
-                                let pos = rng.random_range(start + 1..end - 1);
-                                let ins = rand_grapheme(&mut rng);
-                                ta.insert_str_at(pos, &ins);
->>>>>>> e58125e6
                             }
                         }
                     }
                     15 => {
                         // Replace a range that intersects an element -> whole element should be replaced
-<<<<<<< HEAD
                         if let Some(payload) = elem_texts.choose(&mut rng).cloned() {
                             if let Some(start) = ta.text().find(&payload) {
                                 let end = start + payload.len();
@@ -1473,28 +1461,6 @@
                                         srep.push_str(&rand_grapheme(&mut rng));
                                     }
                                     ta.replace_range(s..e, &srep);
-=======
-                        if let Some(payload) = elem_texts.choose(&mut rng).cloned()
-                            && let Some(start) = ta.text().find(&payload)
-                        {
-                            let end = start + payload.len();
-                            // Create an intersecting range [start-δ, end-δ2)
-                            let mut s = start.saturating_sub(rng.random_range(0..=2));
-                            let mut e = (end + rng.random_range(0..=2)).min(ta.text().len());
-                            // Align to char boundaries to satisfy String::replace_range contract
-                            let txt = ta.text();
-                            while s > 0 && !txt.is_char_boundary(s) {
-                                s -= 1;
-                            }
-                            while e < txt.len() && !txt.is_char_boundary(e) {
-                                e += 1;
-                            }
-                            if s < e {
-                                // Small replacement text
-                                let mut srep = String::new();
-                                for _ in 0..rng.random_range(0..=2) {
-                                    srep.push_str(&rand_grapheme(&mut rng));
->>>>>>> e58125e6
                                 }
                                 ta.replace_range(s..e, &srep);
                             }
@@ -1502,7 +1468,6 @@
                     }
                     16 => {
                         // Try setting the cursor to a position inside an element; it should clamp out
-<<<<<<< HEAD
                         if let Some(payload) = elem_texts.choose(&mut rng).cloned() {
                             if let Some(start) = ta.text().find(&payload) {
                                 let end = start + payload.len();
@@ -1510,15 +1475,6 @@
                                     let pos = rng.gen_range(start + 1..end - 1);
                                     ta.set_cursor(pos);
                                 }
-=======
-                        if let Some(payload) = elem_texts.choose(&mut rng).cloned()
-                            && let Some(start) = ta.text().find(&payload)
-                        {
-                            let end = start + payload.len();
-                            if end - start > 2 {
-                                let pos = rng.random_range(start + 1..end - 1);
-                                ta.set_cursor(pos);
->>>>>>> e58125e6
                             }
                         }
                     }
