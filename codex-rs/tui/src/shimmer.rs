--- conflicted
+++ resolved
@@ -73,7 +73,6 @@
     spans
 }
 
-<<<<<<< HEAD
 fn color_for_level(level: u8) -> Color {
     // For shimmer effect, we need to use grayscale colors
     // Theme colors wouldn't work well here as they're not grayscale
@@ -83,14 +82,5 @@
         Color::Gray
     } else {
         crate::colors::text_bright()
-=======
-fn color_for_level(level: u8) -> Style {
-    if level < 144 {
-        Style::default().add_modifier(Modifier::DIM)
-    } else if level < 208 {
-        Style::default()
-    } else {
-        Style::default().add_modifier(Modifier::BOLD)
->>>>>>> f968a132
     }
 }