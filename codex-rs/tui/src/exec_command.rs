--- conflicted
+++ resolved
@@ -12,11 +12,7 @@
         // exactly three items
         [first, second, third]
             // first two must be "bash", "-lc"
-<<<<<<< HEAD
-            if first == "bash" && second == "-lc" =>
-=======
             if is_bash_like(first) && second == "-lc" =>
->>>>>>> 2822aa52
         {
             third.clone()        // borrow `third`
         }
