--- conflicted
+++ resolved
@@ -222,7 +222,6 @@
 
     let _ = tracing_subscriber::registry().with(file_layer).try_init();
 
-<<<<<<< HEAD
     #[allow(clippy::print_stderr)]
     #[cfg(not(debug_assertions))]
     if let Some(latest_version) = updates::get_upgrade_version(&config) {
@@ -255,8 +254,6 @@
         eprintln!("");
     }
 
-=======
->>>>>>> e4c275d6
     run_ratatui_app(cli, config, should_show_trust_screen)
         .map_err(|err| std::io::Error::other(err.to_string()))
 }
@@ -279,11 +276,6 @@
     }));
     let (mut terminal, terminal_info) = tui::init(&config)?;
     terminal.clear()?;
-<<<<<<< HEAD
-=======
-
-    let mut tui = Tui::new(terminal);
->>>>>>> e4c275d6
 
     // Show update banner in terminal history (instead of stderr) so it is visible
     // within the TUI scrollback. Building spans keeps styling consistent.
