// Forbid accidental stdout/stderr writes in the *library* portion of the TUI.
// The standalone `codex-tui` binary prints a short help message before the
// alternate‑screen mode starts; that file opts‑out locally via `allow`.
#![deny(clippy::print_stdout, clippy::print_stderr)]
#![deny(clippy::disallowed_methods)]
use app::App;
use codex_core::BUILT_IN_OSS_MODEL_PROVIDER_ID;
<<<<<<< HEAD
use codex_core::RemoteConversationOptions;
=======
>>>>>>> 2822aa52
use codex_core::config::Config;
use codex_core::config::ConfigOverrides;
use codex_core::config::ConfigToml;
use codex_core::config::find_codex_home;
use codex_core::config::load_config_as_toml_with_cli_overrides;
<<<<<<< HEAD
use codex_core::loopback_remote::LoopbackRemote;
=======
>>>>>>> 2822aa52
use codex_core::protocol::AskForApproval;
use codex_core::protocol::SandboxPolicy;
use codex_login::AuthMode;
use codex_login::CodexAuth;
use codex_ollama::DEFAULT_OSS_MODEL;
use codex_protocol::config_types::SandboxMode;
use std::fs::OpenOptions;
use std::path::PathBuf;
<<<<<<< HEAD
use std::time::Duration;
=======
>>>>>>> 2822aa52
use tracing_appender::non_blocking;
use tracing_subscriber::EnvFilter;
use tracing_subscriber::prelude::*;
use url::Url;

// Colorize strings printed to stderr for the release‑mode update banner.
// Gate the import so we don't trigger an unused‑import warning in debug builds.
#[cfg(not(debug_assertions))]

// Colorize strings printed to stderr for the release‑mode update banner.
// Gate the import so we don't trigger an unused‑import warning in debug builds.
#[cfg(not(debug_assertions))]
use color_eyre::owo_colors::OwoColorize;

mod app;
mod app_event;
mod app_event_sender;
mod backtrack_helpers;
mod bottom_pane;
mod chatwidget;
mod citation_regex;
mod cli;
<<<<<<< HEAD
mod colors;
mod common;
=======
mod common;
mod colors;
>>>>>>> 2822aa52
mod diff_render;
mod exec_command;
mod file_search;
mod get_git_diff;
mod glitch_animation;
<<<<<<< HEAD
mod updates_git;
=======
>>>>>>> 2822aa52
mod history_cell;
mod insert_history;
pub mod live_wrap;
mod markdown;
mod markdown_renderer;
mod markdown_stream;
<<<<<<< HEAD
pub mod onboarding;
mod pager_overlay;
mod render;
mod syntax_highlight;
// mod scroll_view; // Orphaned after trait-based HistoryCell migration
mod layout_consts;
mod resume;
mod sanitize;
mod session_log;
mod shimmer;
mod slash_command;
mod streaming;
=======
mod syntax_highlight;
pub mod onboarding;
mod pager_overlay;
mod render;
// mod scroll_view; // Orphaned after trait-based HistoryCell migration
mod session_log;
mod shimmer;
mod slash_command;
mod resume;
mod streaming;
mod sanitize;
mod layout_consts;
>>>>>>> 2822aa52
mod terminal_info;
// mod text_block; // Orphaned after trait-based HistoryCell migration
mod text_formatting;
mod text_processing;
mod theme;
mod util {
    pub mod list_window;
}
<<<<<<< HEAD
mod clipboard_paste;
mod greeting;
mod height_manager;
mod spinner;
mod transcript_app;
=======
mod spinner;
>>>>>>> 2822aa52
mod tui;
mod ui_consts;
mod user_approval_widget;
<<<<<<< HEAD
// Upstream introduced a standalone status indicator widget. Our fork renders
// status within the composer title; keep the module private unless tests need it.
mod status_indicator_widget;
=======
mod height_manager;
mod transcript_app;
mod clipboard_paste;
mod greeting;
// Upstream introduced a standalone status indicator widget. Our fork renders
// status within the composer title; keep the module private unless tests need it.
mod status_indicator_widget;
#[cfg(target_os = "macos")]
mod agent_install_helpers;
>>>>>>> 2822aa52

// Internal vt100-based replay tests live as a separate source file to keep them
// close to the widget code. Include them in unit tests.
#[cfg(all(test, feature = "legacy_tests"))]
mod chatwidget_stream_tests;

#[cfg(not(debug_assertions))]
mod updates;

pub use cli::Cli;

// (tests access modules directly within the crate)

pub async fn run_main(
    cli: Cli,
    codex_linux_sandbox_exe: Option<PathBuf>,
) -> std::io::Result<codex_core::protocol::TokenUsage> {
    let (sandbox_mode, approval_policy) = if cli.full_auto {
        (
            Some(SandboxMode::WorkspaceWrite),
            Some(AskForApproval::OnRequest),
        )
    } else if cli.dangerously_bypass_approvals_and_sandbox {
        (
            Some(SandboxMode::DangerFullAccess),
            Some(AskForApproval::Never),
        )
    } else {
        (
            cli.sandbox_mode.map(Into::<SandboxMode>::into),
            cli.approval_policy.map(Into::into),
        )
    };

    // When using `--oss`, let the bootstrapper pick the model (defaulting to
    // gpt-oss:20b) and ensure it is present locally. Also, force the built‑in
    // `oss` model provider.
    let model = if let Some(model) = &cli.model {
        Some(model.clone())
    } else if cli.oss {
        Some(DEFAULT_OSS_MODEL.to_owned())
    } else {
        None // No model specified, will use the default.
    };

    let model_provider_override = if cli.oss {
        Some(BUILT_IN_OSS_MODEL_PROVIDER_ID.to_owned())
    } else {
        None
    };

    // canonicalize the cwd
    let cwd = cli.cwd.clone().map(|p| p.canonicalize().unwrap_or(p));

    let overrides = ConfigOverrides {
        model,
        approval_policy,
        sandbox_mode,
        cwd,
        model_provider: model_provider_override,
        config_profile: cli.config_profile.clone(),
        codex_linux_sandbox_exe,
        base_instructions: None,
        include_plan_tool: Some(true),
<<<<<<< HEAD
=======
        include_apply_patch_tool: None,
        include_view_image_tool: None,
>>>>>>> 2822aa52
        disable_response_storage: cli.oss.then_some(true),
        show_raw_agent_reasoning: cli.oss.then_some(true),
        debug: Some(cli.debug),
        // Enable web search by default (no CLI flag).
        tools_web_search_request: Some(true),
    };

    // Parse `-c` overrides from the CLI.
    let cli_kv_overrides = match cli.config_overrides.parse_overrides() {
        Ok(v) => v,
        #[allow(clippy::print_stderr)]
        Err(e) => {
            eprintln!("Error parsing -c overrides: {e}");
            std::process::exit(1);
        }
    };

    let mut config = {
        // Load configuration and support CLI overrides.

        #[allow(clippy::print_stderr)]
        match Config::load_with_cli_overrides(cli_kv_overrides.clone(), overrides) {
            Ok(config) => config,
            Err(err) => {
                eprintln!("Error loading configuration: {err}");
                std::process::exit(1);
            }
        }
    };

    #[cfg(not(debug_assertions))]
    let startup_footer_notice = crate::updates::auto_upgrade_if_enabled(&config)
        .await
        .unwrap_or(None)
        .map(|version| format!("Upgraded to {version}"));

    #[cfg(debug_assertions)]
    let startup_footer_notice: Option<String> = None;

    // we load config.toml here to determine project state.
    #[allow(clippy::print_stderr)]
    let config_toml = {
        let codex_home = match find_codex_home() {
            Ok(codex_home) => codex_home,
            Err(err) => {
                eprintln!("Error finding codex home: {err}");
                std::process::exit(1);
            }
        };

        match load_config_as_toml_with_cli_overrides(&codex_home, cli_kv_overrides) {
            Ok(config_toml) => config_toml,
            Err(err) => {
                eprintln!("Error loading config.toml: {err}");
                std::process::exit(1);
            }
        }
    };

    let should_show_trust_screen = determine_repo_trust_state(
        &mut config,
        &config_toml,
        approval_policy,
        sandbox_mode,
        cli.config_profile.clone(),
    )?;

<<<<<<< HEAD
    let remote_mode_env = std::env::var("SMARTY_TUI_MODE").ok();
    let force_remote = remote_mode_env
        .as_ref()
        .map(|value| value.eq_ignore_ascii_case("remote"))
        .unwrap_or(false);

    let remote_requested = cli.remote.is_some() || force_remote;
    let (remote_options, _loopback_guard) = if remote_requested {
        let remote_str = match &cli.remote {
            Some(value) => value.clone(),
            None => {
                #[allow(clippy::print_stderr)]
                {
                    eprintln!(
                        "SMARTY_TUI_MODE=remote requires --remote or SMARTY_TUI_REMOTE to be set"
                    );
                }
                std::process::exit(1);
            }
        };

        let remote_url = match Url::parse(&remote_str) {
            Ok(url) => url,
            Err(err) => {
                #[allow(clippy::print_stderr)]
                {
                    eprintln!("Invalid remote URL '{remote_str}': {err}");
                }
                std::process::exit(1);
            }
        };

        match remote_url.scheme() {
            "ws" | "wss" | "tcp" => {}
            other => {
                #[allow(clippy::print_stderr)]
                {
                    eprintln!("Unsupported remote scheme '{other}'. Use ws://, wss://, or tcp://");
                }
                std::process::exit(1);
            }
        }

        let sse_base_url = if let Some(sse) = cli.sse_base.clone() {
            match Url::parse(&sse) {
                Ok(url) => url,
                Err(err) => {
                    #[allow(clippy::print_stderr)]
                    {
                        eprintln!("Invalid --sse-base URL '{sse}': {err}");
                    }
                    std::process::exit(1);
                }
            }
        } else if let Some(derived) = derive_default_sse_base(&remote_url) {
            derived
        } else {
            #[allow(clippy::print_stderr)]
            {
                eprintln!(
                    "--sse-base is required when using remote scheme '{}'",
                    remote_url.scheme()
                );
            }
            std::process::exit(1);
        };

        let timeout_secs = cli.remote_timeout_secs.unwrap_or(30).max(1);

        let trust_cert_bytes = match std::env::var("SMARTY_TUI_TRUST_CERT") {
            Ok(path) => match std::fs::read(&path) {
                Ok(bytes) => Some(bytes),
                Err(err) => {
                    #[allow(clippy::print_stderr)]
                    {
                        eprintln!("Failed to read SMARTY_TUI_TRUST_CERT at {}: {err}", path);
                    }
                    std::process::exit(1);
                }
            },
            Err(_) => None,
        };

        (
            Some(RemoteConversationOptions {
                remote_url,
                sse_base_url,
                token: cli.remote_token.clone(),
                timeout: Duration::from_secs(timeout_secs),
                trust_cert: trust_cert_bytes,
            }),
            None,
        )
    } else {
        match LoopbackRemote::start(&config).await {
            Ok(loopback) => {
                let options = loopback.options().clone();
                (Some(options), Some(loopback))
            }
            Err(err) => {
                tracing::warn!(target: "remote", "Loopback remote unavailable: {err}");
                (None, None)
            }
        }
    };

=======
>>>>>>> 2822aa52
    let log_dir = codex_core::config::log_dir(&config)?;
    std::fs::create_dir_all(&log_dir)?;
    // Open (or create) your log file, appending to it.
    let mut log_file_opts = OpenOptions::new();
    log_file_opts.create(true).append(true);

    // Ensure the file is only readable and writable by the current user.
    // Doing the equivalent to `chmod 600` on Windows is quite a bit more code
    // and requires the Windows API crates, so we can reconsider that when
    // Code CLI is officially supported on Windows.
    #[cfg(unix)]
    {
        use std::os::unix::fs::OpenOptionsExt;
        log_file_opts.mode(0o600);
    }

    let log_file = log_file_opts.open(log_dir.join("codex-tui.log"))?;

    // Wrap file in non‑blocking writer.
    let (non_blocking, _guard) = non_blocking(log_file);

    // use RUST_LOG env var, default to info for codex crates.
    let env_filter = || {
<<<<<<< HEAD
        EnvFilter::try_from_default_env()
            .unwrap_or_else(|_| EnvFilter::new("codex_core=info,codex_tui=info,codex_browser=info"))
=======
        EnvFilter::try_from_default_env().unwrap_or_else(|_| {
            EnvFilter::new("codex_core=info,codex_tui=info,codex_browser=info")
        })
>>>>>>> 2822aa52
    };

    // Build layered subscriber:
    let file_layer = tracing_subscriber::fmt::layer()
        .with_writer(non_blocking)
        .with_target(false)
        .with_span_events(tracing_subscriber::fmt::format::FmtSpan::CLOSE)
        .with_filter(env_filter());

    if cli.oss {
        codex_ollama::ensure_oss_ready(&config)
            .await
            .map_err(|e| std::io::Error::other(format!("OSS setup failed: {e}")))?;
    }

    let _ = tracing_subscriber::registry().with(file_layer).try_init();

    #[allow(clippy::print_stderr)]
    #[cfg(not(debug_assertions))]
<<<<<<< HEAD
    if let Some(info) = updates_git::get_git_update_info() {
        eprintln!(
            "smarty: update available — branch '{}' is behind '{}' by {} commit(s).",
            info.branch, info.upstream, info.behind
        );
        eprintln!("Run 'git pull --ff-only' and then 'make smarty.tui.build-code'.");
        eprintln!("");
    }
    if let Some(delta) = updates_git::get_code_upstream_delta() {
        eprintln!(
            "smarty: code backend behind upstream just-every/code — {} -> {}.",
            delta.current_version, delta.upstream_version
        );
        eprintln!("Pull latest upstream into smarty-code and rebuild: 'make smarty.tui.build-code'.");
        eprintln!("");
    }

    run_ratatui_app(cli, config, should_show_trust_screen, remote_options)
=======
    if let Some(latest_version) = updates::get_upgrade_version(&config) {
        let current_version = codex_version::version();
        let exe = std::env::current_exe()?;
        let managed_by_npm = std::env::var_os("CODEX_MANAGED_BY_NPM").is_some();

        eprintln!(
            "{} {current_version} -> {latest_version}.",
            "Code update available!".blue()
        );

        if managed_by_npm {
            let npm_cmd = "npm install -g @just-every/code@latest";
            eprintln!("Run {} to update.", npm_cmd.cyan().on_black());
        } else if cfg!(target_os = "macos")
            && (exe.starts_with("/opt/homebrew") || exe.starts_with("/usr/local"))
        {
            let brew_cmd = "brew upgrade code";
            eprintln!("Run {} to update.", brew_cmd.cyan().on_black());
        } else {
            eprintln!(
                "See {} for the latest releases and installation options.",
                "https://github.com/just-every/code/releases/latest"
                    .cyan()
                    .on_black()
            );
        }

        eprintln!("");
    }

    run_ratatui_app(cli, config, should_show_trust_screen, startup_footer_notice)
>>>>>>> 2822aa52
        .map_err(|err| std::io::Error::other(err.to_string()))
}

fn run_ratatui_app(
    cli: Cli,
    config: Config,
    should_show_trust_screen: bool,
<<<<<<< HEAD
    remote_options: Option<RemoteConversationOptions>,
=======
    startup_footer_notice: Option<String>,
>>>>>>> 2822aa52
) -> color_eyre::Result<codex_core::protocol::TokenUsage> {
    color_eyre::install()?;

    // Forward panic reports through tracing so they appear in the UI status
    // line, but do not swallow the default/color-eyre panic handler.
    // Chain to the previous hook so users still get a rich panic report
    // (including backtraces) after we restore the terminal.
    let prev_hook = std::panic::take_hook();
    std::panic::set_hook(Box::new(move |info| {
        tracing::error!("panic: {info}");
        prev_hook(info);
    }));
    let (mut terminal, terminal_info) = tui::init(&config)?;
    if config.tui.alternate_screen {
        terminal.clear()?;
    } else {
        // Start in standard terminal mode: leave alt screen and DO NOT clear
        // the normal buffer. We want prior shell history to remain intact and
        // new chat output to append inline into scrollback. Ensure line wrap is
        // enabled and cursor is left where the shell put it.
        let _ = tui::leave_alt_screen_only();
        let _ = ratatui::crossterm::execute!(
            std::io::stdout(),
            ratatui::crossterm::terminal::EnableLineWrap
        );
    }

    // Show update banner in terminal history (instead of stderr) so it is visible
    // within the TUI scrollback. Building spans keeps styling consistent.
    #[cfg(not(debug_assertions))]
    if let Some(info) = updates_git::get_git_update_info() {
        use ratatui::style::Stylize as _;
        use ratatui::text::Line;
        use ratatui::text::Span;
<<<<<<< HEAD

        let mut lines: Vec<Line<'static>> = Vec::new();
        lines.push(Line::from(vec![
            "smarty update".bold().cyan(),
            Span::raw(" — "),
            Span::raw(format!(
                "branch '{}' is behind '{}' by {} commit(s).",
                info.branch, info.upstream, info.behind
            )),
        ]));
        lines.push(Line::from(vec![
            Span::raw("Run "),
            "git pull --ff-only".cyan(),
            Span::raw(" and then "),
            "make smarty.tui.build-code".cyan(),
            Span::raw("."),
        ]));
=======

        let current_version = codex_version::version();
        let exe = std::env::current_exe()?;
        let managed_by_npm = std::env::var_os("CODEX_MANAGED_BY_NPM").is_some();

        let mut lines: Vec<Line<'static>> = Vec::new();
        lines.push(Line::from(vec![
            "✨⬆️ Update available!".bold().cyan(),
            Span::raw(" "),
            Span::raw(format!("{current_version} -> {latest_version}.")),
        ]));

        if managed_by_npm {
            let npm_cmd = "npm install -g @openai/codex@latest";
            lines.push(Line::from(vec![
                Span::raw("Run "),
                npm_cmd.cyan(),
                Span::raw(" to update."),
            ]));
        } else if cfg!(target_os = "macos")
            && (exe.starts_with("/opt/homebrew") || exe.starts_with("/usr/local"))
        {
            let brew_cmd = "brew upgrade codex";
            lines.push(Line::from(vec![
                Span::raw("Run "),
                brew_cmd.cyan(),
                Span::raw(" to update."),
            ]));
        } else {
            lines.push(Line::from(vec![
                Span::raw("See "),
                "https://github.com/openai/codex/releases/latest".cyan(),
                Span::raw(" for the latest releases and installation options."),
            ]));
        }

>>>>>>> 2822aa52
        lines.push(Line::from(""));
        crate::insert_history::insert_history_lines(&mut terminal, lines);
    }

    // Initialize high-fidelity session event logging if enabled.
    session_log::maybe_init(&config);

    let Cli {
<<<<<<< HEAD
        prompt,
        images,
        debug,
        order,
        timing,
        ..
    } = cli;
    let mut app = App::new(
        config.clone(),
        prompt,
        images,
=======
        prompt,
        images,
        debug,
        order,
        timing,
        ..
    } = cli;
    let mut app = App::new(
        config.clone(),
        prompt,
        images,
>>>>>>> 2822aa52
        should_show_trust_screen,
        debug,
        order,
        terminal_info,
        timing,
<<<<<<< HEAD
        remote_options,
=======
        startup_footer_notice,
>>>>>>> 2822aa52
    );

    let app_result = app.run(&mut terminal);
    let usage = app.token_usage();

    // Optionally print timing summary to stderr after restoring the terminal.
    let timing_summary = app.perf_summary();

    restore();

    // After restoring the terminal, clean up any worktrees created by this process.
    cleanup_session_worktrees_and_print();
    // Mark the end of the recorded session.
    session_log::log_session_end();
    if let Some(summary) = timing_summary {
        print_timing_summary(&summary);
    }

    // ignore error when collecting usage – report underlying error instead
    app_result.map(|_| usage)
<<<<<<< HEAD
}

fn derive_default_sse_base(remote: &Url) -> Option<Url> {
    match remote.scheme() {
        "ws" | "wss" => {
            let mut derived = remote.clone();
            let new_scheme = if remote.scheme() == "wss" {
                "https"
            } else {
                "http"
            };
            derived.set_scheme(new_scheme).ok()?;
            if derived.path() != "/" {
                derived.set_path("/");
            }
            derived.set_query(None);
            derived.set_fragment(None);
            Some(derived)
        }
        _ => None,
    }
=======
>>>>>>> 2822aa52
}

#[expect(
    clippy::print_stderr,
    reason = "TUI should no longer be displayed, so we can write to stderr."
)]
fn restore() {
    if let Err(err) = tui::restore() {
        eprintln!(
            "failed to restore terminal. Run `reset` or restart your terminal to recover: {err}"
        );
    }
}

#[allow(clippy::print_stderr)]
fn print_timing_summary(summary: &str) {
    eprintln!("\n== Timing Summary ==\n{}", summary);
}

#[allow(clippy::print_stdout, clippy::print_stderr)]
fn cleanup_session_worktrees_and_print() {
    use std::process::Command;
    let pid = std::process::id();
<<<<<<< HEAD
    let home = match std::env::var_os("HOME") {
        Some(h) => std::path::PathBuf::from(h),
        None => return,
    };
    let session_dir = home.join(".code").join("working").join("_session");
    let file = session_dir.join(format!("pid-{}.txt", pid));
    let Ok(data) = std::fs::read_to_string(&file) else {
        return;
    };
    let mut entries: Vec<(std::path::PathBuf, std::path::PathBuf)> = Vec::new();
    for line in data.lines() {
        if line.trim().is_empty() {
            continue;
        }
        if let Some((root_s, path_s)) = line.split_once('\t') {
            entries.push((
                std::path::PathBuf::from(root_s),
                std::path::PathBuf::from(path_s),
            ));
=======
    let home = match std::env::var_os("HOME") { Some(h) => std::path::PathBuf::from(h), None => return };
    let session_dir = home.join(".code").join("working").join("_session");
    let file = session_dir.join(format!("pid-{}.txt", pid));
    let Ok(data) = std::fs::read_to_string(&file) else { return };
    let mut entries: Vec<(std::path::PathBuf, std::path::PathBuf)> = Vec::new();
    for line in data.lines() {
        if line.trim().is_empty() { continue; }
        if let Some((root_s, path_s)) = line.split_once('\t') {
            entries.push((std::path::PathBuf::from(root_s), std::path::PathBuf::from(path_s)));
>>>>>>> 2822aa52
        }
    }
    // Deduplicate paths in case of retries
    use std::collections::HashSet;
    let mut seen = HashSet::new();
    entries.retain(|(_, p)| seen.insert(p.clone()));
<<<<<<< HEAD
    if entries.is_empty() {
        let _ = std::fs::remove_file(&file);
        return;
    }

    eprintln!("Cleaning remaining worktrees ({}).", entries.len());
    for (git_root, worktree) in entries {
        let wt_str = match worktree.to_str() {
            Some(s) => s,
            None => continue,
        };
=======
    if entries.is_empty() { let _ = std::fs::remove_file(&file); return; }

    eprintln!("Cleaning remaining worktrees ({}).", entries.len());
    for (git_root, worktree) in entries {
        let wt_str = match worktree.to_str() { Some(s) => s, None => continue };
>>>>>>> 2822aa52
        let _ = Command::new("git")
            .current_dir(&git_root)
            .args(["worktree", "remove", wt_str, "--force"])
            .output();
        let _ = std::fs::remove_dir_all(&worktree);
    }
    let _ = std::fs::remove_file(&file);
}

/// Minimal login status indicator for onboarding flow.
#[derive(Debug, Clone, Copy)]
pub enum LoginStatus {
    NotAuthenticated,
    AuthMode(AuthMode),
}

/// Determine current login status based on auth.json presence.
pub fn get_login_status(config: &Config) -> LoginStatus {
    let codex_home = config.codex_home.clone();
<<<<<<< HEAD
    match CodexAuth::from_codex_home(
        &codex_home,
        AuthMode::ChatGPT,
        &config.responses_originator_header,
    ) {
=======
    match CodexAuth::from_codex_home(&codex_home, AuthMode::ChatGPT, &config.responses_originator_header) {
>>>>>>> 2822aa52
        Ok(Some(auth)) => LoginStatus::AuthMode(auth.mode),
        _ => LoginStatus::NotAuthenticated,
    }
}

/// Determine if user has configured a sandbox / approval policy,
/// or if the current cwd project is trusted, and updates the config
/// accordingly.
fn determine_repo_trust_state(
    config: &mut Config,
    config_toml: &ConfigToml,
    approval_policy_overide: Option<AskForApproval>,
    sandbox_mode_override: Option<SandboxMode>,
    config_profile_override: Option<String>,
) -> std::io::Result<bool> {
    let config_profile = config_toml.get_config_profile(config_profile_override)?;

    // If this project has explicit per-project overrides for approval and/or sandbox,
    // honor them and skip the trust screen entirely.
    let proj_key = config.cwd.to_string_lossy().to_string();
    let has_per_project_overrides = config_toml
        .projects
        .as_ref()
        .and_then(|m| m.get(&proj_key))
        .map(|p| p.approval_policy.is_some() || p.sandbox_mode.is_some())
        .unwrap_or(false);
    if has_per_project_overrides {
        return Ok(false);
    }

    if approval_policy_overide.is_some() || sandbox_mode_override.is_some() {
        // if the user has overridden either approval policy or sandbox mode,
        // skip the trust flow
        Ok(false)
    } else if config_profile.approval_policy.is_some() {
        // if the user has specified settings in a config profile, skip the trust flow
        // todo: profile sandbox mode?
        Ok(false)
    } else if config_toml.approval_policy.is_some() || config_toml.sandbox_mode.is_some() {
        // if the user has specified either approval policy or sandbox mode in config.toml
        // skip the trust flow
        Ok(false)
    } else if config_toml.is_cwd_trusted(&config.cwd) {
        // If the current cwd project is trusted and no explicit config has been set,
        // default to fully trusted, non‑interactive execution to match expected behavior.
        // This restores the previous semantics before the recent trust‑flow refactor.
        config.approval_policy = AskForApproval::Never;
        config.sandbox_policy = SandboxPolicy::DangerFullAccess;
        Ok(false)
    } else {
        // if none of the above conditions are met (and no per‑project overrides), show the trust screen
        Ok(true)
    }
<<<<<<< HEAD
}
=======
}
 
>>>>>>> 2822aa52
<|MERGE_RESOLUTION|>--- conflicted
+++ resolved
@@ -5,19 +5,11 @@
 #![deny(clippy::disallowed_methods)]
 use app::App;
 use codex_core::BUILT_IN_OSS_MODEL_PROVIDER_ID;
-<<<<<<< HEAD
-use codex_core::RemoteConversationOptions;
-=======
->>>>>>> 2822aa52
 use codex_core::config::Config;
 use codex_core::config::ConfigOverrides;
 use codex_core::config::ConfigToml;
 use codex_core::config::find_codex_home;
 use codex_core::config::load_config_as_toml_with_cli_overrides;
-<<<<<<< HEAD
-use codex_core::loopback_remote::LoopbackRemote;
-=======
->>>>>>> 2822aa52
 use codex_core::protocol::AskForApproval;
 use codex_core::protocol::SandboxPolicy;
 use codex_login::AuthMode;
@@ -26,18 +18,9 @@
 use codex_protocol::config_types::SandboxMode;
 use std::fs::OpenOptions;
 use std::path::PathBuf;
-<<<<<<< HEAD
-use std::time::Duration;
-=======
->>>>>>> 2822aa52
 use tracing_appender::non_blocking;
 use tracing_subscriber::EnvFilter;
 use tracing_subscriber::prelude::*;
-use url::Url;
-
-// Colorize strings printed to stderr for the release‑mode update banner.
-// Gate the import so we don't trigger an unused‑import warning in debug builds.
-#[cfg(not(debug_assertions))]
 
 // Colorize strings printed to stderr for the release‑mode update banner.
 // Gate the import so we don't trigger an unused‑import warning in debug builds.
@@ -52,42 +35,19 @@
 mod chatwidget;
 mod citation_regex;
 mod cli;
-<<<<<<< HEAD
-mod colors;
-mod common;
-=======
 mod common;
 mod colors;
->>>>>>> 2822aa52
 mod diff_render;
 mod exec_command;
 mod file_search;
 mod get_git_diff;
 mod glitch_animation;
-<<<<<<< HEAD
-mod updates_git;
-=======
->>>>>>> 2822aa52
 mod history_cell;
 mod insert_history;
 pub mod live_wrap;
 mod markdown;
 mod markdown_renderer;
 mod markdown_stream;
-<<<<<<< HEAD
-pub mod onboarding;
-mod pager_overlay;
-mod render;
-mod syntax_highlight;
-// mod scroll_view; // Orphaned after trait-based HistoryCell migration
-mod layout_consts;
-mod resume;
-mod sanitize;
-mod session_log;
-mod shimmer;
-mod slash_command;
-mod streaming;
-=======
 mod syntax_highlight;
 pub mod onboarding;
 mod pager_overlay;
@@ -100,7 +60,6 @@
 mod streaming;
 mod sanitize;
 mod layout_consts;
->>>>>>> 2822aa52
 mod terminal_info;
 // mod text_block; // Orphaned after trait-based HistoryCell migration
 mod text_formatting;
@@ -109,23 +68,10 @@
 mod util {
     pub mod list_window;
 }
-<<<<<<< HEAD
-mod clipboard_paste;
-mod greeting;
-mod height_manager;
 mod spinner;
-mod transcript_app;
-=======
-mod spinner;
->>>>>>> 2822aa52
 mod tui;
 mod ui_consts;
 mod user_approval_widget;
-<<<<<<< HEAD
-// Upstream introduced a standalone status indicator widget. Our fork renders
-// status within the composer title; keep the module private unless tests need it.
-mod status_indicator_widget;
-=======
 mod height_manager;
 mod transcript_app;
 mod clipboard_paste;
@@ -135,7 +81,6 @@
 mod status_indicator_widget;
 #[cfg(target_os = "macos")]
 mod agent_install_helpers;
->>>>>>> 2822aa52
 
 // Internal vt100-based replay tests live as a separate source file to keep them
 // close to the widget code. Include them in unit tests.
@@ -192,6 +137,7 @@
 
     let overrides = ConfigOverrides {
         model,
+        review_model: None,
         approval_policy,
         sandbox_mode,
         cwd,
@@ -200,11 +146,8 @@
         codex_linux_sandbox_exe,
         base_instructions: None,
         include_plan_tool: Some(true),
-<<<<<<< HEAD
-=======
         include_apply_patch_tool: None,
         include_view_image_tool: None,
->>>>>>> 2822aa52
         disable_response_storage: cli.oss.then_some(true),
         show_raw_agent_reasoning: cli.oss.then_some(true),
         debug: Some(cli.debug),
@@ -272,115 +215,6 @@
         cli.config_profile.clone(),
     )?;
 
-<<<<<<< HEAD
-    let remote_mode_env = std::env::var("SMARTY_TUI_MODE").ok();
-    let force_remote = remote_mode_env
-        .as_ref()
-        .map(|value| value.eq_ignore_ascii_case("remote"))
-        .unwrap_or(false);
-
-    let remote_requested = cli.remote.is_some() || force_remote;
-    let (remote_options, _loopback_guard) = if remote_requested {
-        let remote_str = match &cli.remote {
-            Some(value) => value.clone(),
-            None => {
-                #[allow(clippy::print_stderr)]
-                {
-                    eprintln!(
-                        "SMARTY_TUI_MODE=remote requires --remote or SMARTY_TUI_REMOTE to be set"
-                    );
-                }
-                std::process::exit(1);
-            }
-        };
-
-        let remote_url = match Url::parse(&remote_str) {
-            Ok(url) => url,
-            Err(err) => {
-                #[allow(clippy::print_stderr)]
-                {
-                    eprintln!("Invalid remote URL '{remote_str}': {err}");
-                }
-                std::process::exit(1);
-            }
-        };
-
-        match remote_url.scheme() {
-            "ws" | "wss" | "tcp" => {}
-            other => {
-                #[allow(clippy::print_stderr)]
-                {
-                    eprintln!("Unsupported remote scheme '{other}'. Use ws://, wss://, or tcp://");
-                }
-                std::process::exit(1);
-            }
-        }
-
-        let sse_base_url = if let Some(sse) = cli.sse_base.clone() {
-            match Url::parse(&sse) {
-                Ok(url) => url,
-                Err(err) => {
-                    #[allow(clippy::print_stderr)]
-                    {
-                        eprintln!("Invalid --sse-base URL '{sse}': {err}");
-                    }
-                    std::process::exit(1);
-                }
-            }
-        } else if let Some(derived) = derive_default_sse_base(&remote_url) {
-            derived
-        } else {
-            #[allow(clippy::print_stderr)]
-            {
-                eprintln!(
-                    "--sse-base is required when using remote scheme '{}'",
-                    remote_url.scheme()
-                );
-            }
-            std::process::exit(1);
-        };
-
-        let timeout_secs = cli.remote_timeout_secs.unwrap_or(30).max(1);
-
-        let trust_cert_bytes = match std::env::var("SMARTY_TUI_TRUST_CERT") {
-            Ok(path) => match std::fs::read(&path) {
-                Ok(bytes) => Some(bytes),
-                Err(err) => {
-                    #[allow(clippy::print_stderr)]
-                    {
-                        eprintln!("Failed to read SMARTY_TUI_TRUST_CERT at {}: {err}", path);
-                    }
-                    std::process::exit(1);
-                }
-            },
-            Err(_) => None,
-        };
-
-        (
-            Some(RemoteConversationOptions {
-                remote_url,
-                sse_base_url,
-                token: cli.remote_token.clone(),
-                timeout: Duration::from_secs(timeout_secs),
-                trust_cert: trust_cert_bytes,
-            }),
-            None,
-        )
-    } else {
-        match LoopbackRemote::start(&config).await {
-            Ok(loopback) => {
-                let options = loopback.options().clone();
-                (Some(options), Some(loopback))
-            }
-            Err(err) => {
-                tracing::warn!(target: "remote", "Loopback remote unavailable: {err}");
-                (None, None)
-            }
-        }
-    };
-
-=======
->>>>>>> 2822aa52
     let log_dir = codex_core::config::log_dir(&config)?;
     std::fs::create_dir_all(&log_dir)?;
     // Open (or create) your log file, appending to it.
@@ -404,14 +238,9 @@
 
     // use RUST_LOG env var, default to info for codex crates.
     let env_filter = || {
-<<<<<<< HEAD
-        EnvFilter::try_from_default_env()
-            .unwrap_or_else(|_| EnvFilter::new("codex_core=info,codex_tui=info,codex_browser=info"))
-=======
         EnvFilter::try_from_default_env().unwrap_or_else(|_| {
             EnvFilter::new("codex_core=info,codex_tui=info,codex_browser=info")
         })
->>>>>>> 2822aa52
     };
 
     // Build layered subscriber:
@@ -431,26 +260,6 @@
 
     #[allow(clippy::print_stderr)]
     #[cfg(not(debug_assertions))]
-<<<<<<< HEAD
-    if let Some(info) = updates_git::get_git_update_info() {
-        eprintln!(
-            "smarty: update available — branch '{}' is behind '{}' by {} commit(s).",
-            info.branch, info.upstream, info.behind
-        );
-        eprintln!("Run 'git pull --ff-only' and then 'make smarty.tui.build-code'.");
-        eprintln!("");
-    }
-    if let Some(delta) = updates_git::get_code_upstream_delta() {
-        eprintln!(
-            "smarty: code backend behind upstream just-every/code — {} -> {}.",
-            delta.current_version, delta.upstream_version
-        );
-        eprintln!("Pull latest upstream into smarty-code and rebuild: 'make smarty.tui.build-code'.");
-        eprintln!("");
-    }
-
-    run_ratatui_app(cli, config, should_show_trust_screen, remote_options)
-=======
     if let Some(latest_version) = updates::get_upgrade_version(&config) {
         let current_version = codex_version::version();
         let exe = std::env::current_exe()?;
@@ -482,7 +291,6 @@
     }
 
     run_ratatui_app(cli, config, should_show_trust_screen, startup_footer_notice)
->>>>>>> 2822aa52
         .map_err(|err| std::io::Error::other(err.to_string()))
 }
 
@@ -490,11 +298,7 @@
     cli: Cli,
     config: Config,
     should_show_trust_screen: bool,
-<<<<<<< HEAD
-    remote_options: Option<RemoteConversationOptions>,
-=======
     startup_footer_notice: Option<String>,
->>>>>>> 2822aa52
 ) -> color_eyre::Result<codex_core::protocol::TokenUsage> {
     color_eyre::install()?;
 
@@ -525,29 +329,10 @@
     // Show update banner in terminal history (instead of stderr) so it is visible
     // within the TUI scrollback. Building spans keeps styling consistent.
     #[cfg(not(debug_assertions))]
-    if let Some(info) = updates_git::get_git_update_info() {
+    if let Some(latest_version) = updates::get_upgrade_version(&config) {
         use ratatui::style::Stylize as _;
         use ratatui::text::Line;
         use ratatui::text::Span;
-<<<<<<< HEAD
-
-        let mut lines: Vec<Line<'static>> = Vec::new();
-        lines.push(Line::from(vec![
-            "smarty update".bold().cyan(),
-            Span::raw(" — "),
-            Span::raw(format!(
-                "branch '{}' is behind '{}' by {} commit(s).",
-                info.branch, info.upstream, info.behind
-            )),
-        ]));
-        lines.push(Line::from(vec![
-            Span::raw("Run "),
-            "git pull --ff-only".cyan(),
-            Span::raw(" and then "),
-            "make smarty.tui.build-code".cyan(),
-            Span::raw("."),
-        ]));
-=======
 
         let current_version = codex_version::version();
         let exe = std::env::current_exe()?;
@@ -584,7 +369,6 @@
             ]));
         }
 
->>>>>>> 2822aa52
         lines.push(Line::from(""));
         crate::insert_history::insert_history_lines(&mut terminal, lines);
     }
@@ -593,7 +377,6 @@
     session_log::maybe_init(&config);
 
     let Cli {
-<<<<<<< HEAD
         prompt,
         images,
         debug,
@@ -605,29 +388,12 @@
         config.clone(),
         prompt,
         images,
-=======
-        prompt,
-        images,
-        debug,
-        order,
-        timing,
-        ..
-    } = cli;
-    let mut app = App::new(
-        config.clone(),
-        prompt,
-        images,
->>>>>>> 2822aa52
         should_show_trust_screen,
         debug,
         order,
         terminal_info,
         timing,
-<<<<<<< HEAD
-        remote_options,
-=======
         startup_footer_notice,
->>>>>>> 2822aa52
     );
 
     let app_result = app.run(&mut terminal);
@@ -648,30 +414,6 @@
 
     // ignore error when collecting usage – report underlying error instead
     app_result.map(|_| usage)
-<<<<<<< HEAD
-}
-
-fn derive_default_sse_base(remote: &Url) -> Option<Url> {
-    match remote.scheme() {
-        "ws" | "wss" => {
-            let mut derived = remote.clone();
-            let new_scheme = if remote.scheme() == "wss" {
-                "https"
-            } else {
-                "http"
-            };
-            derived.set_scheme(new_scheme).ok()?;
-            if derived.path() != "/" {
-                derived.set_path("/");
-            }
-            derived.set_query(None);
-            derived.set_fragment(None);
-            Some(derived)
-        }
-        _ => None,
-    }
-=======
->>>>>>> 2822aa52
 }
 
 #[expect(
@@ -695,27 +437,6 @@
 fn cleanup_session_worktrees_and_print() {
     use std::process::Command;
     let pid = std::process::id();
-<<<<<<< HEAD
-    let home = match std::env::var_os("HOME") {
-        Some(h) => std::path::PathBuf::from(h),
-        None => return,
-    };
-    let session_dir = home.join(".code").join("working").join("_session");
-    let file = session_dir.join(format!("pid-{}.txt", pid));
-    let Ok(data) = std::fs::read_to_string(&file) else {
-        return;
-    };
-    let mut entries: Vec<(std::path::PathBuf, std::path::PathBuf)> = Vec::new();
-    for line in data.lines() {
-        if line.trim().is_empty() {
-            continue;
-        }
-        if let Some((root_s, path_s)) = line.split_once('\t') {
-            entries.push((
-                std::path::PathBuf::from(root_s),
-                std::path::PathBuf::from(path_s),
-            ));
-=======
     let home = match std::env::var_os("HOME") { Some(h) => std::path::PathBuf::from(h), None => return };
     let session_dir = home.join(".code").join("working").join("_session");
     let file = session_dir.join(format!("pid-{}.txt", pid));
@@ -725,32 +446,17 @@
         if line.trim().is_empty() { continue; }
         if let Some((root_s, path_s)) = line.split_once('\t') {
             entries.push((std::path::PathBuf::from(root_s), std::path::PathBuf::from(path_s)));
->>>>>>> 2822aa52
         }
     }
     // Deduplicate paths in case of retries
     use std::collections::HashSet;
     let mut seen = HashSet::new();
     entries.retain(|(_, p)| seen.insert(p.clone()));
-<<<<<<< HEAD
-    if entries.is_empty() {
-        let _ = std::fs::remove_file(&file);
-        return;
-    }
-
-    eprintln!("Cleaning remaining worktrees ({}).", entries.len());
-    for (git_root, worktree) in entries {
-        let wt_str = match worktree.to_str() {
-            Some(s) => s,
-            None => continue,
-        };
-=======
     if entries.is_empty() { let _ = std::fs::remove_file(&file); return; }
 
     eprintln!("Cleaning remaining worktrees ({}).", entries.len());
     for (git_root, worktree) in entries {
         let wt_str = match worktree.to_str() { Some(s) => s, None => continue };
->>>>>>> 2822aa52
         let _ = Command::new("git")
             .current_dir(&git_root)
             .args(["worktree", "remove", wt_str, "--force"])
@@ -770,15 +476,7 @@
 /// Determine current login status based on auth.json presence.
 pub fn get_login_status(config: &Config) -> LoginStatus {
     let codex_home = config.codex_home.clone();
-<<<<<<< HEAD
-    match CodexAuth::from_codex_home(
-        &codex_home,
-        AuthMode::ChatGPT,
-        &config.responses_originator_header,
-    ) {
-=======
     match CodexAuth::from_codex_home(&codex_home, AuthMode::ChatGPT, &config.responses_originator_header) {
->>>>>>> 2822aa52
         Ok(Some(auth)) => LoginStatus::AuthMode(auth.mode),
         _ => LoginStatus::NotAuthenticated,
     }
@@ -832,9 +530,5 @@
         // if none of the above conditions are met (and no per‑project overrides), show the trust screen
         Ok(true)
     }
-<<<<<<< HEAD
-}
-=======
-}
- 
->>>>>>> 2822aa52
+}
+ 