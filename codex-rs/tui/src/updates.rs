--- conflicted
+++ resolved
@@ -68,17 +68,7 @@
         tag_name: latest_tag_name,
     } = reqwest::Client::new()
         .get(LATEST_RELEASE_URL)
-<<<<<<< HEAD
-        .header(
-            "User-Agent",
-            format!(
-                "codex/{} (+https://github.com/just-every/coder)",
-                env!("CARGO_PKG_VERSION")
-            ),
-        )
-=======
         .header("User-Agent", get_codex_user_agent(None))
->>>>>>> 37fc4185
         .send()
         .await?
         .error_for_status()?
