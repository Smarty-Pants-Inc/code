#![cfg(any(not(debug_assertions), test))]

use chrono::DateTime;
use chrono::Utc;
use serde::Deserialize;
use serde::Serialize;
use std::fs;
use std::io::ErrorKind;
use std::io::Write;
use std::path::Path;
use std::path::PathBuf;
use std::process::Stdio;
use std::time::Duration;
use std::time::SystemTime;
use std::time::UNIX_EPOCH;

use codex_core::config::resolve_codex_path_for_read;
use codex_core::config::Config;
use codex_core::default_client::create_client;
<<<<<<< HEAD

pub fn get_upgrade_version(config: &Config) -> Option<String> {
    let version_file = version_filepath(config);
    let info = read_version_info(&version_file).ok();
=======
use tokio::process::Command;
use tracing::{info, warn};

pub fn get_upgrade_version(config: &Config) -> Option<String> {
    let version_file = version_filepath(config);
    let read_path = resolve_codex_path_for_read(&config.codex_home, Path::new(VERSION_FILENAME));
    let info = read_version_info(&read_path).ok();
>>>>>>> 2822aa52
    let originator = config.responses_originator_header.clone();

    // Always refresh the cached latest version in the background so TUI startup
    // isn’t blocked by a network call. The UI reads the previously cached
    // value (if any) for this run; the next run shows the banner if needed.
    tokio::spawn(async move {
        check_for_update(&version_file, &originator)
            .await
            .inspect_err(|e| tracing::error!("Failed to update version: {e}"))
    });

    info.and_then(|info| {
        let current_version = codex_version::version();
        if is_newer(&info.latest_version, current_version).unwrap_or(false) {
            Some(info.latest_version)
        } else {
            None
        }
    })
}

#[derive(Debug, Clone)]
pub struct UpdateCheckInfo {
    pub current_version: String,
    pub latest_version: Option<String>,
}

pub async fn check_for_updates_now(config: &Config) -> anyhow::Result<UpdateCheckInfo> {
    let version_file = version_filepath(config);
    let originator = config.responses_originator_header.clone();
    let info = check_for_update(&version_file, &originator).await?;
    let current_version = codex_version::version().to_string();
    let latest_version = if is_newer(&info.latest_version, &current_version).unwrap_or(false) {
        Some(info.latest_version)
    } else {
        None
    };

    Ok(UpdateCheckInfo {
        current_version,
        latest_version,
    })
}

#[derive(Serialize, Deserialize, Debug, Clone)]
struct VersionInfo {
    latest_version: String,
    // ISO-8601 timestamp (RFC3339)
    last_checked_at: DateTime<Utc>,
}

#[derive(Deserialize, Debug, Clone)]
struct ReleaseInfo {
    tag_name: String,
}

const VERSION_FILENAME: &str = "version.json";
const LATEST_RELEASE_URL: &str = "https://api.github.com/repos/just-every/code/releases/latest";
<<<<<<< HEAD
=======
pub const CODE_RELEASE_URL: &str = "https://github.com/just-every/code/releases/latest";

const AUTO_UPGRADE_LOCK_FILE: &str = "auto-upgrade.lock";
const AUTO_UPGRADE_LOCK_TTL: Duration = Duration::from_secs(900); // 15 minutes

#[derive(Debug, Clone)]
pub enum UpgradeResolution {
    Command { command: Vec<String>, display: String },
    Manual { instructions: String },
}
>>>>>>> 2822aa52

fn version_filepath(config: &Config) -> PathBuf {
    config.codex_home.join(VERSION_FILENAME)
}

pub fn resolve_upgrade_resolution() -> UpgradeResolution {
    if std::env::var_os("CODEX_MANAGED_BY_NPM").is_some() {
        return UpgradeResolution::Command {
            command: vec![
                "npm".to_string(),
                "install".to_string(),
                "-g".to_string(),
                "@just-every/code@latest".to_string(),
            ],
            display: "npm install -g @just-every/code@latest".to_string(),
        };
    }

    #[cfg(target_os = "macos")]
    {
        if let Ok(exe_path) = std::env::current_exe() {
            if exe_path.starts_with("/opt/homebrew") || exe_path.starts_with("/usr/local") {
                return UpgradeResolution::Command {
                    command: vec![
                        "brew".to_string(),
                        "upgrade".to_string(),
                        "code".to_string(),
                    ],
                    display: "brew upgrade code".to_string(),
                };
            }
        }
    }

    UpgradeResolution::Manual {
        instructions: format!(
            "Download the latest release from {CODE_RELEASE_URL} and replace the installed binary."
        ),
    }
}

pub async fn auto_upgrade_if_enabled(config: &Config) -> anyhow::Result<Option<String>> {
    if !config.auto_upgrade_enabled {
        return Ok(None);
    }

    let resolution = resolve_upgrade_resolution();
    let (command, command_display) = match resolution {
        UpgradeResolution::Command {
            command,
            display: command_display,
        } if !command.is_empty() => (command, command_display),
        }
        _ => {
            info!("auto-upgrade enabled but no managed installer detected; skipping");
            return Ok(None);
        }
    };

    let info = match check_for_updates_now(config).await {
        Ok(info) => info,
        Err(err) => {
            warn!("auto-upgrade: failed to check for updates: {err}");
            return Ok(None);
        }
    };

    let Some(latest_version) = info.latest_version.clone() else {
        // Already up to date
        return Ok(None);
    };

    let lock = match AutoUpgradeLock::acquire(&config.codex_home) {
        Ok(Some(lock)) => lock,
        Ok(None) => {
            info!("auto-upgrade already in progress by another instance; skipping");
            return Ok(None);
        }
        Err(err) => {
            warn!("auto-upgrade: unable to acquire lock: {err}");
            return Ok(None);
        }
    };

    info!(
        command = command_display.as_str(),
        latest_version = latest_version.as_str(),
        "auto-upgrade: running managed installer"
    );
    let result = run_upgrade_command(command).await;
    drop(lock);

    match result {
        Ok(()) => {
            info!("auto-upgrade: successfully installed {latest_version}");
            Ok(Some(latest_version))
        }
        Err(err) => {
            warn!("auto-upgrade: upgrade command failed: {err}");
            Ok(None)
        }
    }
}

struct AutoUpgradeLock {
    path: PathBuf,
}

impl AutoUpgradeLock {
    fn acquire(codex_home: &Path) -> anyhow::Result<Option<Self>> {
        let path = codex_home.join(AUTO_UPGRADE_LOCK_FILE);
        match fs::OpenOptions::new()
            .write(true)
            .create_new(true)
            .open(&path)
        {
            Ok(mut file) => {
                let timestamp = SystemTime::now()
                    .duration_since(UNIX_EPOCH)
                    .unwrap_or_default()
                    .as_secs();
                writeln!(file, "{timestamp}")?;
                Ok(Some(Self { path }))
            }
            Err(err) if err.kind() == ErrorKind::AlreadyExists => {
                if Self::is_stale(&path)? {
                    let _ = fs::remove_file(&path);
                    match fs::OpenOptions::new()
                        .write(true)
                        .create_new(true)
                        .open(&path)
                    {
                        Ok(mut file) => {
                            let timestamp = SystemTime::now()
                                .duration_since(UNIX_EPOCH)
                                .unwrap_or_default()
                                .as_secs();
                            writeln!(file, "{timestamp}")?;
                            Ok(Some(Self { path }))
                        }
                        Err(err) if err.kind() == ErrorKind::AlreadyExists => Ok(None),
                        Err(err) => Err(err.into()),
                    }
                } else {
                    Ok(None)
                }
            }
            Err(err) => Err(err.into()),
        }
    }

    fn is_stale(path: &Path) -> anyhow::Result<bool> {
        match fs::read_to_string(path) {
            Ok(contents) => {
                if let Ok(stored) = contents.trim().parse::<u64>() {
                    let now = SystemTime::now()
                        .duration_since(UNIX_EPOCH)
                        .unwrap_or_default()
                        .as_secs();
                    Ok(now.saturating_sub(stored) > AUTO_UPGRADE_LOCK_TTL.as_secs())
                } else {
                    Ok(true)
                }
            }
            Err(err) if err.kind() == ErrorKind::NotFound => Ok(true),
            Err(err) => {
                warn!("auto-upgrade: failed reading lock file: {err}");
                Ok(true)
            }
        }
    }
}

impl Drop for AutoUpgradeLock {
    fn drop(&mut self) {
        if let Err(err) = fs::remove_file(&self.path) {
            if err.kind() != ErrorKind::NotFound {
                warn!("auto-upgrade: failed to remove lock file {}: {err}", self.path.display());
            }
        }
    }
}

async fn run_upgrade_command(command: Vec<String>) -> anyhow::Result<()> {
    if command.is_empty() {
        anyhow::bail!("upgrade command is empty");
    }

    let mut cmd = Command::new(&command[0]);
    if command.len() > 1 {
        cmd.args(&command[1..]);
    }
    cmd.stdin(Stdio::null());

    let status = cmd.status().await?;
    if !status.success() {
        anyhow::bail!(
            "upgrade command exited with status {}",
            status.code().map_or_else(|| "signal".to_string(), |c| c.to_string())
        );
    }
    Ok(())
}

fn read_version_info(version_file: &Path) -> anyhow::Result<VersionInfo> {
    let contents = std::fs::read_to_string(version_file)?;
    Ok(serde_json::from_str(&contents)?)
}

<<<<<<< HEAD
async fn check_for_update(version_file: &Path, originator: &str) -> anyhow::Result<()> {
=======
async fn check_for_update(version_file: &Path, originator: &str) -> anyhow::Result<VersionInfo> {
>>>>>>> 2822aa52
    let ReleaseInfo {
        tag_name: latest_tag_name,
    } = create_client(originator)
        .get(LATEST_RELEASE_URL)
        .send()
        .await?
        .error_for_status()?
        .json::<ReleaseInfo>()
        .await?;

    // Support both tagging schemes:
    // - "rust-vX.Y.Z" (legacy Rust-release workflow)
    // - "vX.Y.Z" (general release workflow)
    let latest_version = if let Some(v) = latest_tag_name.strip_prefix("rust-v") {
        v.to_string()
    } else if let Some(v) = latest_tag_name.strip_prefix('v') {
        v.to_string()
    } else {
        // As a last resort, accept the raw tag if it looks like semver
        // so we can recover from unexpected tag formats.
        match parse_version(&latest_tag_name) {
            Some(_) => latest_tag_name.clone(),
            None => anyhow::bail!(
                "Failed to parse latest tag name '{}': expected 'rust-vX.Y.Z' or 'vX.Y.Z'",
                latest_tag_name
            ),
        }
    };

    let info = VersionInfo {
        latest_version,
        last_checked_at: Utc::now(),
    };

    let json_line = format!("{}\n", serde_json::to_string(&info)?);
    if let Some(parent) = version_file.parent() {
        tokio::fs::create_dir_all(parent).await?;
    }
    tokio::fs::write(version_file, json_line).await?;
    Ok(info)
}

fn is_newer(latest: &str, current: &str) -> Option<bool> {
    match (parse_version(latest), parse_version(current)) {
        (Some(l), Some(c)) => Some(l > c),
        _ => None,
    }
}

fn parse_version(v: &str) -> Option<(u64, u64, u64)> {
    let mut iter = v.trim().split('.');
    let maj = iter.next()?.parse::<u64>().ok()?;
    let min = iter.next()?.parse::<u64>().ok()?;
    let pat = iter.next()?.parse::<u64>().ok()?;
    Some((maj, min, pat))
}

#[cfg(all(test, feature = "legacy_tests"))]
mod tests {
    use super::*;

    #[test]
    fn prerelease_version_is_not_considered_newer() {
        assert_eq!(is_newer("0.11.0-beta.1", "0.11.0"), None);
        assert_eq!(is_newer("1.0.0-rc.1", "1.0.0"), None);
    }

    #[test]
    fn plain_semver_comparisons_work() {
        assert_eq!(is_newer("0.11.1", "0.11.0"), Some(true));
        assert_eq!(is_newer("0.11.0", "0.11.1"), Some(false));
        assert_eq!(is_newer("1.0.0", "0.9.9"), Some(true));
        assert_eq!(is_newer("0.9.9", "1.0.0"), Some(false));
    }

    #[test]
    fn whitespace_is_ignored() {
        assert_eq!(parse_version(" 1.2.3 \n"), Some((1, 2, 3)));
        assert_eq!(is_newer(" 1.2.3 ", "1.2.2"), Some(true));
    }
}<|MERGE_RESOLUTION|>--- conflicted
+++ resolved
@@ -17,12 +17,6 @@
 use codex_core::config::resolve_codex_path_for_read;
 use codex_core::config::Config;
 use codex_core::default_client::create_client;
-<<<<<<< HEAD
-
-pub fn get_upgrade_version(config: &Config) -> Option<String> {
-    let version_file = version_filepath(config);
-    let info = read_version_info(&version_file).ok();
-=======
 use tokio::process::Command;
 use tracing::{info, warn};
 
@@ -30,7 +24,6 @@
     let version_file = version_filepath(config);
     let read_path = resolve_codex_path_for_read(&config.codex_home, Path::new(VERSION_FILENAME));
     let info = read_version_info(&read_path).ok();
->>>>>>> 2822aa52
     let originator = config.responses_originator_header.clone();
 
     // Always refresh the cached latest version in the background so TUI startup
@@ -89,8 +82,6 @@
 
 const VERSION_FILENAME: &str = "version.json";
 const LATEST_RELEASE_URL: &str = "https://api.github.com/repos/just-every/code/releases/latest";
-<<<<<<< HEAD
-=======
 pub const CODE_RELEASE_URL: &str = "https://github.com/just-every/code/releases/latest";
 
 const AUTO_UPGRADE_LOCK_FILE: &str = "auto-upgrade.lock";
@@ -101,7 +92,6 @@
     Command { command: Vec<String>, display: String },
     Manual { instructions: String },
 }
->>>>>>> 2822aa52
 
 fn version_filepath(config: &Config) -> PathBuf {
     config.codex_home.join(VERSION_FILENAME)
@@ -311,11 +301,7 @@
     Ok(serde_json::from_str(&contents)?)
 }
 
-<<<<<<< HEAD
-async fn check_for_update(version_file: &Path, originator: &str) -> anyhow::Result<()> {
-=======
 async fn check_for_update(version_file: &Path, originator: &str) -> anyhow::Result<VersionInfo> {
->>>>>>> 2822aa52
     let ReleaseInfo {
         tag_name: latest_tag_name,
     } = create_client(originator)
