#![allow(dead_code)]

use crate::citation_regex::CITATION_REGEX;
use crate::markdown_renderer::MarkdownRenderer;
use codex_core::config::Config;
use ratatui::style::Style;
use ratatui::text::Span;
use unicode_width::UnicodeWidthStr;
use codex_core::config_types::UriBasedFileOpener;
use ratatui::text::Line;
use std::borrow::Cow;
use std::path::Path;

pub(crate) fn append_markdown(
    markdown_source: &str,
    lines: &mut Vec<Line<'static>>,
    config: &Config,
) {
    append_markdown_with_opener_and_cwd(markdown_source, lines, config.file_opener, &config.cwd);
}

pub(crate) fn append_markdown_with_bold_first(
    markdown_source: &str,
    lines: &mut Vec<Line<'static>>,
    config: &Config,
) {
    append_markdown_with_opener_and_cwd_and_bold(markdown_source, lines, config.file_opener, &config.cwd, true);
}

fn append_markdown_with_opener_and_cwd(
    markdown_source: &str,
    lines: &mut Vec<Line<'static>>,
    file_opener: UriBasedFileOpener,
    cwd: &Path,
) {
    append_markdown_with_opener_and_cwd_and_bold(markdown_source, lines, file_opener, cwd, false);
}

fn append_markdown_with_opener_and_cwd_and_bold(
    markdown_source: &str,
    lines: &mut Vec<Line<'static>>,
    file_opener: UriBasedFileOpener,
    cwd: &Path,
    bold_first_sentence: bool,
) {
    // Historically, we fed the entire `markdown_source` into the renderer in
    // one pass. However, fenced code blocks sometimes lost leading whitespace
    // when formatted by the markdown renderer/highlighter. To preserve code
    // block content exactly, split the source into "text" and "code" segments:
    // - Render non-code text through `tui_markdown` (with citation rewrite).
    // - Render code block content verbatim as plain lines without additional
    //   formatting, preserving leading spaces.
    for seg in split_text_and_fences(markdown_source) {
        match seg {
            Segment::Text(s) => {
                // Rewrite our special file citation tokens into markdown links
                // (e.g., vscode://file...). These will later be turned
                // into OSC8 hyperlinks by the markdown renderer.
                let processed = rewrite_file_citations(&s, file_opener, cwd);
<<<<<<< HEAD
=======
                // Also rewrite web.run-style citation tokens of the form
                // "citeturn2search5" (or multiple ids like
                // "citeturn2search5turn2news1"). We do not have the
                // actual URL mapping in the TUI, so convert each ref id into
                // an inline markdown link whose target is a placeholder
                // identifier (e.g., ref:turn2search5). Our markdown renderer
                // will display these as underlined labels followed by the
                // target in parentheses, which is much nicer than leaking the
                // private-use delimiter glyphs.
                let processed = rewrite_web_citations(&processed);
>>>>>>> 2822aa52
                let rendered = if bold_first_sentence {
                    MarkdownRenderer::render_with_bold_first_sentence(&processed)
                } else {
                    MarkdownRenderer::render(&processed)
                };
                lines.extend(rendered);
            }
            Segment::Code { _lang, content, fenced } => {
                // Use syntect-based syntax highlighting when available, preserving exact text.
                let lang = _lang.as_deref();
                // Apply a solid background and pad trailing spaces so the block forms
                // a rectangle up to the longest line in this code section.
                let code_bg = crate::colors::code_block_bg();
                let mut highlighted = crate::syntax_highlight::highlight_code_block(&content, lang);
                // Compute max display width (in terminal cells) across lines
                let max_w: usize = highlighted
                    .iter()
                    .map(|l| l.spans.iter().map(|s| UnicodeWidthStr::width(s.content.as_ref())).sum::<usize>())
                    .max()
                    .unwrap_or(0);
                // No extra horizontal padding; use exact content width.
                let target_w = max_w;

                // When fenced and language is known, emit a hidden sentinel line so the
                // downstream renderer can surface a border + title without losing lang info.
                if fenced {
                    let label = _lang.clone().unwrap_or_else(|| "text".to_string());
                    let sentinel = format!("⟦LANG:{}⟧", label);
                    lines.push(Line::from(Span::styled(sentinel, Style::default().fg(code_bg).bg(code_bg))));
                }

                if fenced {
                    for l in highlighted.iter_mut() {
                        // Apply background to all existing spans instead of the line,
                        // so the painted region matches our explicit padding width.
                        for sp in l.spans.iter_mut() {
                            sp.style = sp.style.bg(code_bg);
                        }
                        let w: usize = l
                            .spans
                            .iter()
                            .map(|s| UnicodeWidthStr::width(s.content.as_ref()))
                            .sum();
                        if target_w > w {
                            let pad = " ".repeat(target_w - w);
                            l.spans.push(Span::styled(pad, Style::default().bg(code_bg)));
                        } else if w == 0 {
                            // Defensive: paint at least one cell so background shows
                            l.spans.push(Span::styled(" ", Style::default().bg(code_bg)));
                        }
                    }
                    lines.extend(highlighted);
                } else {
                    // Non‑fenced (indented) blocks: do NOT convert to code cards.
                    // Preserve exact text and any syntax highlighting FG, but no background.
                    lines.extend(highlighted);
                }
            }
        }
    }
<<<<<<< HEAD
}

/// Rewrites file citations in `src` into markdown hyperlinks using the
/// provided `scheme` (`vscode`, `cursor`, etc.). The resulting URI follows the
/// format expected by VS Code-compatible file openers:
///
/// ```text
/// <scheme>://file<ABS_PATH>:<LINE>
/// ```
fn rewrite_file_citations<'a>(
    src: &'a str,
    file_opener: UriBasedFileOpener,
    cwd: &Path,
) -> Cow<'a, str> {
    // Map enum values to the corresponding URI scheme strings.
    let scheme: &str = match file_opener.get_scheme() {
        Some(scheme) => scheme,
        None => return Cow::Borrowed(src),
    };

    CITATION_REGEX.replace_all(src, |caps: &regex_lite::Captures<'_>| {
        let file = &caps[1];
        let start_line = &caps[2];

        // Resolve the path against `cwd` when it is relative.
        let absolute_path = {
            let p = Path::new(file);
            let absolute_path = if p.is_absolute() {
                path_clean::clean(p)
            } else {
                path_clean::clean(cwd.join(p))
            };
            // VS Code expects forward slashes even on Windows because URIs use
            // `/` as the path separator.
            absolute_path.to_string_lossy().replace('\\', "/")
        };

        // Render as a normal markdown link so the downstream renderer emits
        // the hyperlink escape sequence (when supported by the terminal).
        //
        // In practice, sometimes multiple citations for the same file, but with a
        // different line number, are shown sequentially, so we:
        // - include the line number in the label to disambiguate them
        // - add a space after the link to make it easier to read
        format!("[{file}:{start_line}]({scheme}://file{absolute_path}:{start_line}) ")
    })
}


// Minimal code block splitting.
// - Recognizes fenced blocks opened by ``` or ~~~ (allowing leading whitespace).
//   The opening fence may include a language string which we ignore.
//   The closing fence must be on its own line (ignoring surrounding whitespace).
// - Additionally recognizes indented code blocks that begin after a blank line
//   with a line starting with at least 4 spaces or a tab, and continue for
//   consecutive lines that are blank or also indented by >= 4 spaces or a tab.
enum Segment {
    Text(String),
    Code {
        _lang: Option<String>,
        content: String,
        // true when originated from ```/~~~ fenced block; false for indented
        fenced: bool,
    },
}

=======
}

/// Rewrites file citations in `src` into markdown hyperlinks using the
/// provided `scheme` (`vscode`, `cursor`, etc.). The resulting URI follows the
/// format expected by VS Code-compatible file openers:
///
/// ```text
/// <scheme>://file<ABS_PATH>:<LINE>
/// ```
fn rewrite_file_citations<'a>(
    src: &'a str,
    file_opener: UriBasedFileOpener,
    cwd: &Path,
) -> Cow<'a, str> {
    // Map enum values to the corresponding URI scheme strings.
    let scheme: &str = match file_opener.get_scheme() {
        Some(scheme) => scheme,
        None => return Cow::Borrowed(src),
    };

    CITATION_REGEX.replace_all(src, |caps: &regex_lite::Captures<'_>| {
        let file = &caps[1];
        let start_line = &caps[2];

        // Resolve the path against `cwd` when it is relative.
        let absolute_path = {
            let p = Path::new(file);
            let absolute_path = if p.is_absolute() {
                path_clean::clean(p)
            } else {
                path_clean::clean(cwd.join(p))
            };
            // VS Code expects forward slashes even on Windows because URIs use
            // `/` as the path separator.
            absolute_path.to_string_lossy().replace('\\', "/")
        };

        // Render as a normal markdown link so the downstream renderer emits
        // the hyperlink escape sequence (when supported by the terminal).
        //
        // In practice, sometimes multiple citations for the same file, but with a
        // different line number, are shown sequentially, so we:
        // - include the line number in the label to disambiguate them
        // - add a space after the link to make it easier to read
        format!("[{file}:{start_line}]({scheme}://file{absolute_path}:{start_line}) ")
    })
}

// Convert web.run-style citations (private-use delimited) into inline markdown links.
// Examples:
//   "citeturn2search5"              -> "[turn2search5](ref:turn2search5) "
//   "citeturn2search5turn2news1" -> "[turn2search5](ref:turn2search5) [turn2news1](ref:turn2news1) "
fn rewrite_web_citations<'a>(src: &'a str) -> Cow<'a, str> {
    use once_cell::sync::OnceCell;
    use regex_lite::Regex;
    static WEB_CITE_RE: OnceCell<Regex> = OnceCell::new();
    let re = WEB_CITE_RE.get_or_init(|| Regex::new(r"cite([^]+)").expect("failed to compile web cite regex"));
    if !re.is_match(src) {
        return Cow::Borrowed(src);
    }
    Cow::Owned(re.replace_all(src, |caps: &regex_lite::Captures<'_>| {
        let inner = &caps[1];
        let parts = inner.split('').filter(|s| !s.is_empty());
        let mut out = String::new();
        for (i, id) in parts.enumerate() {
            if i > 0 { out.push(' '); }
            // Use a stable placeholder target. Our renderer will show "label (target)".
            out.push_str(&format!("[{id}](ref:{id})"));
        }
        // Add a trailing space for readability between adjacent citations and text
        out.push(' ');
        out
    }).into_owned())
}


// Minimal code block splitting.
// - Recognizes fenced blocks opened by ``` or ~~~ (allowing leading whitespace).
//   The opening fence may include a language string which we ignore.
//   The closing fence must be on its own line (ignoring surrounding whitespace).
// - Additionally recognizes indented code blocks that begin after a blank line
//   with a line starting with at least 4 spaces or a tab, and continue for
//   consecutive lines that are blank or also indented by >= 4 spaces or a tab.
enum Segment {
    Text(String),
    Code {
        _lang: Option<String>,
        content: String,
        // true when originated from ```/~~~ fenced block; false for indented
        fenced: bool,
    },
}

>>>>>>> 2822aa52
fn split_text_and_fences(src: &str) -> Vec<Segment> {
    let mut segments = Vec::new();
    let mut curr_text = String::new();
    #[derive(Copy, Clone, PartialEq)]
    enum CodeMode {
        None,
        Fenced,
        Indented,
    }
    let mut code_mode = CodeMode::None;
    let mut fence_token = "";
    let mut code_lang: Option<String> = None;
    let mut code_content = String::new();
    // We intentionally do not require a preceding blank line for indented code blocks,
    // since streamed model output often omits it. This favors preserving indentation.

    for line in src.split_inclusive('\n') {
        let line_no_nl = line.strip_suffix('\n');
        let trimmed_start = match line_no_nl {
            Some(l) => l.trim_start(),
            None => line.trim_start(),
        };
        if code_mode == CodeMode::None {
            let open = if trimmed_start.starts_with("```") {
                Some("```")
            } else if trimmed_start.starts_with("~~~") {
                Some("~~~")
            } else {
                None
            };
            if let Some(tok) = open {
                // Flush pending text segment.
                if !curr_text.is_empty() {
                    segments.push(Segment::Text(curr_text.clone()));
                    curr_text.clear();
                }
                fence_token = tok;
                // Capture language after the token on this line (before newline).
                let after = &trimmed_start[tok.len()..];
                let lang = after.trim();
                code_lang = if lang.is_empty() {
                    None
                } else {
                    Some(lang.to_string())
                };
                code_mode = CodeMode::Fenced;
                code_content.clear();
                // Do not include the opening fence line in output.
                continue;
            }
            // Check for start of an indented code block: only after a blank line
            // (or at the beginning), and the line must start with >=4 spaces or a tab.
            let raw_line = match line_no_nl {
                Some(l) => l,
                None => line,
            };
            let leading_spaces = raw_line.chars().take_while(|c| *c == ' ').count();
            let starts_with_tab = raw_line.starts_with('\t');
            // Consider any line that begins with >=4 spaces or a tab to start an
            // indented code block. This favors preserving indentation even when a
            // preceding blank line is omitted (common in streamed model output).
            //
            // However, do NOT treat indented list items as code. Nested markdown lists
            // are commonly indented by 2+ spaces, and third-level bullets often cross
            // the 4‑space threshold. If the text after the indentation begins with a
            // list marker ("- ", "* ", "+ ", or an ordered list like "1. "), we
            // should render it as a list, not as an indented code block.
            let after_indent = if starts_with_tab {
                &raw_line[1..]
            } else {
                &raw_line[leading_spaces..]
            };
            let is_ordered_list = {
                // digits+". " or digits+") " are common ordered list markers
                let mut chars = after_indent.chars();
                let mut saw_digit = false;
                while let Some(c) = chars.next() {
                    if c.is_ascii_digit() { saw_digit = true; continue; }
                    if (c == '.' || c == ')') && chars.next().is_some_and(|n| n == ' ') {
                        break;
                    }
                    // Not an ordered list pattern
                    saw_digit = false; // ensure false when we break early
                    break;
                }
                saw_digit
            };
            let is_unordered_list = after_indent.starts_with("- ")
                || after_indent.starts_with("* ")
                || after_indent.starts_with("+ ");
            let looks_like_list = is_unordered_list || is_ordered_list;
            let starts_indented_code = ((leading_spaces >= 4) || starts_with_tab) && !looks_like_list;
            if starts_indented_code {
                // Flush pending text and begin an indented code block.
                if !curr_text.is_empty() {
                    segments.push(Segment::Text(curr_text.clone()));
                    curr_text.clear();
                }
                code_mode = CodeMode::Indented;
                code_content.clear();
                code_content.push_str(line);
                // Inside code now; do not treat this line as normal text.
                continue;
            }
            // Normal text line.
            curr_text.push_str(line);
        } else {
            match code_mode {
                CodeMode::Fenced => {
                    // inside fenced code: check for closing fence on its own line
                    let trimmed = match line_no_nl {
                        Some(l) => l.trim(),
                        None => line.trim(),
                    };
                    if trimmed == fence_token {
                        // End code block: emit segment without fences
                        segments.push(Segment::Code {
                            _lang: code_lang.take(),
                            content: code_content.clone(),
                            fenced: true,
                        });
                        code_content.clear();
                        code_mode = CodeMode::None;
                        fence_token = "";
                        continue;
                    }
                    // Accumulate code content exactly as-is.
                    code_content.push_str(line);
                }
                CodeMode::Indented => {
                    // Continue while the line is blank, or starts with >=4 spaces, or a tab.
                    let raw_line = match line_no_nl {
                        Some(l) => l,
                        None => line,
                    };
                    let is_blank = raw_line.trim().is_empty();
                    let leading_spaces = raw_line.chars().take_while(|c| *c == ' ').count();
                    let starts_with_tab = raw_line.starts_with('\t');
                    if is_blank || leading_spaces >= 4 || starts_with_tab {
                        code_content.push_str(line);
                    } else {
                        // Close the indented code block and reprocess this line as normal text.
                        segments.push(Segment::Code {
                            _lang: None,
                            content: code_content.clone(),
                            fenced: false,
                        });
                        code_content.clear();
                        code_mode = CodeMode::None;
                        // Now handle current line as text.
                        curr_text.push_str(line);
                    }
                }
                CodeMode::None => unreachable!(),
            }
        }
    }

    if code_mode != CodeMode::None {
        // Unterminated code fence: treat accumulated content as a code segment.
        segments.push(Segment::Code {
            _lang: code_lang.take(),
            content: code_content.clone(),
            fenced: matches!(code_mode, CodeMode::Fenced),
        });
    } else if !curr_text.is_empty() {
        segments.push(Segment::Text(curr_text.clone()));
    }

    segments
}

#[cfg(all(test, feature = "legacy_tests"))]
mod tests {
    use super::*;
    use pretty_assertions::assert_eq;

    #[test]
    fn citation_is_rewritten_with_absolute_path() {
        let markdown = "See 【F:/src/main.rs†L42-L50】 for details.";
        let cwd = Path::new("/workspace");
        let result = rewrite_file_citations(markdown, UriBasedFileOpener::VsCode, cwd);

        assert_eq!(
            "See [/src/main.rs:42](vscode://file/src/main.rs:42)  for details.",
            result
        );
    }

    #[test]
    fn citation_is_rewritten_with_relative_path() {
        let markdown = "Refer to 【F:lib/mod.rs†L5】 here.";
        let cwd = Path::new("/home/user/project");
        let result = rewrite_file_citations(markdown, UriBasedFileOpener::Windsurf, cwd);

        assert_eq!(
            "Refer to [lib/mod.rs:5](windsurf://file/home/user/project/lib/mod.rs:5)  here.",
            result
        );
    }

    #[test]
    fn citation_followed_by_space_so_they_do_not_run_together() {
        let markdown = "References on lines 【F:src/foo.rs†L24】【F:src/foo.rs†L42】";
        let cwd = Path::new("/home/user/project");
        let result = rewrite_file_citations(markdown, UriBasedFileOpener::VsCode, cwd);

        assert_eq!(
            "References on lines [src/foo.rs:24](vscode://file/home/user/project/src/foo.rs:24) [src/foo.rs:42](vscode://file/home/user/project/src/foo.rs:42) ",
            result
        );
    }

    #[test]
    fn citation_unchanged_without_file_opener() {
        let markdown = "Look at 【F:file.rs†L1】.";
        let cwd = Path::new("/");
        let unchanged = rewrite_file_citations(markdown, UriBasedFileOpener::VsCode, cwd);
        // The helper itself always rewrites – this test validates behaviour of
        // append_markdown when `file_opener` is None.
        let mut out = Vec::new();
        append_markdown_with_opener_and_cwd(markdown, &mut out, UriBasedFileOpener::None, cwd);
        // Convert lines back to string for comparison.
        let rendered: String = out
            .iter()
            .flat_map(|l| l.spans.iter())
            .map(|s| s.content.clone())
            .collect::<Vec<_>>()
            .join("");
        assert_eq!(markdown, rendered);
        // Ensure helper rewrites.
        assert_ne!(markdown, unchanged);
    }

    #[test]
    fn fenced_code_blocks_preserve_leading_whitespace() {
        let src = "```\n  indented\n\t\twith tabs\n    four spaces\n```\n";
        let cwd = Path::new("/");
        let mut out = Vec::new();
        append_markdown_with_opener_and_cwd(src, &mut out, UriBasedFileOpener::None, cwd);
        // Filter out the hidden language sentinel line
        let rendered: Vec<String> = out
            .iter()
            .map(|l| {
                l.spans
                    .iter()
                    .map(|s| s.content.clone())
                    .collect::<String>()
            })
            .filter(|s| !s.contains("⟦LANG:"))
            .collect();
        // Expect just the code lines (no fence markers), preserving leading whitespace.
        // We no longer inject visible padding rows here; borders/padding are applied at render time.
        let strip_line = |s: &str| s.strip_prefix(' ').unwrap_or(s).to_string();
        assert!(rendered.len() >= 3, "unexpected length: {:?}", rendered);
        assert_eq!(strip_line(&rendered[0]), "  indented");
        assert_eq!(strip_line(&rendered[1]), "\t\twith tabs");
        assert_eq!(strip_line(&rendered[2]), "    four spaces");
    }

    #[test]
    fn citations_not_rewritten_inside_code_blocks() {
        let src = "Before 【F:/x.rs†L1】\n```\nInside 【F:/x.rs†L2】\n```\nAfter 【F:/x.rs†L3】\n";
        let cwd = Path::new("/");
        let mut out = Vec::new();
        append_markdown_with_opener_and_cwd(src, &mut out, UriBasedFileOpener::VsCode, cwd);
        let rendered: Vec<String> = out
            .iter()
            .map(|l| {
                l.spans
                    .iter()
                    .map(|s| s.content.clone())
                    .collect::<String>()
            })
            .filter(|s| !s.contains("⟦LANG:"))
            .collect();
        // Expect first and last lines rewritten, and the interior fenced code line
        // unchanged (but wrapped with left/right padding rows).
        let strip_line = |s: &str| s.strip_prefix(' ').unwrap_or(s).trim_end().to_string();
        assert!(rendered.first().is_some_and(|s| s.contains("vscode://file")));
        assert!(rendered.iter().any(|s| strip_line(s) == "Inside 【F:/x.rs†L2】"));
        assert!(rendered.last().is_some_and(|s| s.contains("vscode://file")));
    }

    #[test]
    fn indented_code_blocks_preserve_leading_whitespace() {
        let src = "Before\n    code 1\n\tcode with tab\n        code 2\nAfter\n";
        let cwd = Path::new("/");
        let mut out = Vec::new();
        append_markdown_with_opener_and_cwd(src, &mut out, UriBasedFileOpener::None, cwd);
        let rendered: Vec<String> = out
            .iter()
            .map(|l| {
                l.spans
                    .iter()
                    .map(|s| s.content.clone())
                    .collect::<String>()
            })
            .filter(|s| !s.contains("⟦LANG:"))
            .collect();
        assert_eq!(
            rendered,
            vec![
                "Before".to_string(),
                "    code 1".to_string(),
                "\tcode with tab".to_string(),
                "        code 2".to_string(),
                "After".to_string()
            ]
        );
    }

    #[test]
    fn citations_not_rewritten_inside_indented_code_blocks() {
        let src = "Start 【F:/x.rs†L1】\n\n    Inside 【F:/x.rs†L2】\n\nEnd 【F:/x.rs†L3】\n";
        let cwd = Path::new("/");
        let mut out = Vec::new();
        append_markdown_with_opener_and_cwd(src, &mut out, UriBasedFileOpener::VsCode, cwd);
        let rendered: Vec<String> = out
            .iter()
            .map(|l| {
                l.spans
                    .iter()
                    .map(|s| s.content.clone())
                    .collect::<String>()
            })
            .filter(|s| !s.contains("⟦LANG:"))
            .collect();
        // Expect first and last lines rewritten, and the indented code line present
        // unchanged (citations inside not rewritten). We do not assert on blank
        // separator lines since the markdown renderer may normalize them.
        assert!(rendered.iter().any(|s| s.contains("vscode://file")));
        assert!(rendered.iter().any(|s| s == "    Inside 【F:/x.rs†L2】"));
    }

    #[test]
    fn append_markdown_preserves_full_text_line() {
        use codex_core::config_types::UriBasedFileOpener;
        use std::path::Path;
        let src = "Hi! How can I help with codex-rs today? Want me to explore the repo, run tests, or work on a specific change?\n";
        let cwd = Path::new("/");
        let mut out = Vec::new();
        append_markdown_with_opener_and_cwd(src, &mut out, UriBasedFileOpener::None, cwd);
        assert_eq!(
            out.len(),
            1,
            "expected a single rendered line for plain text"
        );
        let rendered: String = out
            .iter()
            .flat_map(|l| l.spans.iter())
            .map(|s| s.content.clone())
            .collect::<Vec<_>>()
            .join("");
        assert_eq!(
            rendered,
            "Hi! How can I help with codex-rs today? Want me to explore the repo, run tests, or work on a specific change?"
        );
    }

    #[test]
    fn fenced_code_block_with_internal_blank_line_is_one_contiguous_block() {
        // Repro from user: single fenced block with a blank line between two functions.
        // The blank line must render as part of the code block (with spaces), not as
        // a separate plain-text gap that would visually split the block.
        let src = "   ```rust\n   // Rust example\n   fn greet(name: &str) -> String {\n       format!(\"Hello, {}!\", name)\n   }\n\n   fn main() {\n       println!(\"{}\", greet(\"Codex\"));\n   }\n   ```\n";
        let cwd = Path::new("/");
        let mut out = Vec::new();
        append_markdown_with_opener_and_cwd(src, &mut out, UriBasedFileOpener::None, cwd);

        // Expect the lines to be exactly the code lines (no fence markers), including
        // one line that contains only spaces for the internal blank.
        // Extract plain strings for inspection.
        let rendered: Vec<String> = out
            .iter()
            .map(|l| l.spans.iter().map(|s| s.content.clone()).collect::<String>())
            .filter(|s| !s.contains("⟦LANG:"))
<<<<<<< HEAD
            .collect();

        // There should be at least 7 visible code lines (no border/padding rows emitted here).
        assert!(rendered.len() >= 7, "unexpected line count: {:?}", rendered);

        // Find the internal blank: it should be a line consisting only of spaces
        // (inserted by padding logic inside code block), not an actually empty string
        // produced by the non-code renderer.
        assert!(rendered.iter().any(|s| !s.is_empty() && s.trim().is_empty()),
            "expected a space-padded blank line inside the code block, got: {:?}", rendered);

        // Validate uniform rectangular width including padding rows
        use unicode_width::UnicodeWidthStr;
        let widths: Vec<usize> = out
            .iter()
            .map(|l| l.spans.iter().map(|s| UnicodeWidthStr::width(s.content.as_ref())).sum())
            .collect();
=======
            .collect();

        // There should be at least 7 visible code lines (no border/padding rows emitted here).
        assert!(rendered.len() >= 7, "unexpected line count: {:?}", rendered);

        // Find the internal blank: it should be a line consisting only of spaces
        // (inserted by padding logic inside code block), not an actually empty string
        // produced by the non-code renderer.
        assert!(rendered.iter().any(|s| !s.is_empty() && s.trim().is_empty()),
            "expected a space-padded blank line inside the code block, got: {:?}", rendered);

        // Validate uniform rectangular width including padding rows
        use unicode_width::UnicodeWidthStr;
        let widths: Vec<usize> = out
            .iter()
            .map(|l| l.spans.iter().map(|s| UnicodeWidthStr::width(s.content.as_ref())).sum())
            .collect();
>>>>>>> 2822aa52
        let maxw = *widths.iter().max().unwrap_or(&0);
        assert!(widths.iter().all(|w| *w == maxw), "all lines must be padded to same width: {:?}", widths);
    }

    #[test]
    fn nested_list_items_not_treated_as_code_blocks() {
        // Repro: deeply indented third-level bullets starting with "- " should render
        // as list items, not as indented code blocks with a background.
        let src = "- What I changed\n  - data/model_data.ts\n      - Added model id gemini-2.5\n      - input_per_million: 0.30\n";
        let cwd = Path::new("/");
        let mut out = Vec::new();
        append_markdown_with_opener_and_cwd(src, &mut out, UriBasedFileOpener::None, cwd);

        // Convert to plain strings for inspection
        let rendered: Vec<String> = out
            .iter()
            .map(|l| l.spans.iter().map(|s| s.content.clone()).collect::<String>())
            .collect();

        // Expect at least three lines rendered
        assert!(rendered.len() >= 3, "unexpected rendered lines: {:?}", rendered);

        // The third-level bullets (indented by 6 spaces before "- ") should render
        // with a bullet glyph (level 4 uses '⋅') rather than the literal "- ".
        assert!(rendered.iter().any(|s| s.contains('⋅') && s.contains("Added model id")),
            "expected a rendered bullet glyph for third-level list item: {:?}", rendered);
        assert!(rendered.iter().any(|s| s.contains('⋅') && s.contains("input_per_million")),
            "expected a rendered bullet glyph for third-level list item: {:?}", rendered);
    }
}<|MERGE_RESOLUTION|>--- conflicted
+++ resolved
@@ -57,8 +57,6 @@
                 // (e.g., vscode://file...). These will later be turned
                 // into OSC8 hyperlinks by the markdown renderer.
                 let processed = rewrite_file_citations(&s, file_opener, cwd);
-<<<<<<< HEAD
-=======
                 // Also rewrite web.run-style citation tokens of the form
                 // "citeturn2search5" (or multiple ids like
                 // "citeturn2search5turn2news1"). We do not have the
@@ -69,7 +67,6 @@
                 // target in parentheses, which is much nicer than leaking the
                 // private-use delimiter glyphs.
                 let processed = rewrite_web_citations(&processed);
->>>>>>> 2822aa52
                 let rendered = if bold_first_sentence {
                     MarkdownRenderer::render_with_bold_first_sentence(&processed)
                 } else {
@@ -130,7 +127,6 @@
             }
         }
     }
-<<<<<<< HEAD
 }
 
 /// Rewrites file citations in `src` into markdown hyperlinks using the
@@ -179,6 +175,33 @@
     })
 }
 
+// Convert web.run-style citations (private-use delimited) into inline markdown links.
+// Examples:
+//   "citeturn2search5"              -> "[turn2search5](ref:turn2search5) "
+//   "citeturn2search5turn2news1" -> "[turn2search5](ref:turn2search5) [turn2news1](ref:turn2news1) "
+fn rewrite_web_citations<'a>(src: &'a str) -> Cow<'a, str> {
+    use once_cell::sync::OnceCell;
+    use regex_lite::Regex;
+    static WEB_CITE_RE: OnceCell<Regex> = OnceCell::new();
+    let re = WEB_CITE_RE.get_or_init(|| Regex::new(r"cite([^]+)").expect("failed to compile web cite regex"));
+    if !re.is_match(src) {
+        return Cow::Borrowed(src);
+    }
+    Cow::Owned(re.replace_all(src, |caps: &regex_lite::Captures<'_>| {
+        let inner = &caps[1];
+        let parts = inner.split('').filter(|s| !s.is_empty());
+        let mut out = String::new();
+        for (i, id) in parts.enumerate() {
+            if i > 0 { out.push(' '); }
+            // Use a stable placeholder target. Our renderer will show "label (target)".
+            out.push_str(&format!("[{id}](ref:{id})"));
+        }
+        // Add a trailing space for readability between adjacent citations and text
+        out.push(' ');
+        out
+    }).into_owned())
+}
+
 
 // Minimal code block splitting.
 // - Recognizes fenced blocks opened by ``` or ~~~ (allowing leading whitespace).
@@ -197,101 +220,6 @@
     },
 }
 
-=======
-}
-
-/// Rewrites file citations in `src` into markdown hyperlinks using the
-/// provided `scheme` (`vscode`, `cursor`, etc.). The resulting URI follows the
-/// format expected by VS Code-compatible file openers:
-///
-/// ```text
-/// <scheme>://file<ABS_PATH>:<LINE>
-/// ```
-fn rewrite_file_citations<'a>(
-    src: &'a str,
-    file_opener: UriBasedFileOpener,
-    cwd: &Path,
-) -> Cow<'a, str> {
-    // Map enum values to the corresponding URI scheme strings.
-    let scheme: &str = match file_opener.get_scheme() {
-        Some(scheme) => scheme,
-        None => return Cow::Borrowed(src),
-    };
-
-    CITATION_REGEX.replace_all(src, |caps: &regex_lite::Captures<'_>| {
-        let file = &caps[1];
-        let start_line = &caps[2];
-
-        // Resolve the path against `cwd` when it is relative.
-        let absolute_path = {
-            let p = Path::new(file);
-            let absolute_path = if p.is_absolute() {
-                path_clean::clean(p)
-            } else {
-                path_clean::clean(cwd.join(p))
-            };
-            // VS Code expects forward slashes even on Windows because URIs use
-            // `/` as the path separator.
-            absolute_path.to_string_lossy().replace('\\', "/")
-        };
-
-        // Render as a normal markdown link so the downstream renderer emits
-        // the hyperlink escape sequence (when supported by the terminal).
-        //
-        // In practice, sometimes multiple citations for the same file, but with a
-        // different line number, are shown sequentially, so we:
-        // - include the line number in the label to disambiguate them
-        // - add a space after the link to make it easier to read
-        format!("[{file}:{start_line}]({scheme}://file{absolute_path}:{start_line}) ")
-    })
-}
-
-// Convert web.run-style citations (private-use delimited) into inline markdown links.
-// Examples:
-//   "citeturn2search5"              -> "[turn2search5](ref:turn2search5) "
-//   "citeturn2search5turn2news1" -> "[turn2search5](ref:turn2search5) [turn2news1](ref:turn2news1) "
-fn rewrite_web_citations<'a>(src: &'a str) -> Cow<'a, str> {
-    use once_cell::sync::OnceCell;
-    use regex_lite::Regex;
-    static WEB_CITE_RE: OnceCell<Regex> = OnceCell::new();
-    let re = WEB_CITE_RE.get_or_init(|| Regex::new(r"cite([^]+)").expect("failed to compile web cite regex"));
-    if !re.is_match(src) {
-        return Cow::Borrowed(src);
-    }
-    Cow::Owned(re.replace_all(src, |caps: &regex_lite::Captures<'_>| {
-        let inner = &caps[1];
-        let parts = inner.split('').filter(|s| !s.is_empty());
-        let mut out = String::new();
-        for (i, id) in parts.enumerate() {
-            if i > 0 { out.push(' '); }
-            // Use a stable placeholder target. Our renderer will show "label (target)".
-            out.push_str(&format!("[{id}](ref:{id})"));
-        }
-        // Add a trailing space for readability between adjacent citations and text
-        out.push(' ');
-        out
-    }).into_owned())
-}
-
-
-// Minimal code block splitting.
-// - Recognizes fenced blocks opened by ``` or ~~~ (allowing leading whitespace).
-//   The opening fence may include a language string which we ignore.
-//   The closing fence must be on its own line (ignoring surrounding whitespace).
-// - Additionally recognizes indented code blocks that begin after a blank line
-//   with a line starting with at least 4 spaces or a tab, and continue for
-//   consecutive lines that are blank or also indented by >= 4 spaces or a tab.
-enum Segment {
-    Text(String),
-    Code {
-        _lang: Option<String>,
-        content: String,
-        // true when originated from ```/~~~ fenced block; false for indented
-        fenced: bool,
-    },
-}
-
->>>>>>> 2822aa52
 fn split_text_and_fences(src: &str) -> Vec<Segment> {
     let mut segments = Vec::new();
     let mut curr_text = String::new();
@@ -669,7 +597,6 @@
             .iter()
             .map(|l| l.spans.iter().map(|s| s.content.clone()).collect::<String>())
             .filter(|s| !s.contains("⟦LANG:"))
-<<<<<<< HEAD
             .collect();
 
         // There should be at least 7 visible code lines (no border/padding rows emitted here).
@@ -687,25 +614,6 @@
             .iter()
             .map(|l| l.spans.iter().map(|s| UnicodeWidthStr::width(s.content.as_ref())).sum())
             .collect();
-=======
-            .collect();
-
-        // There should be at least 7 visible code lines (no border/padding rows emitted here).
-        assert!(rendered.len() >= 7, "unexpected line count: {:?}", rendered);
-
-        // Find the internal blank: it should be a line consisting only of spaces
-        // (inserted by padding logic inside code block), not an actually empty string
-        // produced by the non-code renderer.
-        assert!(rendered.iter().any(|s| !s.is_empty() && s.trim().is_empty()),
-            "expected a space-padded blank line inside the code block, got: {:?}", rendered);
-
-        // Validate uniform rectangular width including padding rows
-        use unicode_width::UnicodeWidthStr;
-        let widths: Vec<usize> = out
-            .iter()
-            .map(|l| l.spans.iter().map(|s| UnicodeWidthStr::width(s.content.as_ref())).sum())
-            .collect();
->>>>>>> 2822aa52
         let maxw = *widths.iter().max().unwrap_or(&0);
         assert!(widths.iter().all(|w| *w == maxw), "all lines must be padded to same width: {:?}", widths);
     }
