use ratatui::buffer::Buffer;
use ratatui::prelude::*;
use ratatui::widgets::Paragraph;
use ratatui::widgets::Widget;
use std::f32::consts::TAU;
use std::env;

// Use lowercase to match brand styling in the intro wordmark
const INTRO_WORD: &str = "smarty";

// Render the outline-fill animation
pub fn render_intro_animation(area: Rect, buf: &mut Buffer, t: f32) {
    // Mode switch via env: SMARTY_INTRO_MODE=outline|glow|none|off|static
    match intro_mode().as_str() {
        "glow" => render_intro_glow(area, buf, t),
        "none" | "off" | "static" => render_intro_outline_fill(area, buf, 1.0),
        _ => render_intro_outline_fill(area, buf, t),
    }
}

// Render the outline-fill animation with alpha blending for fade-out
pub fn render_intro_animation_with_alpha(area: Rect, buf: &mut Buffer, t: f32, alpha: f32) {
    match intro_mode().as_str() {
        "glow" => render_intro_glow_with_alpha(area, buf, t, alpha),
        "none" | "off" | "static" => render_intro_outline_fill_with_alpha(area, buf, 1.0, alpha),
        _ => render_intro_outline_fill_with_alpha(area, buf, t, alpha),
    }
}

fn intro_mode() -> String {
    env::var("SMARTY_INTRO_MODE").unwrap_or_else(|_| "outline".to_string()).to_lowercase()
}

fn intro_speed() -> f32 {
    env::var("SMARTY_INTRO_SPEED")
        .ok()
        .and_then(|s| s.parse::<f32>().ok())
        .filter(|v| *v > 0.0 && *v < 10_000.0)
        .unwrap_or(1.0)
}

// Outline fill animation - inline, no borders
pub fn render_intro_outline_fill(area: Rect, buf: &mut Buffer, t: f32) {
    // Compute the final render rect first (including our 1‑col right shift)
    let mut r = area;
    if r.width > 0 {
        r.x = r.x.saturating_add(1);
        r.width = r.width.saturating_sub(1);
    }
    // Bail out early if the effective render rect is too small
    if r.width < 40 || r.height < 10 {
        tracing::warn!("!!! Area too small for animation: {}x{} (need 40x10)", r.width, r.height);
        return;
    }

    let t = t.clamp(0.0, 1.0);
    let outline_p = smoothstep(0.00, 0.60, t); // outline draws L->R
    let fill_p = smoothstep(0.35, 0.95, t); // interior fills L->R
    // Original fade profile: begin soft fade near the end.
    let fade = smoothstep(0.90, 1.00, t);
    let scan_p = smoothstep(0.55, 0.85, t); // scanline sweep
    let frame = (t * 60.0) as u32;

    // Build scaled mask + border map using the actual render rect size
<<<<<<< HEAD
    let (scale, mask, w, h) = scaled_mask("smarty", r.width, r.height);
=======
    let (scale, mask, w, h) = scaled_mask(INTRO_WORD, r.width, r.height);
>>>>>>> 19d66d26
    let border = compute_border(&mask);

    // Restrict height to the scaled glyph height
    r.height = h.min(r.height as usize) as u16;

    // Ensure background matches theme for the animation area
    let bg = crate::colors::background();
    for y in r.y..r.y.saturating_add(r.height) {
        for x in r.x..r.x.saturating_add(r.width) {
            let cell = &mut buf[(x, y)];
            cell.set_bg(bg);
        }
    }

    let reveal_x_outline = (w as f32 * outline_p).round() as isize;
    let reveal_x_fill = (w as f32 * fill_p).round() as isize;
    let shine_x = (w as f32 * scan_p).round() as isize;
    let shine_band = scale.max(2) as isize;

    let lines = mask_to_outline_fill_lines(
        &mask,
        &border,
        reveal_x_outline,
        reveal_x_fill,
        shine_x,
        shine_band,
        fade,
        frame,
        scale,
    );

    Paragraph::new(lines)
        .alignment(Alignment::Left)
        .render(r, buf);
    
    // animation render complete
}

// Outline fill animation with alpha blending - inline, no borders
pub fn render_intro_outline_fill_with_alpha(area: Rect, buf: &mut Buffer, t: f32, alpha: f32) {
    // Compute the final render rect first (including our 1‑col right shift)
    let mut r = area;
    if r.width > 0 {
        r.x = r.x.saturating_add(1);
        r.width = r.width.saturating_sub(1);
    }
    if r.width < 40 || r.height < 10 {
        return;
    }

    let t = t.clamp(0.0, 1.0);
    let alpha = alpha.clamp(0.0, 1.0);
    let outline_p = smoothstep(0.00, 0.60, t); // outline draws L->R
    let fill_p = smoothstep(0.35, 0.95, t); // interior fills L->R
    // Match original fade profile for alpha path as well.
    let fade = smoothstep(0.90, 1.00, t);
    let scan_p = smoothstep(0.55, 0.85, t); // scanline sweep
    let frame = (t * 60.0) as u32;

    // Build scaled mask + border map using the actual render rect size
<<<<<<< HEAD
    let (scale, mask, w, h) = scaled_mask("smarty", r.width, r.height);
=======
    let (scale, mask, w, h) = scaled_mask(INTRO_WORD, r.width, r.height);
>>>>>>> 19d66d26
    let border = compute_border(&mask);

    // Restrict height to the scaled glyph height
    r.height = h.min(r.height as usize) as u16;

    // Ensure background matches theme for the animation area
    let bg = crate::colors::background();
    for y in r.y..r.y.saturating_add(r.height) {
        for x in r.x..r.x.saturating_add(r.width) {
            let cell = &mut buf[(x, y)];
            cell.set_bg(bg);
        }
    }

    let reveal_x_outline = (w as f32 * outline_p).round() as isize;
    let reveal_x_fill = (w as f32 * fill_p).round() as isize;
    let shine_x = (w as f32 * scan_p).round() as isize;
    let shine_band = scale.max(2) as isize;

    let lines = mask_to_outline_fill_lines_with_alpha(
        &mask,
        &border,
        reveal_x_outline,
        reveal_x_fill,
        shine_x,
        shine_band,
        fade,
        frame,
        scale,
        alpha,
    );

    Paragraph::new(lines)
        .alignment(Alignment::Left)
        .render(r, buf);
    
    // animation render complete
}

/* ---------------- outline fill renderer ---------------- */

fn mask_to_outline_fill_lines(
    mask: &Vec<Vec<bool>>,
    border: &Vec<Vec<bool>>,
    reveal_x_outline: isize,
    reveal_x_fill: isize,
    shine_x: isize,
    shine_band: isize,
    fade: f32,
    frame: u32,
    scale: usize,
) -> Vec<Line<'static>> {
    let h = mask.len();
    let w = mask[0].len();
    let mut out = Vec::with_capacity(h);

    for y in 0..h {
        let mut spans: Vec<Span> = Vec::with_capacity(w);
        for x in 0..w {
            let xi = x as isize;

            // precedence: filled interior > outline > empty
            let mut ch = ' ';
            let mut color = Color::Reset;

            // Interior fill (█) once revealed
            if mask[y][x] && xi <= reveal_x_fill {
                let base = gradient_multi(x as f32 / (w.max(1) as f32));
                let dx = (xi - shine_x).abs();
                let shine =
                    (1.0 - (dx as f32 / (shine_band as f32 + 0.001)).clamp(0.0, 1.0)).powf(1.6);
                let bright = bump_rgb(base, shine * 0.30);
                // Make final state very light (almost invisible)
                color = mix_rgb(bright, Color::Rgb(230, 232, 235), fade);
                ch = '█';
            }
            // Outline (▓) for border pixels
            else if border[y][x] && xi <= reveal_x_outline.max(reveal_x_fill) {
                let base = gradient_multi(x as f32 / (w.max(1) as f32));
                // marching ants along diagonals
                let period = (2 * scale_or(scale, 4)) as usize; // ~scale-based speed/size
                let on = ((x + y + (frame as usize)) % period) < (period / 2);
                let c = if on { bump_rgb(base, 0.22) } else { base };
                // Make outline very light in final state
                color = mix_rgb(c, Color::Rgb(235, 237, 240), fade * 0.8);
                ch = '▓';
            }

            spans.push(Span::styled(
                ch.to_string(),
                Style::default().fg(color).add_modifier(Modifier::BOLD),
            ));
        }
        out.push(Line::from(spans));
    }
    out
}

fn mask_to_outline_fill_lines_with_alpha(
    mask: &Vec<Vec<bool>>,
    border: &Vec<Vec<bool>>,
    reveal_x_outline: isize,
    reveal_x_fill: isize,
    shine_x: isize,
    shine_band: isize,
    fade: f32,
    frame: u32,
    scale: usize,
    alpha: f32,
) -> Vec<Line<'static>> {
    let h = mask.len();
    let w = mask[0].len();
    let mut out = Vec::with_capacity(h);

    for y in 0..h {
        let mut spans: Vec<Span> = Vec::with_capacity(w);
        for x in 0..w {
            let xi = x as isize;

            // precedence: filled interior > outline > empty
            let mut ch = ' ';
            let mut color = Color::Reset;

            // Interior fill (█) once revealed
            if mask[y][x] && xi <= reveal_x_fill {
                let base = gradient_multi(x as f32 / (w.max(1) as f32));
                let dx = (xi - shine_x).abs();
                let shine =
                    (1.0 - (dx as f32 / (shine_band as f32 + 0.001)).clamp(0.0, 1.0)).powf(1.6);
                let bright = bump_rgb(base, shine * 0.30);
                // Make final state very light (almost invisible)
                let mut final_color = mix_rgb(bright, Color::Rgb(230, 232, 235), fade);

                // Apply alpha blending to background color
                final_color = blend_to_background(final_color, alpha);
                color = final_color;
                ch = '█';
            }
            // Outline (▓) for border pixels
            else if border[y][x] && xi <= reveal_x_outline.max(reveal_x_fill) {
                let base = gradient_multi(x as f32 / (w.max(1) as f32));
                // marching ants along diagonals
                let period = (2 * scale_or(scale, 4)) as usize; // ~scale-based speed/size
                let on = ((x + y + (frame as usize)) % period) < (period / 2);
                let c = if on { bump_rgb(base, 0.22) } else { base };
                // Make outline very light in final state
                let mut final_color = mix_rgb(c, Color::Rgb(235, 237, 240), fade * 0.8);

                // Apply alpha blending to background color
                final_color = blend_to_background(final_color, alpha);
                color = final_color;
                ch = '▓';
            }

            spans.push(Span::styled(
                ch.to_string(),
                Style::default().fg(color).add_modifier(Modifier::BOLD),
            ));
        }
        out.push(Line::from(spans));
    }
    out
}

/* ---------------- GLOW renderer ---------------- */

pub fn render_intro_glow(area: Rect, buf: &mut Buffer, t: f32) {
    render_intro_glow_with_alpha(area, buf, t, 1.0)
}

pub fn render_intro_glow_with_alpha(area: Rect, buf: &mut Buffer, t: f32, alpha: f32) {
    // Compute the final render rect first (including our 1‑col right shift)
    let mut r = area;
    if r.width > 0 {
        r.x = r.x.saturating_add(1);
        r.width = r.width.saturating_sub(1);
    }
    if r.width < 40 || r.height < 10 {
        return;
    }

    // Time/profile
    let t = t.clamp(0.0, 1.0);
    let speed = intro_speed();
    let cycles = 3.0 * speed.max(0.1);
    // Pulse goes 0..1 over the course with ease-in-out curve
    let pulse = 0.5 + 0.5 * (f32::sin(TAU * cycles * t));
    // Softer edge pulse
    let edge_pulse = 0.5 + 0.5 * (f32::sin(TAU * (cycles * 0.75) * t + 1.1));

    // Build scaled mask + border map using the actual render rect size
    let (scale, mask, w, h) = scaled_mask(INTRO_WORD, r.width, r.height);
    let border = compute_border(&mask);

    // Restrict height to the scaled glyph height
    r.height = h.min(r.height as usize) as u16;

    // Ensure background matches theme for the animation area
    let bg = crate::colors::background();
    for y in r.y..r.y.saturating_add(r.height) {
        for x in r.x..r.x.saturating_add(r.width) {
            let cell = &mut buf[(x, y)];
            cell.set_bg(bg);
        }
    }

    let lines = mask_to_glow_lines(&mask, &border, pulse, edge_pulse, scale, alpha);
    Paragraph::new(lines).alignment(Alignment::Left).render(r, buf);
}

fn mask_to_glow_lines(
    mask: &Vec<Vec<bool>>,
    border: &Vec<Vec<bool>>,
    pulse: f32,
    edge_pulse: f32,
    scale: usize,
    alpha: f32,
) -> Vec<Line<'static>> {
    let h = mask.len();
    let w = mask[0].len();
    let mut out = Vec::with_capacity(h);

    for y in 0..h {
        let mut spans: Vec<Span> = Vec::with_capacity(w);
        for x in 0..w {
            let mut ch = ' ';
            let mut color = Color::Reset;

            // Near-edge halo on empty pixels just outside the shape
            if !mask[y][x] && is_adjacent_to_mask(mask, x, y) {
                // faint halo using light box-drawing char
                ch = '░';
                let base = gradient_multi(x as f32 / (w.max(1) as f32));
                let halo = bump_rgb(base, 0.10 + 0.25 * edge_pulse);
                color = blend_to_background(halo, alpha * 0.75);
            }
            // Interior with pulsing brightness; border gets extra boost
            else if mask[y][x] {
                ch = '█';
                let base = gradient_multi(x as f32 / (w.max(1) as f32));
                let mut bright = bump_rgb(base, 0.10 + 0.45 * pulse);
                if border[y][x] {
                    bright = bump_rgb(bright, 0.10 + 0.25 * edge_pulse);
                }
                color = blend_to_background(bright, alpha);
            }

            spans.push(Span::styled(
                ch.to_string(),
                Style::default().fg(color).add_modifier(Modifier::BOLD),
            ));
        }
        out.push(Line::from(spans));
    }
    out
}

fn is_adjacent_to_mask(mask: &Vec<Vec<bool>>, x: usize, y: usize) -> bool {
    let h = mask.len() as isize;
    let w = mask[0].len() as isize;
    let xi = x as isize; let yi = y as isize;
    for dy in -1..=1 {
        for dx in -1..=1 {
            if dx == 0 && dy == 0 { continue; }
            let nx = xi + dx; let ny = yi + dy;
            if nx >= 0 && ny >= 0 && nx < w && ny < h {
                if mask[ny as usize][nx as usize] { return true; }
            }
        }
    }
    false
}

// Helper function to blend colors towards background
fn blend_to_background(color: Color, alpha: f32) -> Color {
    if alpha >= 1.0 {
        return color;
    }
    if alpha <= 0.0 {
        return crate::colors::background();
    }

    let bg = crate::colors::background();

    match (color, bg) {
        (Color::Rgb(r1, g1, b1), Color::Rgb(r2, g2, b2)) => {
            let r = (r1 as f32 * alpha + r2 as f32 * (1.0 - alpha)) as u8;
            let g = (g1 as f32 * alpha + g2 as f32 * (1.0 - alpha)) as u8;
            let b = (b1 as f32 * alpha + b2 as f32 * (1.0 - alpha)) as u8;
            Color::Rgb(r, g, b)
        }
        _ => {
            // For non-RGB colors, just use alpha to decide between foreground and background
            if alpha > 0.5 { color } else { bg }
        }
    }
}

/* ---------------- border computation ---------------- */

fn compute_border(mask: &Vec<Vec<bool>>) -> Vec<Vec<bool>> {
    let h = mask.len();
    let w = mask[0].len();
    let mut out = vec![vec![false; w]; h];
    for y in 0..h {
        for x in 0..w {
            if !mask[y][x] {
                continue;
            }
            let up = y == 0 || !mask[y - 1][x];
            let down = y + 1 >= h || !mask[y + 1][x];
            let left = x == 0 || !mask[y][x - 1];
            let right = x + 1 >= w || !mask[y][x + 1];
            if up || down || left || right {
                out[y][x] = true;
            }
        }
    }
    out
}

/* ================= helpers ================= */

fn scale_or(scale: usize, min: usize) -> usize {
    if scale < min { min } else { scale }
}

fn smoothstep(e0: f32, e1: f32, x: f32) -> f32 {
    let t = ((x - e0) / (e1 - e0)).clamp(0.0, 1.0);
    t * t * (3.0 - 2.0 * t)
}
fn lerp_u8(a: u8, b: u8, t: f32) -> u8 {
    (a as f32 + (b as f32 - a as f32) * t).round() as u8
}

fn mix_rgb(a: Color, b: Color, t: f32) -> Color {
    match (a, b) {
        (Color::Rgb(ar, ag, ab), Color::Rgb(br, bg, bb)) => {
            Color::Rgb(lerp_u8(ar, br, t), lerp_u8(ag, bg, t), lerp_u8(ab, bb, t))
        }
        _ => b,
    }
}

// vibrant cyan -> magenta -> amber across the word
fn gradient_multi(t: f32) -> Color {
    let t = t.clamp(0.0, 1.0);
    let (r1, g1, b1) = (0u8, 224u8, 255u8); // #00E0FF
    let (r2, g2, b2) = (255u8, 78u8, 205u8); // #FF4ECD
    let (r3, g3, b3) = (255u8, 181u8, 0u8); // #FFB500
    if t < 0.5 {
        Color::Rgb(
            lerp_u8(r1, r2, t * 2.0),
            lerp_u8(g1, g2, t * 2.0),
            lerp_u8(b1, b2, t * 2.0),
        )
    } else {
        Color::Rgb(
            lerp_u8(r2, r3, (t - 0.5) * 2.0),
            lerp_u8(g2, g3, (t - 0.5) * 2.0),
            lerp_u8(b2, b3, (t - 0.5) * 2.0),
        )
    }
}

fn bump_rgb(c: Color, amt: f32) -> Color {
    match c {
        Color::Rgb(r, g, b) => {
            let add = |x: u8| ((x as f32 + 255.0 * amt).min(255.0)) as u8;
            Color::Rgb(add(r), add(g), add(b))
        }
        _ => c,
    }
}

// Scale a 5×7 word bitmap (e.g., "CODE") to fill `max_w` x `max_h`, returning (scale, grid, w, h)
fn scaled_mask(word: &str, max_w: u16, max_h: u16) -> (usize, Vec<Vec<bool>>, usize, usize) {
    let rows = 7usize;
    let w = 5usize;
    let gap = 1usize;
    let letters: Vec<[&'static str; 7]> = word.chars().map(glyph_5x7).collect();
    let cols = letters.len() * w + (letters.len().saturating_sub(1)) * gap;

    // Start with an even smaller scale to prevent it from getting massive on wide terminals
    let mut scale = 3usize;
    while scale > 1 && (cols * scale > max_w as usize || rows * scale > max_h as usize) {
        scale -= 1;
    }
    if scale == 0 {
        scale = 1;
    }

    let mut grid = vec![vec![false; cols * scale]; rows * scale];
    let mut xoff = 0usize;

    for g in letters {
        for row in 0..rows {
            let line = g[row].as_bytes();
            for col in 0..w {
                if line[col] == b'#' {
                    for dy in 0..scale {
                        for dx in 0..scale {
                            grid[row * scale + dy][(xoff + col) * scale + dx] = true;
                        }
                    }
                }
            }
        }
        xoff += w + gap;
    }
    (scale, grid, cols * scale, rows * scale)
}

<<<<<<< HEAD
// 5×7 glyphs for "smarty" (lowercase) with legacy uppercase fallback
fn glyph_5x7(ch: char) -> [&'static str; 7] {
    match ch {
        // lower: s m a r t y
        's' => ["     ", " ####", "#    ", " ### ", "    #", "#   #", " ### "],
        'm' => ["     ", "# # #", "## ##", "# # #", "# # #", "#   #", "#   #"],
        'a' => ["     ", " ### ", "    #", " ####", "#   #", "#   #", " ####"],
        'r' => ["     ", " ### ", "#   #", "#    ", "#    ", "#    ", "#    "],
        't' => ["  #  ", "  #  ", "#####", "  #  ", "  #  ", "  #  ", "  ## "],
        'y' => ["     ", "#   #", "#   #", "#   #", " ####", "    #", " ### "],
        // legacy caps (fallback)
        'C' => [" ### ", "#   #", "#    ", "#    ", "#    ", "#   #", " ### "],
        'O' => [" ### ", "#   #", "#   #", "#   #", "#   #", "#   #", " ### "],
        'D' => ["#### ", "#   #", "#   #", "#   #", "#   #", "#   #", "#### "],
        'E' => ["#####", "#    ", "#    ", "#####", "#    ", "#    ", "#####"],
        'R' => ["#### ", "#   #", "#   #", "#### ", "# #  ", "#  # ", "#   #"],
        _ => ["#####", "#####", "#####", "#####", "#####", "#####", "#####"],
=======
// 5×7 glyphs for SMARTY (and legacy CODE/R)
fn glyph_5x7(ch: char) -> [&'static str; 7] {
    match ch {
        // lowercase variants for intro word
        's' => [
            "     ", "     ", " ####", "#    ", " ### ", "    #", "#### ",
        ],
        'm' => [
            "     ", "     ", "## ##", "# # #", "# # #", "# # #", "# # #",
        ],
        'a' => [
            "     ", "     ", " ### ", "    #", " ####", "#   #", " ####",
        ],
        'r' => [
            "     ", "     ", "#### ", "#   #", "#### ", "# #  ", "# #  ",
        ],
        't' => [
            "  #  ", "  #  ", " ### ", "  #  ", "  #  ", "  #  ", "  #  ",
        ],
        'y' => [
            "     ", "     ", "#   #", "#   #", " # # ", "  #  ", " ##  ",
        ],
        'S' => [
            " ####", "#    ", "#    ", " ### ", "    #", "    #", "#### ",
        ],
        'M' => [
            "#   #", "## ##", "# # #", "#   #", "#   #", "#   #", "#   #",
        ],
        'A' => [
            " ### ", "#   #", "#   #", "#####", "#   #", "#   #", "#   #",
        ],
        'T' => [
            "#####", "  #  ", "  #  ", "  #  ", "  #  ", "  #  ", "  #  ",
        ],
        'Y' => [
            "#   #", "#   #", " # # ", "  #  ", "  #  ", "  #  ", "  #  ",
        ],
        'C' => [
            " ### ", "#   #", "#    ", "#    ", "#    ", "#   #", " ### ",
        ],
        'O' => [
            " ### ", "#   #", "#   #", "#   #", "#   #", "#   #", " ### ",
        ],
        'D' => [
            "#### ", "#   #", "#   #", "#   #", "#   #", "#   #", "#### ",
        ],
        'E' => [
            "#####", "#    ", "#    ", "#####", "#    ", "#    ", "#####",
        ],
        'R' => [
            "#### ", "#   #", "#   #", "#### ", "# #  ", "#  # ", "#   #",
        ],
        _ => [
            "#####", "#####", "#####", "#####", "#####", "#####", "#####",
        ],
>>>>>>> 19d66d26
    }
}<|MERGE_RESOLUTION|>--- conflicted
+++ resolved
@@ -62,11 +62,7 @@
     let frame = (t * 60.0) as u32;
 
     // Build scaled mask + border map using the actual render rect size
-<<<<<<< HEAD
-    let (scale, mask, w, h) = scaled_mask("smarty", r.width, r.height);
-=======
     let (scale, mask, w, h) = scaled_mask(INTRO_WORD, r.width, r.height);
->>>>>>> 19d66d26
     let border = compute_border(&mask);
 
     // Restrict height to the scaled glyph height
@@ -127,11 +123,7 @@
     let frame = (t * 60.0) as u32;
 
     // Build scaled mask + border map using the actual render rect size
-<<<<<<< HEAD
-    let (scale, mask, w, h) = scaled_mask("smarty", r.width, r.height);
-=======
     let (scale, mask, w, h) = scaled_mask(INTRO_WORD, r.width, r.height);
->>>>>>> 19d66d26
     let border = compute_border(&mask);
 
     // Restrict height to the scaled glyph height
@@ -545,25 +537,6 @@
     (scale, grid, cols * scale, rows * scale)
 }
 
-<<<<<<< HEAD
-// 5×7 glyphs for "smarty" (lowercase) with legacy uppercase fallback
-fn glyph_5x7(ch: char) -> [&'static str; 7] {
-    match ch {
-        // lower: s m a r t y
-        's' => ["     ", " ####", "#    ", " ### ", "    #", "#   #", " ### "],
-        'm' => ["     ", "# # #", "## ##", "# # #", "# # #", "#   #", "#   #"],
-        'a' => ["     ", " ### ", "    #", " ####", "#   #", "#   #", " ####"],
-        'r' => ["     ", " ### ", "#   #", "#    ", "#    ", "#    ", "#    "],
-        't' => ["  #  ", "  #  ", "#####", "  #  ", "  #  ", "  #  ", "  ## "],
-        'y' => ["     ", "#   #", "#   #", "#   #", " ####", "    #", " ### "],
-        // legacy caps (fallback)
-        'C' => [" ### ", "#   #", "#    ", "#    ", "#    ", "#   #", " ### "],
-        'O' => [" ### ", "#   #", "#   #", "#   #", "#   #", "#   #", " ### "],
-        'D' => ["#### ", "#   #", "#   #", "#   #", "#   #", "#   #", "#### "],
-        'E' => ["#####", "#    ", "#    ", "#####", "#    ", "#    ", "#####"],
-        'R' => ["#### ", "#   #", "#   #", "#### ", "# #  ", "#  # ", "#   #"],
-        _ => ["#####", "#####", "#####", "#####", "#####", "#####", "#####"],
-=======
 // 5×7 glyphs for SMARTY (and legacy CODE/R)
 fn glyph_5x7(ch: char) -> [&'static str; 7] {
     match ch {
@@ -619,6 +592,5 @@
         _ => [
             "#####", "#####", "#####", "#####", "#####", "#####", "#####",
         ],
->>>>>>> 19d66d26
     }
 }