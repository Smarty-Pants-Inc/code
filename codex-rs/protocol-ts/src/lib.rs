--- conflicted
+++ resolved
@@ -34,11 +34,8 @@
     codex_protocol::mcp_protocol::GetAuthStatusResponse::export_all_to(out_dir)?;
     codex_protocol::mcp_protocol::ApplyPatchApprovalResponse::export_all_to(out_dir)?;
     codex_protocol::mcp_protocol::ExecCommandApprovalResponse::export_all_to(out_dir)?;
-<<<<<<< HEAD
-=======
     codex_protocol::mcp_protocol::GetUserSavedConfigResponse::export_all_to(out_dir)?;
     codex_protocol::mcp_protocol::GetUserAgentResponse::export_all_to(out_dir)?;
->>>>>>> ac58749b
     codex_protocol::mcp_protocol::ServerNotification::export_all_to(out_dir)?;
     codex_protocol::mcp_protocol::ListConversationsResponse::export_all_to(out_dir)?;
     codex_protocol::mcp_protocol::ResumeConversationResponse::export_all_to(out_dir)?;
@@ -52,16 +49,16 @@
     }
 
     // Format with Prettier by passing individual files (no shell globbing)
-    if let Some(prettier_bin) = prettier {
-        if !ts_files.is_empty() {
-            let status = Command::new(prettier_bin)
-                .arg("--write")
-                .args(ts_files.iter().map(|p| p.as_os_str()))
-                .status()
-                .with_context(|| format!("Failed to invoke Prettier at {}", prettier_bin.display()))?;
-            if !status.success() {
-                return Err(anyhow!("Prettier failed with status {}", status));
-            }
+    if let Some(prettier_bin) = prettier
+        && !ts_files.is_empty()
+    {
+        let status = Command::new(prettier_bin)
+            .arg("--write")
+            .args(ts_files.iter().map(|p| p.as_os_str()))
+            .status()
+            .with_context(|| format!("Failed to invoke Prettier at {}", prettier_bin.display()))?;
+        if !status.success() {
+            return Err(anyhow!("Prettier failed with status {}", status));
         }
     }
 
