mod parser;
mod seek_sequence;
mod standalone_executable;
mod tree_sitter_utils;

use std::collections::HashMap;
use std::path::Path;
use std::path::PathBuf;
use std::str::Utf8Error;

use anyhow::Context;
use anyhow::Result;
use once_cell::sync::Lazy;
pub use parser::Hunk;
pub use parser::ParseError;
use parser::ParseError::*;
use parser::UpdateFileChunk;
pub use parser::parse_patch;
use similar::TextDiff;
use thiserror::Error;
use tree_sitter::LanguageError;
use tree_sitter::Parser;
use tree_sitter::Query;
use tree_sitter::QueryCursor;
use tree_sitter::StreamingIterator;
use tree_sitter_bash::LANGUAGE as BASH;

pub use standalone_executable::main;

/// Detailed instructions for gpt-4.1 on how to use the `apply_patch` tool.
pub const APPLY_PATCH_TOOL_INSTRUCTIONS: &str = include_str!("../apply_patch_tool_instructions.md");

const APPLY_PATCH_COMMANDS: [&str; 2] = ["apply_patch", "applypatch"];

<<<<<<< HEAD
=======
fn is_bash_like(cmd: &str) -> bool {
    let trimmed = cmd.trim_matches('"').trim_matches('\'');
    if trimmed.eq_ignore_ascii_case("bash") || trimmed.eq_ignore_ascii_case("bash.exe") {
        return true;
    }
    std::path::Path::new(trimmed)
        .file_name()
        .and_then(|s| s.to_str())
        .map(|name| name.eq_ignore_ascii_case("bash") || name.eq_ignore_ascii_case("bash.exe"))
        .unwrap_or(false)
}

>>>>>>> 2822aa52
/// Details about an embedded `apply_patch` heredoc found inside a larger shell script.
#[derive(Debug, Clone, PartialEq)]
pub struct EmbeddedApplyPatch {
    /// The extracted heredoc body (the actual patch text between Begin/End Patch).
    pub patch_body: String,
    /// Optional working directory if the script used `cd <path> && apply_patch <<EOF`.
    pub cd_path: Option<String>,
    /// Byte range in the original script covering the full redirected statement to remove.
    pub stmt_byte_range: (usize, usize),
}

/// Find the first `apply_patch <<'EOF' ... EOF` redirected statement anywhere in a bash/sh/zsh script.
/// Also supports the form `cd <path> && apply_patch <<'EOF' ...`.
/// Returns `None` when not present.
pub fn find_embedded_apply_patch(script: &str) -> Result<Option<EmbeddedApplyPatch>, ExtractHeredocError> {
    // Defer to the fast textual scanner; map unit error to a benign None.
    match tree_sitter_utils::find_embedded_apply_patch(script) {
        Ok(v) => Ok(v),
        Err(_) => Ok(None),
    }
}

#[derive(Debug, Error, PartialEq)]
pub enum ApplyPatchError {
    #[error(transparent)]
    ParseError(#[from] ParseError),
    #[error(transparent)]
    IoError(#[from] IoError),
    /// Error that occurs while computing replacements when applying patch chunks
    #[error("{0}")]
    ComputeReplacements(String),
}

impl From<std::io::Error> for ApplyPatchError {
    fn from(err: std::io::Error) -> Self {
        ApplyPatchError::IoError(IoError {
            context: "I/O error".to_string(),
            source: err,
        })
    }
}

impl From<&std::io::Error> for ApplyPatchError {
    fn from(err: &std::io::Error) -> Self {
        ApplyPatchError::IoError(IoError {
            context: "I/O error".to_string(),
            source: std::io::Error::new(err.kind(), err.to_string()),
        })
    }
}

#[derive(Debug, Error)]
#[error("{context}: {source}")]
pub struct IoError {
    context: String,
    #[source]
    source: std::io::Error,
}

impl PartialEq for IoError {
    fn eq(&self, other: &Self) -> bool {
        self.context == other.context && self.source.to_string() == other.source.to_string()
    }
}

#[derive(Debug, PartialEq)]
pub enum MaybeApplyPatch {
    Body(ApplyPatchArgs),
    ShellParseError(ExtractHeredocError),
    PatchParseError(ParseError),
    NotApplyPatch,
}

/// Both the raw PATCH argument to `apply_patch` as well as the PATCH argument
/// parsed into hunks.
#[derive(Debug, PartialEq)]
pub struct ApplyPatchArgs {
    pub patch: String,
    pub hunks: Vec<Hunk>,
    pub workdir: Option<String>,
}

pub fn maybe_parse_apply_patch(argv: &[String]) -> MaybeApplyPatch {
    match argv {
        [cmd, body] if APPLY_PATCH_COMMANDS.contains(&cmd.as_str()) => match parse_patch(body) {
            Ok(source) => MaybeApplyPatch::Body(source),
            Err(e) => MaybeApplyPatch::PatchParseError(e),
        },
<<<<<<< HEAD
        // Handle common shell wrappers: bash/sh/zsh with -lc or -c
        [shell, flag, script]
            if {
                // accept absolute paths too (e.g., /bin/bash, /usr/bin/sh)
                let shell_name = std::path::Path::new(shell)
                    .file_name()
                    .and_then(|s| s.to_str())
                    .unwrap_or("");
                let is_shell = matches!(shell_name, "bash" | "sh" | "zsh");
                let is_flag = matches!(flag.as_str(), "-lc" | "-c");
                let starts_with_apply = APPLY_PATCH_COMMANDS
                    .iter()
                    .any(|cmd| script.trim_start().starts_with(cmd));
                is_shell && is_flag && starts_with_apply
            } =>
        {
=======
        // Bash heredoc form: (optional `cd <path> &&`) apply_patch <<'EOF' ...
        [bash, flag, script] if is_bash_like(bash) && flag == "-lc" => {
>>>>>>> 2822aa52
            match extract_apply_patch_from_bash(script) {
                Ok((body, _maybe_cd)) => match parse_patch(&body) {
                    Ok(source) => MaybeApplyPatch::Body(source),
                    Err(e) => MaybeApplyPatch::PatchParseError(e),
                },
                Err(ExtractHeredocError::CommandDidNotStartWithApplyPatch) => {
                    MaybeApplyPatch::NotApplyPatch
                }
                Err(e) => MaybeApplyPatch::ShellParseError(e),
            }
        }
        _ => MaybeApplyPatch::NotApplyPatch,
    }
}

#[derive(Debug, PartialEq)]
pub enum ApplyPatchFileChange {
    Add {
        content: String,
    },
    Delete {
        content: String,
    },
    Update {
        unified_diff: String,
        move_path: Option<PathBuf>,
        /// new_content that will result after the unified_diff is applied.
        new_content: String,
    },
}

#[derive(Debug, PartialEq)]
pub enum MaybeApplyPatchVerified {
    /// `argv` corresponded to an `apply_patch` invocation, and these are the
    /// resulting proposed file changes.
    Body(ApplyPatchAction),
    /// `argv` could not be parsed to determine whether it corresponds to an
    /// `apply_patch` invocation.
    ShellParseError(ExtractHeredocError),
    /// `argv` corresponded to an `apply_patch` invocation, but it could not
    /// be fulfilled due to the specified error.
    CorrectnessError(ApplyPatchError),
    /// `argv` decidedly did not correspond to an `apply_patch` invocation.
    NotApplyPatch,
}

/// ApplyPatchAction is the result of parsing an `apply_patch` command. By
/// construction, all paths should be absolute paths.
#[derive(Debug, PartialEq)]
pub struct ApplyPatchAction {
    changes: HashMap<PathBuf, ApplyPatchFileChange>,

    /// The raw patch argument that can be used with `apply_patch` as an exec
    /// call. i.e., if the original arg was parsed in "lenient" mode with a
    /// heredoc, this should be the value without the heredoc wrapper.
    pub patch: String,

    /// The working directory that was used to resolve relative paths in the patch.
    pub cwd: PathBuf,
}

impl ApplyPatchAction {
    pub fn is_empty(&self) -> bool {
        self.changes.is_empty()
    }

    /// Returns the changes that would be made by applying the patch.
    pub fn changes(&self) -> &HashMap<PathBuf, ApplyPatchFileChange> {
        &self.changes
    }

    /// Should be used exclusively for testing. (Not worth the overhead of
    /// creating a feature flag for this.)
    pub fn new_add_for_test(path: &Path, content: String) -> Self {
        if !path.is_absolute() {
            panic!("path must be absolute");
        }

        #[expect(clippy::expect_used)]
        let filename = path
            .file_name()
            .expect("path should not be empty")
            .to_string_lossy();
        let patch = format!(
            r#"*** Begin Patch
*** Update File: {filename}
@@
+ {content}
*** End Patch"#,
        );
        let changes = HashMap::from([(path.to_path_buf(), ApplyPatchFileChange::Add { content })]);
        #[expect(clippy::expect_used)]
        Self {
            changes,
            cwd: path
                .parent()
                .expect("path should have parent")
                .to_path_buf(),
            patch,
        }
    }
}

/// cwd must be an absolute path so that we can resolve relative paths in the
/// patch.
pub fn maybe_parse_apply_patch_verified(argv: &[String], cwd: &Path) -> MaybeApplyPatchVerified {
<<<<<<< HEAD
=======
    // Detect a raw patch body passed directly as the command or as the body of a bash -lc
    // script. In these cases, report an explicit error rather than applying the patch.
    match argv {
        [body] => {
            if parse_patch(body).is_ok() {
                return MaybeApplyPatchVerified::CorrectnessError(
                    ApplyPatchError::ImplicitInvocation,
                );
            }
        }
        [bash, flag, script] if is_bash_like(bash) && flag == "-lc" => {
            if parse_patch(script).is_ok() {
                return MaybeApplyPatchVerified::CorrectnessError(
                    ApplyPatchError::ImplicitInvocation,
                );
            }
        }
        _ => {}
    }

>>>>>>> 2822aa52
    match maybe_parse_apply_patch(argv) {
        MaybeApplyPatch::Body(ApplyPatchArgs {
            patch,
            hunks,
            workdir,
        }) => {
            let effective_cwd = workdir
                .as_ref()
                .map(|dir| {
                    let path = Path::new(dir);
                    if path.is_absolute() {
                        path.to_path_buf()
                    } else {
                        cwd.join(path)
                    }
                })
                .unwrap_or_else(|| cwd.to_path_buf());
            let mut changes = HashMap::new();
            for hunk in hunks {
                let path = hunk.resolve_path(&effective_cwd);
                match hunk {
                    Hunk::AddFile { contents, .. } => {
                        changes.insert(path, ApplyPatchFileChange::Add { content: contents });
                    }
                    Hunk::DeleteFile { .. } => {
                        let content = match std::fs::read_to_string(&path) {
                            Ok(content) => content,
                            Err(e) => {
                                return MaybeApplyPatchVerified::CorrectnessError(
                                    ApplyPatchError::IoError(IoError {
                                        context: format!("Failed to read {}", path.display()),
                                        source: e,
                                    }),
                                );
                            }
                        };
                        changes.insert(path, ApplyPatchFileChange::Delete { content });
                    }
                    Hunk::UpdateFile {
                        move_path, chunks, ..
                    } => {
                        let ApplyPatchFileUpdate {
                            unified_diff,
                            content: contents,
                        } = match unified_diff_from_chunks(&path, &chunks) {
                            Ok(diff) => diff,
                            Err(e) => {
                                return MaybeApplyPatchVerified::CorrectnessError(e);
                            }
                        };
                        changes.insert(
                            path,
                            ApplyPatchFileChange::Update {
                                unified_diff,
                                move_path: move_path.map(|p| cwd.join(p)),
                                new_content: contents,
                            },
                        );
                    }
                }
            }
            MaybeApplyPatchVerified::Body(ApplyPatchAction {
                changes,
                patch,
                cwd: effective_cwd,
            })
        }
        MaybeApplyPatch::ShellParseError(e) => MaybeApplyPatchVerified::ShellParseError(e),
        MaybeApplyPatch::PatchParseError(e) => MaybeApplyPatchVerified::CorrectnessError(e.into()),
        MaybeApplyPatch::NotApplyPatch => MaybeApplyPatchVerified::NotApplyPatch,
    }
}

/// Extract the heredoc body (and optional `cd` workdir) from a `bash -lc` script
/// that invokes the apply_patch tool using a heredoc.
///
/// Supported top‑level forms (must be the only top‑level statement):
/// - `apply_patch <<'EOF'\n...\nEOF`
/// - `cd <path> && apply_patch <<'EOF'\n...\nEOF`
///
/// Notes about matching:
/// - Parsed with Tree‑sitter Bash and a strict query that uses anchors so the
///   heredoc‑redirected statement is the only top‑level statement.
/// - The connector between `cd` and `apply_patch` must be `&&` (not `|` or `||`).
/// - Exactly one positional `word` argument is allowed for `cd` (no flags, no quoted
///   strings, no second argument).
/// - The apply command is validated in‑query via `#any-of?` to allow `apply_patch`
///   or `applypatch`.
/// - Preceding or trailing commands (e.g., `echo ...;` or `... && echo done`) do not match.
///
/// Returns `(heredoc_body, Some(path))` when the `cd` variant matches, or
/// `(heredoc_body, None)` for the direct form. Errors are returned if the script
/// cannot be parsed or does not match the allowed patterns.
fn extract_apply_patch_from_bash(
    src: &str,
) -> std::result::Result<(String, Option<String>), ExtractHeredocError> {
    // This function uses a Tree-sitter query to recognize one of two
    // whole-script forms, each expressed as a single top-level statement:
    //
    // 1. apply_patch <<'EOF'\n...\nEOF
    // 2. cd <path> && apply_patch <<'EOF'\n...\nEOF
    //
    // Key ideas when reading the query:
    // - dots (`.`) between named nodes enforces adjacency among named children and
    //   anchor to the start/end of the expression.
    // - we match a single redirected_statement directly under program with leading
    //   and trailing anchors (`.`). This ensures it is the only top-level statement
    //   (so prefixes like `echo ...;` or suffixes like `... && echo done` do not match).
    //
    // Overall, we want to be conservative and only match the intended forms, as other
    // forms are likely to be model errors, or incorrectly interpreted by later code.
    //
    // If you're editing this query, it's helpful to start by creating a debugging binary
    // which will let you see the AST of an arbitrary bash script passed in, and optionally
    // also run an arbitrary query against the AST. This is useful for understanding
    // how tree-sitter parses the script and whether the query syntax is correct. Be sure
    // to test both positive and negative cases.
    static APPLY_PATCH_QUERY: Lazy<Query> = Lazy::new(|| {
        let language = BASH.into();
        #[expect(clippy::expect_used)]
        Query::new(
            &language,
            r#"
            (
              program
                . (redirected_statement
                    body: (command
                            name: (command_name (word) @apply_name) .)
                    (#any-of? @apply_name "apply_patch" "applypatch")
                    redirect: (heredoc_redirect
                                . (heredoc_start)
                                . (heredoc_body) @heredoc
                                . (heredoc_end)
                                .))
                .)

            (
              program
                . (redirected_statement
                    body: (list
                            . (command
                                name: (command_name (word) @cd_name) .
                                argument: [
                                  (word) @cd_path
                                  (string (string_content) @cd_path)
                                  (raw_string) @cd_raw_string
                                ] .)
                            "&&"
                            . (command
                                name: (command_name (word) @apply_name))
                            .)
                    (#eq? @cd_name "cd")
                    (#any-of? @apply_name "apply_patch" "applypatch")
                    redirect: (heredoc_redirect
                                . (heredoc_start)
                                . (heredoc_body) @heredoc
                                . (heredoc_end)
                                .))
                .)
            "#,
        )
        .expect("valid bash query")
    });

    let lang = BASH.into();
    let mut parser = Parser::new();
    parser
        .set_language(&lang)
        .map_err(ExtractHeredocError::FailedToLoadBashGrammar)?;
    let tree = parser
        .parse(src, None)
        .ok_or(ExtractHeredocError::FailedToParsePatchIntoAst)?;

    let bytes = src.as_bytes();
    let root = tree.root_node();

    let mut cursor = QueryCursor::new();
    let mut matches = cursor.matches(&APPLY_PATCH_QUERY, root, bytes);
    while let Some(m) = matches.next() {
        let mut heredoc_text: Option<String> = None;
        let mut cd_path: Option<String> = None;

        for capture in m.captures.iter() {
            let name = APPLY_PATCH_QUERY.capture_names()[capture.index as usize];
            match name {
                "heredoc" => {
                    let text = capture
                        .node
                        .utf8_text(bytes)
                        .map_err(ExtractHeredocError::HeredocNotUtf8)?
                        .trim_end_matches('\n')
                        .to_string();
                    heredoc_text = Some(text);
                }
                "cd_path" => {
                    let text = capture
                        .node
                        .utf8_text(bytes)
                        .map_err(ExtractHeredocError::HeredocNotUtf8)?
                        .to_string();
                    cd_path = Some(text);
                }
                "cd_raw_string" => {
                    let raw = capture
                        .node
                        .utf8_text(bytes)
                        .map_err(ExtractHeredocError::HeredocNotUtf8)?;
                    let trimmed = raw
                        .strip_prefix('\'')
                        .and_then(|s| s.strip_suffix('\''))
                        .unwrap_or(raw);
                    cd_path = Some(trimmed.to_string());
                }
                _ => {}
            }
        }

        if let Some(heredoc) = heredoc_text {
            return Ok((heredoc, cd_path));
        }
    }

    Err(ExtractHeredocError::CommandDidNotStartWithApplyPatch)
}

#[derive(Debug, PartialEq)]
pub enum ExtractHeredocError {
    CommandDidNotStartWithApplyPatch,
    FailedToLoadBashGrammar(LanguageError),
    HeredocNotUtf8(Utf8Error),
    FailedToParsePatchIntoAst,
    FailedToFindHeredocBody,
}

/// Applies the patch and prints the result to stdout/stderr.
pub fn apply_patch(
    patch: &str,
    stdout: &mut impl std::io::Write,
    stderr: &mut impl std::io::Write,
) -> Result<(), ApplyPatchError> {
    let hunks = match parse_patch(patch) {
        Ok(source) => source.hunks,
        Err(e) => {
            match &e {
                InvalidPatchError(message) => {
                    writeln!(stderr, "Invalid patch: {message}").map_err(ApplyPatchError::from)?;
                }
                InvalidHunkError {
                    message,
                    line_number,
                } => {
                    writeln!(
                        stderr,
                        "Invalid patch hunk on line {line_number}: {message}"
                    )
                    .map_err(ApplyPatchError::from)?;
                }
            }
            return Err(ApplyPatchError::ParseError(e));
        }
    };

    apply_hunks(&hunks, stdout, stderr)?;

    Ok(())
}

/// Applies hunks and continues to update stdout/stderr
pub fn apply_hunks(
    hunks: &[Hunk],
    stdout: &mut impl std::io::Write,
    stderr: &mut impl std::io::Write,
) -> Result<(), ApplyPatchError> {
    let _existing_paths: Vec<&Path> = hunks
        .iter()
        .filter_map(|hunk| match hunk {
            Hunk::AddFile { .. } => {
                // The file is being added, so it doesn't exist yet.
                None
            }
            Hunk::DeleteFile { path } => Some(path.as_path()),
            Hunk::UpdateFile {
                path, move_path, ..
            } => match move_path {
                Some(move_path) => {
                    if std::fs::metadata(move_path)
                        .map(|m| m.is_file())
                        .unwrap_or(false)
                    {
                        Some(move_path.as_path())
                    } else {
                        None
                    }
                }
                None => Some(path.as_path()),
            },
        })
        .collect::<Vec<&Path>>();

    // Delegate to a helper that applies each hunk to the filesystem.
    match apply_hunks_to_files(hunks) {
        Ok(affected) => {
            print_summary(&affected, stdout).map_err(ApplyPatchError::from)?;
            Ok(())
        }
        Err(err) => {
            let msg = err.to_string();
            writeln!(stderr, "{msg}").map_err(ApplyPatchError::from)?;
            if let Some(io) = err.downcast_ref::<std::io::Error>() {
                Err(ApplyPatchError::from(io))
            } else {
                Err(ApplyPatchError::IoError(IoError {
                    context: msg,
                    source: std::io::Error::other(err),
                }))
            }
        }
    }
}

/// Applies each parsed patch hunk to the filesystem.
/// Returns an error if any of the changes could not be applied.
/// Tracks file paths affected by applying a patch.
pub struct AffectedPaths {
    pub added: Vec<PathBuf>,
    pub modified: Vec<PathBuf>,
    pub deleted: Vec<PathBuf>,
}

/// Apply the hunks to the filesystem, returning which files were added, modified, or deleted.
/// Returns an error if the patch could not be applied.
fn apply_hunks_to_files(hunks: &[Hunk]) -> anyhow::Result<AffectedPaths> {
    if hunks.is_empty() {
        anyhow::bail!("No files were modified.");
    }

    let mut added: Vec<PathBuf> = Vec::new();
    let mut modified: Vec<PathBuf> = Vec::new();
    let mut deleted: Vec<PathBuf> = Vec::new();
    for hunk in hunks {
        match hunk {
            Hunk::AddFile { path, contents } => {
                if let Some(parent) = path.parent() {
                    if !parent.as_os_str().is_empty() {
                        std::fs::create_dir_all(parent).with_context(|| {
                            format!("Failed to create parent directories for {}", path.display())
                        })?;
                    }
                }
                std::fs::write(path, contents)
                    .with_context(|| format!("Failed to write file {}", path.display()))?;
                added.push(path.clone());
            }
            Hunk::DeleteFile { path } => {
                match std::fs::remove_file(path) {
                    Ok(()) => deleted.push(path.clone()),
                    Err(e) if e.kind() == std::io::ErrorKind::NotFound => {
                        // Treat deleting a non-existent file as success (idempotent delete).
                        deleted.push(path.clone());
                    }
                    Err(e) => {
                        return Err(anyhow::Error::new(e).context(format!(
                            "Failed to delete file {}",
                            path.display()
                        )));
                    }
                }
            }
            Hunk::UpdateFile {
                path,
                move_path,
                chunks,
            } => {
                let AppliedPatch { new_contents, .. } =
                    derive_new_contents_from_chunks(path, chunks)?;
                if let Some(dest) = move_path {
                    if let Some(parent) = dest.parent() {
                        if !parent.as_os_str().is_empty() {
                            std::fs::create_dir_all(parent).with_context(|| {
                                format!("Failed to create parent directories for {}", dest.display())
                            })?;
                        }
                    }
                    std::fs::write(dest, new_contents)
                        .with_context(|| format!("Failed to write file {}", dest.display()))?;
                    match std::fs::remove_file(path) {
                        Ok(()) => (),
                        Err(e) if e.kind() == std::io::ErrorKind::NotFound => {
                            // Original already gone; proceed.
                        }
                        Err(e) => {
                            return Err(anyhow::Error::new(e).context(format!(
                                "Failed to remove original {}",
                                path.display()
                            )));
                        }
                    }
                    modified.push(dest.clone());
                } else {
                    std::fs::write(path, new_contents)
                        .with_context(|| format!("Failed to write file {}", path.display()))?;
                    modified.push(path.clone());
                }
            }
        }
    }
    Ok(AffectedPaths {
        added,
        modified,
        deleted,
    })
}

struct AppliedPatch {
    original_contents: String,
    new_contents: String,
}

/// Best-effort read with brief retries for transient NotFound during editor-style atomic renames.
fn read_to_string_with_retry(path: &Path) -> std::io::Result<String> {
    use std::io::ErrorKind;
    const MAX_ATTEMPTS: usize = 5;
    let mut attempt = 0;
    loop {
        match std::fs::read_to_string(path) {
            Ok(s) => return Ok(s),
            Err(e) if e.kind() == ErrorKind::NotFound && attempt < MAX_ATTEMPTS => {
                // Tiny backoff (10ms, 20ms, 40ms, 80ms, 160ms)
                let delay_ms = 10u64 << attempt;
                std::thread::sleep(std::time::Duration::from_millis(delay_ms));
                attempt += 1;
                continue;
            }
            Err(e) => return Err(e),
        }
    }
}

/// Return *only* the new file contents (joined into a single `String`) after
/// applying the chunks to the file at `path`.
fn derive_new_contents_from_chunks(
    path: &Path,
    chunks: &[UpdateFileChunk],
) -> std::result::Result<AppliedPatch, ApplyPatchError> {
    let original_contents = match read_to_string_with_retry(path) {
        Ok(contents) => contents,
        Err(err) => {
            return Err(ApplyPatchError::IoError(IoError {
                context: format!("Failed to read file to update {}", path.display()),
                source: err,
            }));
        }
    };

    let mut original_lines: Vec<String> = original_contents
        .split('\n')
        .map(|s| s.to_string())
        .collect();

    // Drop the trailing empty element that results from the final newline so
    // that line counts match the behaviour of standard `diff`.
    if original_lines.last().is_some_and(|s| s.is_empty()) {
        original_lines.pop();
    }

    let replacements = compute_replacements(&original_lines, path, chunks)?;
    let new_lines = apply_replacements(original_lines, &replacements);
    let mut new_lines = new_lines;
    if !new_lines.last().is_some_and(|s| s.is_empty()) {
        new_lines.push(String::new());
    }
    let new_contents = new_lines.join("\n");
    Ok(AppliedPatch {
        original_contents,
        new_contents,
    })
}

/// Compute a list of replacements needed to transform `original_lines` into the
/// new lines, given the patch `chunks`. Each replacement is returned as
/// `(start_index, old_len, new_lines)`.
fn compute_replacements(
    original_lines: &[String],
    path: &Path,
    chunks: &[UpdateFileChunk],
) -> std::result::Result<Vec<(usize, usize, Vec<String>)>, ApplyPatchError> {
    let mut replacements: Vec<(usize, usize, Vec<String>)> = Vec::new();
    let mut line_index: usize = 0;

    for chunk in chunks {
        // If a chunk has a `change_context`, we use seek_sequence to find it, then
        // adjust our `line_index` to continue from there.
        if let Some(ctx_line) = &chunk.change_context {
            if let Some(idx) = seek_sequence::seek_sequence(
                original_lines,
                std::slice::from_ref(ctx_line),
                line_index,
                false,
            ) {
                line_index = idx + 1;
            } else {
                return Err(ApplyPatchError::ComputeReplacements(format!(
                    "Failed to find context '{}' in {}",
                    ctx_line,
                    path.display()
                )));
            }
        }

        if chunk.old_lines.is_empty() {
            // Pure addition (no old lines). We'll add them at the end or just
            // before the final empty line if one exists.
            let insertion_idx = if original_lines.last().is_some_and(|s| s.is_empty()) {
                original_lines.len() - 1
            } else {
                original_lines.len()
            };
            replacements.push((insertion_idx, 0, chunk.new_lines.clone()));
            continue;
        }

        // Otherwise, try to match the existing lines in the file with the old lines
        // from the chunk. If found, schedule that region for replacement.
        // Attempt to locate the `old_lines` verbatim within the file.  In many
        // real‑world diffs the last element of `old_lines` is an *empty* string
        // representing the terminating newline of the region being replaced.
        // This sentinel is not present in `original_lines` because we strip the
        // trailing empty slice emitted by `split('\n')`.  If a direct search
        // fails and the pattern ends with an empty string, retry without that
        // final element so that modifications touching the end‑of‑file can be
        // located reliably.

        let mut pattern: &[String] = &chunk.old_lines;
        let mut found =
            seek_sequence::seek_sequence(original_lines, pattern, line_index, chunk.is_end_of_file);

        let mut new_slice: &[String] = &chunk.new_lines;

        if found.is_none() && pattern.last().is_some_and(|s| s.is_empty()) {
            // Retry without the trailing empty line which represents the final
            // newline in the file.
            pattern = &pattern[..pattern.len() - 1];
            if new_slice.last().is_some_and(|s| s.is_empty()) {
                new_slice = &new_slice[..new_slice.len() - 1];
            }

            found = seek_sequence::seek_sequence(
                original_lines,
                pattern,
                line_index,
                chunk.is_end_of_file,
            );
        }

        if let Some(start_idx) = found {
            replacements.push((start_idx, pattern.len(), new_slice.to_vec()));
            line_index = start_idx + pattern.len();
        } else {
            return Err(ApplyPatchError::ComputeReplacements(format!(
                "Failed to find expected lines in {}:\n{}",
                path.display(),
                chunk.old_lines.join("\n"),
            )));
        }
    }

    replacements.sort_by(|(lhs_idx, _, _), (rhs_idx, _, _)| lhs_idx.cmp(rhs_idx));

    Ok(replacements)
}

/// Apply the `(start_index, old_len, new_lines)` replacements to `original_lines`,
/// returning the modified file contents as a vector of lines.
fn apply_replacements(
    mut lines: Vec<String>,
    replacements: &[(usize, usize, Vec<String>)],
) -> Vec<String> {
    // We must apply replacements in descending order so that earlier replacements
    // don't shift the positions of later ones.
    for (start_idx, old_len, new_segment) in replacements.iter().rev() {
        let start_idx = *start_idx;
        let old_len = *old_len;

        // Remove old lines.
        for _ in 0..old_len {
            if start_idx < lines.len() {
                lines.remove(start_idx);
            }
        }

        // Insert new lines.
        for (offset, new_line) in new_segment.iter().enumerate() {
            lines.insert(start_idx + offset, new_line.clone());
        }
    }

    lines
}

/// Intended result of a file update for apply_patch.
#[derive(Debug, Eq, PartialEq)]
pub struct ApplyPatchFileUpdate {
    unified_diff: String,
    content: String,
}

pub fn unified_diff_from_chunks(
    path: &Path,
    chunks: &[UpdateFileChunk],
) -> std::result::Result<ApplyPatchFileUpdate, ApplyPatchError> {
    unified_diff_from_chunks_with_context(path, chunks, 1)
}

pub fn unified_diff_from_chunks_with_context(
    path: &Path,
    chunks: &[UpdateFileChunk],
    context: usize,
) -> std::result::Result<ApplyPatchFileUpdate, ApplyPatchError> {
    let AppliedPatch {
        original_contents,
        new_contents,
    } = derive_new_contents_from_chunks(path, chunks)?;
    let text_diff = TextDiff::from_lines(&original_contents, &new_contents);
    let unified_diff = text_diff.unified_diff().context_radius(context).to_string();
    Ok(ApplyPatchFileUpdate {
        unified_diff,
        content: new_contents,
    })
}

/// Print the summary of changes in git-style format.
/// Write a summary of changes to the given writer.
pub fn print_summary(
    affected: &AffectedPaths,
    out: &mut impl std::io::Write,
) -> std::io::Result<()> {
    writeln!(out, "Success. Updated the following files:")?;
    for path in &affected.added {
        writeln!(out, "A {}", path.display())?;
    }
    for path in &affected.modified {
        writeln!(out, "M {}", path.display())?;
    }
    for path in &affected.deleted {
        writeln!(out, "D {}", path.display())?;
    }
    Ok(())
}

#[cfg(test)]
mod tests {
    use super::*;
    use pretty_assertions::assert_eq;
    use std::fs;
    use tempfile::tempdir;

    /// Helper to construct a patch with the given body.
    fn wrap_patch(body: &str) -> String {
        format!("*** Begin Patch\n{body}\n*** End Patch")
    }

    fn strs_to_strings(strs: &[&str]) -> Vec<String> {
        strs.iter().map(|s| s.to_string()).collect()
    }

    // Test helpers to reduce repetition when building bash -lc heredoc scripts
    fn args_bash(script: &str) -> Vec<String> {
        strs_to_strings(&["bash", "-lc", script])
    }

    fn heredoc_script(prefix: &str) -> String {
        format!(
            "{prefix}apply_patch <<'PATCH'\n*** Begin Patch\n*** Add File: foo\n+hi\n*** End Patch\nPATCH"
        )
    }

    fn heredoc_script_ps(prefix: &str, suffix: &str) -> String {
        format!(
            "{prefix}apply_patch <<'PATCH'\n*** Begin Patch\n*** Add File: foo\n+hi\n*** End Patch\nPATCH{suffix}"
        )
    }

    fn expected_single_add() -> Vec<Hunk> {
        vec![Hunk::AddFile {
            path: PathBuf::from("foo"),
            contents: "hi\n".to_string(),
        }]
    }

    fn assert_match(script: &str, expected_workdir: Option<&str>) {
        let args = args_bash(script);
        match maybe_parse_apply_patch(&args) {
            MaybeApplyPatch::Body(ApplyPatchArgs { hunks, workdir, .. }) => {
                assert_eq!(workdir.as_deref(), expected_workdir);
                assert_eq!(hunks, expected_single_add());
            }
            result => panic!("expected MaybeApplyPatch::Body got {result:?}"),
        }
    }

    fn assert_not_match(script: &str) {
        let args = args_bash(script);
        assert!(matches!(
            maybe_parse_apply_patch(&args),
            MaybeApplyPatch::NotApplyPatch
        ));
    }

    #[test]
<<<<<<< HEAD
=======
    fn test_absolute_bash_detects_apply_patch() {
        let script = heredoc_script("");
        let args = vec!["/bin/bash".to_string(), "-lc".to_string(), script.clone()];
        match maybe_parse_apply_patch(&args) {
            MaybeApplyPatch::Body(ApplyPatchArgs { hunks, .. }) => {
                assert_eq!(hunks, expected_single_add());
            }
            other => panic!("expected MaybeApplyPatch::Body got {other:?}"),
        }
        let dir = tempdir().unwrap();
        assert!(matches!(
            maybe_parse_apply_patch_verified(&args, dir.path()),
            MaybeApplyPatchVerified::Body(_)
        ));
    }

    #[test]
    fn test_implicit_patch_single_arg_is_error() {
        let patch = "*** Begin Patch\n*** Add File: foo\n+hi\n*** End Patch".to_string();
        let args = vec![patch];
        let dir = tempdir().unwrap();
        assert!(matches!(
            maybe_parse_apply_patch_verified(&args, dir.path()),
            MaybeApplyPatchVerified::CorrectnessError(ApplyPatchError::ImplicitInvocation)
        ));
    }

    #[test]
    fn test_implicit_patch_bash_script_is_error() {
        let script = "*** Begin Patch\n*** Add File: foo\n+hi\n*** End Patch";
        let args = args_bash(script);
        let dir = tempdir().unwrap();
        assert!(matches!(
            maybe_parse_apply_patch_verified(&args, dir.path()),
            MaybeApplyPatchVerified::CorrectnessError(ApplyPatchError::ImplicitInvocation)
        ));
    }

    #[test]
>>>>>>> 2822aa52
    fn test_literal() {
        let args = strs_to_strings(&[
            "apply_patch",
            r#"*** Begin Patch
*** Add File: foo
+hi
*** End Patch
"#,
        ]);

        match maybe_parse_apply_patch(&args) {
            MaybeApplyPatch::Body(ApplyPatchArgs { hunks, .. }) => {
                assert_eq!(
                    hunks,
                    vec![Hunk::AddFile {
                        path: PathBuf::from("foo"),
                        contents: "hi\n".to_string()
                    }]
                );
            }
            result => panic!("expected MaybeApplyPatch::Body got {result:?}"),
        }
    }

    #[test]
    fn test_literal_applypatch() {
        let args = strs_to_strings(&[
            "applypatch",
            r#"*** Begin Patch
*** Add File: foo
+hi
*** End Patch
"#,
        ]);

        match maybe_parse_apply_patch(&args) {
            MaybeApplyPatch::Body(ApplyPatchArgs { hunks, .. }) => {
                assert_eq!(
                    hunks,
                    vec![Hunk::AddFile {
                        path: PathBuf::from("foo"),
                        contents: "hi\n".to_string()
                    }]
                );
            }
            result => panic!("expected MaybeApplyPatch::Body got {result:?}"),
        }
    }

    #[test]
    fn test_heredoc() {
        assert_match(&heredoc_script(""), None);
    }

    #[test]
    fn test_heredoc_applypatch() {
        let args = strs_to_strings(&[
            "bash",
            "-lc",
            r#"applypatch <<'PATCH'
*** Begin Patch
*** Add File: foo
+hi
*** End Patch
PATCH"#,
        ]);

        match maybe_parse_apply_patch(&args) {
            MaybeApplyPatch::Body(ApplyPatchArgs { hunks, workdir, .. }) => {
                assert_eq!(workdir, None);
                assert_eq!(
                    hunks,
                    vec![Hunk::AddFile {
                        path: PathBuf::from("foo"),
                        contents: "hi\n".to_string()
                    }]
                );
            }
            result => panic!("expected MaybeApplyPatch::Body got {result:?}"),
        }
    }

    #[test]
    fn test_heredoc_with_leading_cd() {
        assert_match(&heredoc_script("cd foo && "), Some("foo"));
    }

    #[test]
    fn test_cd_with_semicolon_is_ignored() {
        assert_not_match(&heredoc_script("cd foo; "));
    }

    #[test]
    fn test_cd_or_apply_patch_is_ignored() {
        assert_not_match(&heredoc_script("cd bar || "));
    }

    #[test]
    fn test_cd_pipe_apply_patch_is_ignored() {
        assert_not_match(&heredoc_script("cd bar | "));
    }

    #[test]
    fn test_cd_single_quoted_path_with_spaces() {
        assert_match(&heredoc_script("cd 'foo bar' && "), Some("foo bar"));
    }

    #[test]
    fn test_cd_double_quoted_path_with_spaces() {
        assert_match(&heredoc_script("cd \"foo bar\" && "), Some("foo bar"));
    }

    #[test]
    fn test_echo_and_apply_patch_is_ignored() {
        assert_not_match(&heredoc_script("echo foo && "));
    }

    #[test]
    fn test_apply_patch_with_arg_is_ignored() {
        let script = "apply_patch foo <<'PATCH'\n*** Begin Patch\n*** Add File: foo\n+hi\n*** End Patch\nPATCH";
        assert_not_match(script);
    }

    #[test]
    fn test_double_cd_then_apply_patch_is_ignored() {
        assert_not_match(&heredoc_script("cd foo && cd bar && "));
    }

    #[test]
    fn test_cd_two_args_is_ignored() {
        assert_not_match(&heredoc_script("cd foo bar && "));
    }

    #[test]
    fn test_cd_then_apply_patch_then_extra_is_ignored() {
        let script = heredoc_script_ps("cd bar && ", " && echo done");
        assert_not_match(&script);
    }

    #[test]
    fn test_echo_then_cd_and_apply_patch_is_ignored() {
        // Ensure preceding commands before the `cd && apply_patch <<...` sequence do not match.
        assert_not_match(&heredoc_script("echo foo; cd bar && "));
    }

    #[test]
    fn test_add_file_hunk_creates_file_with_contents() {
        let dir = tempdir().unwrap();
        let path = dir.path().join("add.txt");
        let patch = wrap_patch(&format!(
            r#"*** Add File: {}
+ab
+cd"#,
            path.display()
        ));
        let mut stdout = Vec::new();
        let mut stderr = Vec::new();
        apply_patch(&patch, &mut stdout, &mut stderr).unwrap();
        // Verify expected stdout and stderr outputs.
        let stdout_str = String::from_utf8(stdout).unwrap();
        let stderr_str = String::from_utf8(stderr).unwrap();
        let expected_out = format!(
            "Success. Updated the following files:\nA {}\n",
            path.display()
        );
        assert_eq!(stdout_str, expected_out);
        assert_eq!(stderr_str, "");
        let contents = fs::read_to_string(path).unwrap();
        assert_eq!(contents, "ab\ncd\n");
    }

    #[test]
    fn test_delete_file_hunk_removes_file() {
        let dir = tempdir().unwrap();
        let path = dir.path().join("del.txt");
        fs::write(&path, "x").unwrap();
        let patch = wrap_patch(&format!("*** Delete File: {}", path.display()));
        let mut stdout = Vec::new();
        let mut stderr = Vec::new();
        apply_patch(&patch, &mut stdout, &mut stderr).unwrap();
        let stdout_str = String::from_utf8(stdout).unwrap();
        let stderr_str = String::from_utf8(stderr).unwrap();
        let expected_out = format!(
            "Success. Updated the following files:\nD {}\n",
            path.display()
        );
        assert_eq!(stdout_str, expected_out);
        assert_eq!(stderr_str, "");
        assert!(!path.exists());
    }

    #[test]
    fn test_update_file_hunk_modifies_content() {
        let dir = tempdir().unwrap();
        let path = dir.path().join("update.txt");
        fs::write(&path, "foo\nbar\n").unwrap();
        let patch = wrap_patch(&format!(
            r#"*** Update File: {}
@@
 foo
-bar
+baz"#,
            path.display()
        ));
        let mut stdout = Vec::new();
        let mut stderr = Vec::new();
        apply_patch(&patch, &mut stdout, &mut stderr).unwrap();
        // Validate modified file contents and expected stdout/stderr.
        let stdout_str = String::from_utf8(stdout).unwrap();
        let stderr_str = String::from_utf8(stderr).unwrap();
        let expected_out = format!(
            "Success. Updated the following files:\nM {}\n",
            path.display()
        );
        assert_eq!(stdout_str, expected_out);
        assert_eq!(stderr_str, "");
        let contents = fs::read_to_string(&path).unwrap();
        assert_eq!(contents, "foo\nbaz\n");
    }

    #[test]
    fn test_update_file_hunk_can_move_file() {
        let dir = tempdir().unwrap();
        let src = dir.path().join("src.txt");
        let dest = dir.path().join("dst.txt");
        fs::write(&src, "line\n").unwrap();
        let patch = wrap_patch(&format!(
            r#"*** Update File: {}
*** Move to: {}
@@
-line
+line2"#,
            src.display(),
            dest.display()
        ));
        let mut stdout = Vec::new();
        let mut stderr = Vec::new();
        apply_patch(&patch, &mut stdout, &mut stderr).unwrap();
        // Validate move semantics and expected stdout/stderr.
        let stdout_str = String::from_utf8(stdout).unwrap();
        let stderr_str = String::from_utf8(stderr).unwrap();
        let expected_out = format!(
            "Success. Updated the following files:\nM {}\n",
            dest.display()
        );
        assert_eq!(stdout_str, expected_out);
        assert_eq!(stderr_str, "");
        assert!(!src.exists());
        let contents = fs::read_to_string(&dest).unwrap();
        assert_eq!(contents, "line2\n");
    }

    /// Verify that a single `Update File` hunk with multiple change chunks can update different
    /// parts of a file and that the file is listed only once in the summary.
    #[test]
    fn test_multiple_update_chunks_apply_to_single_file() {
        // Start with a file containing four lines.
        let dir = tempdir().unwrap();
        let path = dir.path().join("multi.txt");
        fs::write(&path, "foo\nbar\nbaz\nqux\n").unwrap();
        // Construct an update patch with two separate change chunks.
        // The first chunk uses the line `foo` as context and transforms `bar` into `BAR`.
        // The second chunk uses `baz` as context and transforms `qux` into `QUX`.
        let patch = wrap_patch(&format!(
            r#"*** Update File: {}
@@
 foo
-bar
+BAR
@@
 baz
-qux
+QUX"#,
            path.display()
        ));
        let mut stdout = Vec::new();
        let mut stderr = Vec::new();
        apply_patch(&patch, &mut stdout, &mut stderr).unwrap();
        let stdout_str = String::from_utf8(stdout).unwrap();
        let stderr_str = String::from_utf8(stderr).unwrap();
        let expected_out = format!(
            "Success. Updated the following files:\nM {}\n",
            path.display()
        );
        assert_eq!(stdout_str, expected_out);
        assert_eq!(stderr_str, "");
        let contents = fs::read_to_string(&path).unwrap();
        assert_eq!(contents, "foo\nBAR\nbaz\nQUX\n");
    }

    /// A more involved `Update File` hunk that exercises additions, deletions and
    /// replacements in separate chunks that appear in non‑adjacent parts of the
    /// file.  Verifies that all edits are applied and that the summary lists the
    /// file only once.
    #[test]
    fn test_update_file_hunk_interleaved_changes() {
        let dir = tempdir().unwrap();
        let path = dir.path().join("interleaved.txt");

        // Original file: six numbered lines.
        fs::write(&path, "a\nb\nc\nd\ne\nf\n").unwrap();

        // Patch performs:
        //  • Replace `b` → `B`
        //  • Replace `e` → `E` (using surrounding context)
        //  • Append new line `g` at the end‑of‑file
        let patch = wrap_patch(&format!(
            r#"*** Update File: {}
@@
 a
-b
+B
@@
 c
 d
-e
+E
@@
 f
+g
*** End of File"#,
            path.display()
        ));

        let mut stdout = Vec::new();
        let mut stderr = Vec::new();
        apply_patch(&patch, &mut stdout, &mut stderr).unwrap();

        let stdout_str = String::from_utf8(stdout).unwrap();
        let stderr_str = String::from_utf8(stderr).unwrap();

        let expected_out = format!(
            "Success. Updated the following files:\nM {}\n",
            path.display()
        );
        assert_eq!(stdout_str, expected_out);
        assert_eq!(stderr_str, "");

        let contents = fs::read_to_string(&path).unwrap();
        assert_eq!(contents, "a\nB\nc\nd\nE\nf\ng\n");
    }

    #[test]
    fn test_pure_addition_chunk_followed_by_removal() {
        let dir = tempdir().unwrap();
        let path = dir.path().join("panic.txt");
        fs::write(&path, "line1\nline2\nline3\n").unwrap();
        let patch = wrap_patch(&format!(
            r#"*** Update File: {}
@@
+after-context
+second-line
@@
 line1
-line2
-line3
+line2-replacement"#,
            path.display()
        ));
        let mut stdout = Vec::new();
        let mut stderr = Vec::new();
        apply_patch(&patch, &mut stdout, &mut stderr).unwrap();
        let contents = fs::read_to_string(path).unwrap();
        assert_eq!(
            contents,
            "line1\nline2-replacement\nafter-context\nsecond-line\n"
        );
    }

    /// Ensure that patches authored with ASCII characters can update lines that
    /// contain typographic Unicode punctuation (e.g. EN DASH, NON-BREAKING
    /// HYPHEN). Historically `git apply` succeeds in such scenarios but our
    /// internal matcher failed requiring an exact byte-for-byte match.  The
    /// fuzzy-matching pass that normalises common punctuation should now bridge
    /// the gap.
    #[test]
    fn test_update_line_with_unicode_dash() {
        let dir = tempdir().unwrap();
        let path = dir.path().join("unicode.py");

        // Original line contains EN DASH (\u{2013}) and NON-BREAKING HYPHEN (\u{2011}).
        let original = "import asyncio  # local import \u{2013} avoids top\u{2011}level dep\n";
        std::fs::write(&path, original).unwrap();

        // Patch uses plain ASCII dash / hyphen.
        let patch = wrap_patch(&format!(
            r#"*** Update File: {}
@@
-import asyncio  # local import - avoids top-level dep
+import asyncio  # HELLO"#,
            path.display()
        ));

        let mut stdout = Vec::new();
        let mut stderr = Vec::new();
        apply_patch(&patch, &mut stdout, &mut stderr).unwrap();

        // File should now contain the replaced comment.
        let expected = "import asyncio  # HELLO\n";
        let contents = std::fs::read_to_string(&path).unwrap();
        assert_eq!(contents, expected);

        // Ensure success summary lists the file as modified.
        let stdout_str = String::from_utf8(stdout).unwrap();
        let expected_out = format!(
            "Success. Updated the following files:\nM {}\n",
            path.display()
        );
        assert_eq!(stdout_str, expected_out);

        // No stderr expected.
        assert_eq!(String::from_utf8(stderr).unwrap(), "");
    }

    #[test]
    fn test_unified_diff() {
        // Start with a file containing four lines.
        let dir = tempdir().unwrap();
        let path = dir.path().join("multi.txt");
        fs::write(&path, "foo\nbar\nbaz\nqux\n").unwrap();
        let patch = wrap_patch(&format!(
            r#"*** Update File: {}
@@
 foo
-bar
+BAR
@@
 baz
-qux
+QUX"#,
            path.display()
        ));
        let patch = parse_patch(&patch).unwrap();

        let update_file_chunks = match patch.hunks.as_slice() {
            [Hunk::UpdateFile { chunks, .. }] => chunks,
            _ => panic!("Expected a single UpdateFile hunk"),
        };
        let diff = unified_diff_from_chunks(&path, update_file_chunks).unwrap();
        let expected_diff = r#"@@ -1,4 +1,4 @@
 foo
-bar
+BAR
 baz
-qux
+QUX
"#;
        let expected = ApplyPatchFileUpdate {
            unified_diff: expected_diff.to_string(),
            content: "foo\nBAR\nbaz\nQUX\n".to_string(),
        };
        assert_eq!(expected, diff);
    }

    #[test]
    fn test_unified_diff_first_line_replacement() {
        // Replace the very first line of the file.
        let dir = tempdir().unwrap();
        let path = dir.path().join("first.txt");
        fs::write(&path, "foo\nbar\nbaz\n").unwrap();

        let patch = wrap_patch(&format!(
            r#"*** Update File: {}
@@
-foo
+FOO
 bar
"#,
            path.display()
        ));

        let patch = parse_patch(&patch).unwrap();
        let chunks = match patch.hunks.as_slice() {
            [Hunk::UpdateFile { chunks, .. }] => chunks,
            _ => panic!("Expected a single UpdateFile hunk"),
        };

        let diff = unified_diff_from_chunks(&path, chunks).unwrap();
        let expected_diff = r#"@@ -1,2 +1,2 @@
-foo
+FOO
 bar
"#;
        let expected = ApplyPatchFileUpdate {
            unified_diff: expected_diff.to_string(),
            content: "FOO\nbar\nbaz\n".to_string(),
        };
        assert_eq!(expected, diff);
    }

    #[test]
    fn test_unified_diff_last_line_replacement() {
        // Replace the very last line of the file.
        let dir = tempdir().unwrap();
        let path = dir.path().join("last.txt");
        fs::write(&path, "foo\nbar\nbaz\n").unwrap();

        let patch = wrap_patch(&format!(
            r#"*** Update File: {}
@@
 foo
 bar
-baz
+BAZ
"#,
            path.display()
        ));

        let patch = parse_patch(&patch).unwrap();
        let chunks = match patch.hunks.as_slice() {
            [Hunk::UpdateFile { chunks, .. }] => chunks,
            _ => panic!("Expected a single UpdateFile hunk"),
        };

        let diff = unified_diff_from_chunks(&path, chunks).unwrap();
        let expected_diff = r#"@@ -2,2 +2,2 @@
 bar
-baz
+BAZ
"#;
        let expected = ApplyPatchFileUpdate {
            unified_diff: expected_diff.to_string(),
            content: "foo\nbar\nBAZ\n".to_string(),
        };
        assert_eq!(expected, diff);
    }

    #[test]
    fn test_unified_diff_insert_at_eof() {
        // Insert a new line at end‑of‑file.
        let dir = tempdir().unwrap();
        let path = dir.path().join("insert.txt");
        fs::write(&path, "foo\nbar\nbaz\n").unwrap();

        let patch = wrap_patch(&format!(
            r#"*** Update File: {}
@@
+quux
*** End of File
"#,
            path.display()
        ));

        let patch = parse_patch(&patch).unwrap();
        let chunks = match patch.hunks.as_slice() {
            [Hunk::UpdateFile { chunks, .. }] => chunks,
            _ => panic!("Expected a single UpdateFile hunk"),
        };

        let diff = unified_diff_from_chunks(&path, chunks).unwrap();
        let expected_diff = r#"@@ -3 +3,2 @@
 baz
+quux
"#;
        let expected = ApplyPatchFileUpdate {
            unified_diff: expected_diff.to_string(),
            content: "foo\nbar\nbaz\nquux\n".to_string(),
        };
        assert_eq!(expected, diff);
    }

    #[test]
    fn test_unified_diff_interleaved_changes() {
        // Original file with six lines.
        let dir = tempdir().unwrap();
        let path = dir.path().join("interleaved.txt");
        fs::write(&path, "a\nb\nc\nd\ne\nf\n").unwrap();

        // Patch replaces two separate lines and appends a new one at EOF using
        // three distinct chunks.
        let patch_body = format!(
            r#"*** Update File: {}
@@
 a
-b
+B
@@
 d
-e
+E
@@
 f
+g
*** End of File"#,
            path.display()
        );
        let patch = wrap_patch(&patch_body);

        // Extract chunks then build the unified diff.
        let parsed = parse_patch(&patch).unwrap();
        let chunks = match parsed.hunks.as_slice() {
            [Hunk::UpdateFile { chunks, .. }] => chunks,
            _ => panic!("Expected a single UpdateFile hunk"),
        };

        let diff = unified_diff_from_chunks(&path, chunks).unwrap();

        let expected_diff = r#"@@ -1,6 +1,7 @@
 a
-b
+B
 c
 d
-e
+E
 f
+g
"#;

        let expected = ApplyPatchFileUpdate {
            unified_diff: expected_diff.to_string(),
            content: "a\nB\nc\nd\nE\nf\ng\n".to_string(),
        };

        assert_eq!(expected, diff);

        let mut stdout = Vec::new();
        let mut stderr = Vec::new();
        apply_patch(&patch, &mut stdout, &mut stderr).unwrap();
        let contents = fs::read_to_string(path).unwrap();
        assert_eq!(
            contents,
            r#"a
B
c
d
E
f
g
"#
        );
    }

    #[test]
    fn test_apply_patch_should_resolve_absolute_paths_in_cwd() {
        let session_dir = tempdir().unwrap();
        let relative_path = "source.txt";

        // Note that we need this file to exist for the patch to be "verified"
        // and parsed correctly.
        let session_file_path = session_dir.path().join(relative_path);
        fs::write(&session_file_path, "session directory content\n").unwrap();

        let argv = vec![
            "apply_patch".to_string(),
            r#"*** Begin Patch
*** Update File: source.txt
@@
-session directory content
+updated session directory content
*** End Patch"#
                .to_string(),
        ];

        let result = maybe_parse_apply_patch_verified(&argv, session_dir.path());

        // Verify the patch contents - as otherwise we may have pulled contents
        // from the wrong file (as we're using relative paths)
        assert_eq!(
            result,
            MaybeApplyPatchVerified::Body(ApplyPatchAction {
                changes: HashMap::from([(
                    session_dir.path().join(relative_path),
                    ApplyPatchFileChange::Update {
                        unified_diff: r#"@@ -1 +1 @@
-session directory content
+updated session directory content
"#
                        .to_string(),
                        move_path: None,
                        new_content: "updated session directory content\n".to_string(),
                    },
                )]),
                patch: argv[1].clone(),
                cwd: session_dir.path().to_path_buf(),
            })
        );
    }

    #[test]
    fn test_apply_patch_fails_on_write_error() {
        let dir = tempdir().unwrap();
        let path = dir.path().join("readonly.txt");
        fs::write(&path, "before\n").unwrap();
        let mut perms = fs::metadata(&path).unwrap().permissions();
        perms.set_readonly(true);
        fs::set_permissions(&path, perms).unwrap();

        let patch = wrap_patch(&format!(
            "*** Update File: {}\n@@\n-before\n+after\n*** End Patch",
            path.display()
        ));

        let mut stdout = Vec::new();
        let mut stderr = Vec::new();
        let result = apply_patch(&patch, &mut stdout, &mut stderr);
        assert!(result.is_err());
    }
}<|MERGE_RESOLUTION|>--- conflicted
+++ resolved
@@ -32,8 +32,6 @@
 
 const APPLY_PATCH_COMMANDS: [&str; 2] = ["apply_patch", "applypatch"];
 
-<<<<<<< HEAD
-=======
 fn is_bash_like(cmd: &str) -> bool {
     let trimmed = cmd.trim_matches('"').trim_matches('\'');
     if trimmed.eq_ignore_ascii_case("bash") || trimmed.eq_ignore_ascii_case("bash.exe") {
@@ -46,7 +44,6 @@
         .unwrap_or(false)
 }
 
->>>>>>> 2822aa52
 /// Details about an embedded `apply_patch` heredoc found inside a larger shell script.
 #[derive(Debug, Clone, PartialEq)]
 pub struct EmbeddedApplyPatch {
@@ -78,6 +75,11 @@
     /// Error that occurs while computing replacements when applying patch chunks
     #[error("{0}")]
     ComputeReplacements(String),
+    /// A raw patch body was provided without an explicit `apply_patch` invocation.
+    #[error(
+        "patch detected without explicit call to apply_patch. Rerun as [\"apply_patch\", \"<patch>\"]"
+    )]
+    ImplicitInvocation,
 }
 
 impl From<std::io::Error> for ApplyPatchError {
@@ -131,31 +133,13 @@
 
 pub fn maybe_parse_apply_patch(argv: &[String]) -> MaybeApplyPatch {
     match argv {
+        // Direct invocation: apply_patch <patch>
         [cmd, body] if APPLY_PATCH_COMMANDS.contains(&cmd.as_str()) => match parse_patch(body) {
             Ok(source) => MaybeApplyPatch::Body(source),
             Err(e) => MaybeApplyPatch::PatchParseError(e),
         },
-<<<<<<< HEAD
-        // Handle common shell wrappers: bash/sh/zsh with -lc or -c
-        [shell, flag, script]
-            if {
-                // accept absolute paths too (e.g., /bin/bash, /usr/bin/sh)
-                let shell_name = std::path::Path::new(shell)
-                    .file_name()
-                    .and_then(|s| s.to_str())
-                    .unwrap_or("");
-                let is_shell = matches!(shell_name, "bash" | "sh" | "zsh");
-                let is_flag = matches!(flag.as_str(), "-lc" | "-c");
-                let starts_with_apply = APPLY_PATCH_COMMANDS
-                    .iter()
-                    .any(|cmd| script.trim_start().starts_with(cmd));
-                is_shell && is_flag && starts_with_apply
-            } =>
-        {
-=======
         // Bash heredoc form: (optional `cd <path> &&`) apply_patch <<'EOF' ...
         [bash, flag, script] if is_bash_like(bash) && flag == "-lc" => {
->>>>>>> 2822aa52
             match extract_apply_patch_from_bash(script) {
                 Ok((body, _maybe_cd)) => match parse_patch(&body) {
                     Ok(source) => MaybeApplyPatch::Body(source),
@@ -262,8 +246,6 @@
 /// cwd must be an absolute path so that we can resolve relative paths in the
 /// patch.
 pub fn maybe_parse_apply_patch_verified(argv: &[String], cwd: &Path) -> MaybeApplyPatchVerified {
-<<<<<<< HEAD
-=======
     // Detect a raw patch body passed directly as the command or as the body of a bash -lc
     // script. In these cases, report an explicit error rather than applying the patch.
     match argv {
@@ -284,7 +266,6 @@
         _ => {}
     }
 
->>>>>>> 2822aa52
     match maybe_parse_apply_patch(argv) {
         MaybeApplyPatch::Body(ApplyPatchArgs {
             patch,
@@ -994,8 +975,6 @@
     }
 
     #[test]
-<<<<<<< HEAD
-=======
     fn test_absolute_bash_detects_apply_patch() {
         let script = heredoc_script("");
         let args = vec!["/bin/bash".to_string(), "-lc".to_string(), script.clone()];
@@ -1035,7 +1014,6 @@
     }
 
     #[test]
->>>>>>> 2822aa52
     fn test_literal() {
         let args = strs_to_strings(&[
             "apply_patch",
