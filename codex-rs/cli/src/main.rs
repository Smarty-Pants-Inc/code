use clap::CommandFactory;
use clap::Parser;
use clap_complete::Shell;
use clap_complete::generate;
use codex_arg0::arg0_dispatch_or_else;
use codex_chatgpt::apply_command::ApplyCommand;
use codex_chatgpt::apply_command::run_apply_command;
use codex_cli::LandlockCommand;
use codex_cli::SeatbeltCommand;
use codex_cli::login::run_login_status;
use codex_cli::login::run_login_with_api_key;
use codex_cli::login::run_login_with_chatgpt;
use codex_cli::login::run_logout;
use codex_cli::proto;
mod llm;
use llm::{LlmCli, run_llm};
use codex_common::CliConfigOverrides;
use codex_exec::Cli as ExecCli;
use codex_tui::Cli as TuiCli;
use std::path::PathBuf;

mod mcp_cmd;

use crate::mcp_cmd::McpCli;
use crate::proto::ProtoCli;

/// Codex CLI
///
/// If no subcommand is specified, options will be forwarded to the interactive CLI.
#[derive(Debug, Parser)]
#[clap(
    author,
    name = "code",
    version = codex_version::version(),
    // If a sub‑command is given, ignore requirements of the default args.
    subcommand_negates_reqs = true,
    // The executable is sometimes invoked via a platform‑specific name like
    // `codex-x86_64-unknown-linux-musl`, but the help output should always use
    // the generic `codex` command name that users run.
    bin_name = "code"
)]
struct MultitoolCli {
    #[clap(flatten)]
    pub config_overrides: CliConfigOverrides,

    #[clap(flatten)]
    interactive: TuiCli,

    #[clap(subcommand)]
    subcommand: Option<Subcommand>,
}

#[derive(Debug, clap::Subcommand)]
enum Subcommand {
    /// Run Codex non-interactively.
    #[clap(visible_alias = "e")]
    Exec(ExecCli),

    /// Manage login.
    Login(LoginCommand),

    /// Remove stored authentication credentials.
    Logout(LogoutCommand),

    /// [experimental] Run Codex as an MCP server and manage MCP servers.
    Mcp(McpCli),

    /// Run the Protocol stream via stdin/stdout
    #[clap(visible_alias = "p")]
    Proto(ProtoCli),

    /// Generate shell completion scripts.
    Completion(CompletionCommand),

    /// Internal debugging commands.
    Debug(DebugArgs),

    /// Debug: replay ordering from response.json and codex-tui.log
    #[clap(hide = false)]
    OrderReplay(OrderReplayArgs),

    /// Apply the latest diff produced by Codex agent as a `git apply` to your local working tree.
    #[clap(visible_alias = "a")]
    Apply(ApplyCommand),

    /// Resume a previous interactive session (picker by default; use --last to continue the most recent).
    Resume(ResumeCommand),

    /// Internal: generate TypeScript protocol bindings.
    #[clap(hide = true)]
    GenerateTs(GenerateTsCommand),

    /// Diagnose PATH, binary collisions, and versions.
    Doctor,

    /// Download and run preview artifact by slug.
    Preview(PreviewArgs),

    /// Side-channel LLM utilities (no TUI events).
    Llm(LlmCli),
}

#[derive(Debug, Parser)]
struct CompletionCommand {
    /// Shell to generate completions for
    #[clap(value_enum, default_value_t = Shell::Bash)]
    shell: Shell,
}

#[derive(Debug, Parser)]
struct ResumeCommand {
    /// Conversation/session id (UUID). When provided, resumes this session.
    /// If omitted, use --last to pick the most recent recorded session.
    #[arg(value_name = "SESSION_ID")]
    session_id: Option<String>,

    /// Continue the most recent session without showing the picker.
    #[arg(long = "last", default_value_t = false, conflicts_with = "session_id")]
    last: bool,

    #[clap(flatten)]
    config_overrides: TuiCli,
}

#[derive(Debug, Parser)]
struct DebugArgs {
    #[command(subcommand)]
    cmd: DebugCommand,
}

#[derive(Debug, clap::Subcommand)]
enum DebugCommand {
    /// Run a command under Seatbelt (macOS only).
    Seatbelt(SeatbeltCommand),

    /// Run a command under Landlock+seccomp (Linux only).
    Landlock(LandlockCommand),
}

#[derive(Debug, Parser)]
struct LoginCommand {
    #[clap(skip)]
    config_overrides: CliConfigOverrides,

    #[arg(long = "api-key", value_name = "API_KEY")]
    api_key: Option<String>,

    #[command(subcommand)]
    action: Option<LoginSubcommand>,
}

#[derive(Debug, clap::Subcommand)]
enum LoginSubcommand {
    /// Show login status.
    Status,
}

#[derive(Debug, Parser)]
struct LogoutCommand {
    #[clap(skip)]
    config_overrides: CliConfigOverrides,
}

#[derive(Debug, Parser)]
struct GenerateTsCommand {
    /// Output directory where .ts files will be written
    #[arg(short = 'o', long = "out", value_name = "DIR")]
    out_dir: PathBuf,

    /// Optional path to the Prettier executable to format generated files
    #[arg(short = 'p', long = "prettier", value_name = "PRETTIER_BIN")]
    prettier: Option<PathBuf>,
}

#[derive(Debug, Parser)]
struct OrderReplayArgs {
<<<<<<< HEAD
    /// Path to a response.json captured under ~/.codex/debug_logs/*_response.json
    response_json: std::path::PathBuf,
    /// Path to codex-tui.log (typically ~/.codex/log/codex-tui.log)
=======
    /// Path to a response.json captured under ~/.code/debug_logs/*_response.json
    /// (legacy ~/.codex/debug_logs/ is still read).
    response_json: std::path::PathBuf,
    /// Path to codex-tui.log (typically ~/.code/log/codex-tui.log; legacy
    /// ~/.codex/log/codex-tui.log is still read).
>>>>>>> 2822aa52
    tui_log: std::path::PathBuf,
}

#[derive(Debug, Parser)]
struct PreviewArgs {
    /// Slug identifier (e.g., faster-downloads)
    slug: String,
    /// Optional owner/repo to override (defaults to just-every/code or $GITHUB_REPOSITORY)
    #[arg(long = "repo", value_name = "OWNER/REPO")]
    repo: Option<String>,
    /// Output directory where the binary will be extracted
    #[arg(short = 'o', long = "out", value_name = "DIR")]
    out_dir: Option<PathBuf>,
    /// Additional args to pass to the downloaded binary
    #[arg(trailing_var_arg = true)]
    extra: Vec<String>,
}

fn main() -> anyhow::Result<()> {
    arg0_dispatch_or_else(|codex_linux_sandbox_exe| async move {
        cli_main(codex_linux_sandbox_exe).await?;
        Ok(())
    })
}

async fn cli_main(codex_linux_sandbox_exe: Option<PathBuf>) -> anyhow::Result<()> {
    let MultitoolCli {
        config_overrides: root_config_overrides,
        mut interactive,
        subcommand,
    } = MultitoolCli::parse();

    match subcommand {
        None => {
            prepend_config_flags(
                &mut interactive.config_overrides,
                root_config_overrides.clone(),
            );
            let usage = codex_tui::run_main(interactive, codex_linux_sandbox_exe).await?;
            if !usage.is_zero() {
                println!("{}", codex_core::protocol::FinalOutput::from(usage));
            }
        }
        Some(Subcommand::Exec(mut exec_cli)) => {
            prepend_config_flags(
                &mut exec_cli.config_overrides,
                root_config_overrides.clone(),
            );
            codex_exec::run_main(exec_cli, codex_linux_sandbox_exe).await?;
        }
        Some(Subcommand::Mcp(mut mcp_cli)) => {
            // Propagate any root-level config overrides (e.g. `-c key=value`).
            prepend_config_flags(&mut mcp_cli.config_overrides, root_config_overrides.clone());
            mcp_cli.run(codex_linux_sandbox_exe).await?;
        }
        Some(Subcommand::Resume(ResumeCommand {
            session_id,
            last,
            config_overrides,
        })) => {
            interactive = finalize_resume_interactive(
                interactive,
                root_config_overrides.clone(),
                session_id,
                last,
                config_overrides,
            );
            codex_tui::run_main(interactive, codex_linux_sandbox_exe).await?;
        }
        Some(Subcommand::Login(mut login_cli)) => {
            prepend_config_flags(
                &mut login_cli.config_overrides,
                root_config_overrides.clone(),
            );
            match login_cli.action {
                Some(LoginSubcommand::Status) => {
                    run_login_status(login_cli.config_overrides).await;
                }
                None => {
                    if let Some(api_key) = login_cli.api_key {
                        run_login_with_api_key(login_cli.config_overrides, api_key).await;
                    } else {
                        run_login_with_chatgpt(login_cli.config_overrides).await;
                    }
                }
            }
        }
        Some(Subcommand::Logout(mut logout_cli)) => {
            prepend_config_flags(
                &mut logout_cli.config_overrides,
                root_config_overrides.clone(),
            );
            run_logout(logout_cli.config_overrides).await;
        }
        Some(Subcommand::Proto(mut proto_cli)) => {
            prepend_config_flags(
                &mut proto_cli.config_overrides,
                root_config_overrides.clone(),
            );
            proto::run_main(proto_cli).await?;
        }
        Some(Subcommand::Completion(completion_cli)) => {
            print_completion(completion_cli);
        }
        Some(Subcommand::Debug(debug_args)) => match debug_args.cmd {
            DebugCommand::Seatbelt(mut seatbelt_cli) => {
                prepend_config_flags(
                    &mut seatbelt_cli.config_overrides,
                    root_config_overrides.clone(),
                );
                codex_cli::debug_sandbox::run_command_under_seatbelt(
                    seatbelt_cli,
                    codex_linux_sandbox_exe,
                )
                .await?;
            }
            DebugCommand::Landlock(mut landlock_cli) => {
                prepend_config_flags(
                    &mut landlock_cli.config_overrides,
                    root_config_overrides.clone(),
                );
                codex_cli::debug_sandbox::run_command_under_landlock(
                    landlock_cli,
                    codex_linux_sandbox_exe,
                )
                .await?;
            }
        },
        Some(Subcommand::Apply(mut apply_cli)) => {
            prepend_config_flags(
                &mut apply_cli.config_overrides,
                root_config_overrides.clone(),
            );
            run_apply_command(apply_cli, None).await?;
        }
        Some(Subcommand::GenerateTs(gen_cli)) => {
            codex_protocol_ts::generate_ts(&gen_cli.out_dir, gen_cli.prettier.as_deref())?;
        }
        Some(Subcommand::OrderReplay(args)) => {
            order_replay_main(args)?;
        }
        Some(Subcommand::Doctor) => {
            doctor_main().await?;
        }
        Some(Subcommand::Preview(args)) => {
            preview_main(args).await?;
        }
        Some(Subcommand::Llm(mut llm_cli)) => {
<<<<<<< HEAD
            prepend_config_flags(&mut llm_cli.config_overrides, cli.config_overrides);
=======
            prepend_config_flags(
                &mut llm_cli.config_overrides,
                root_config_overrides.clone(),
            );
>>>>>>> 2822aa52
            run_llm(llm_cli).await?;
        }
    }

    Ok(())
}

/// Prepend root-level overrides so they have lower precedence than
/// CLI-specific ones specified after the subcommand (if any).
fn prepend_config_flags(
    subcommand_config_overrides: &mut CliConfigOverrides,
    cli_config_overrides: CliConfigOverrides,
) {
    subcommand_config_overrides
        .raw_overrides
        .splice(0..0, cli_config_overrides.raw_overrides);
}

/// Build the final `TuiCli` for a `codex resume` invocation.
fn finalize_resume_interactive(
    mut interactive: TuiCli,
    root_config_overrides: CliConfigOverrides,
    _session_id: Option<String>,
    _last: bool,
    resume_cli: TuiCli,
) -> TuiCli {
    // Our fork does not expose explicit resume fields on the TUI CLI.
    // We simply merge resume-scoped flags and root overrides and run the TUI.

    // Merge resume-scoped flags and overrides with highest precedence.
    merge_resume_cli_flags(&mut interactive, resume_cli);

    // Propagate any root-level config overrides (e.g. `-c key=value`).
    prepend_config_flags(&mut interactive.config_overrides, root_config_overrides);

    interactive
}

/// Merge flags provided to `codex resume` so they take precedence over any
/// root-level flags. Only overrides fields explicitly set on the resume-scoped
/// CLI. Also appends `-c key=value` overrides with highest precedence.
fn merge_resume_cli_flags(interactive: &mut TuiCli, resume_cli: TuiCli) {
    if let Some(model) = resume_cli.model {
        interactive.model = Some(model);
    }
    if resume_cli.oss {
        interactive.oss = true;
    }
    if let Some(profile) = resume_cli.config_profile {
        interactive.config_profile = Some(profile);
    }
    if let Some(sandbox) = resume_cli.sandbox_mode {
        interactive.sandbox_mode = Some(sandbox);
    }
    if let Some(approval) = resume_cli.approval_policy {
        interactive.approval_policy = Some(approval);
    }
    if resume_cli.full_auto {
        interactive.full_auto = true;
    }
    if resume_cli.dangerously_bypass_approvals_and_sandbox {
        interactive.dangerously_bypass_approvals_and_sandbox = true;
    }
    if let Some(cwd) = resume_cli.cwd {
        interactive.cwd = Some(cwd);
    }
    if !resume_cli.images.is_empty() {
        interactive.images = resume_cli.images;
    }
    if let Some(prompt) = resume_cli.prompt {
        interactive.prompt = Some(prompt);
    }

    interactive
        .config_overrides
        .raw_overrides
        .extend(resume_cli.config_overrides.raw_overrides);
}

fn print_completion(cmd: CompletionCommand) {
    let mut app = MultitoolCli::command();
    let name = "codex";
    generate(cmd.shell, &mut app, name, &mut std::io::stdout());
}

fn order_replay_main(args: OrderReplayArgs) -> anyhow::Result<()> {
    use anyhow::{Context, Result};
    use regex::Regex;
    use serde_json::Value;
    use std::fs;

    fn parse_response_expected(path: &std::path::Path) -> Result<Vec<(u64, u64)>> {
        let data = fs::read_to_string(path).with_context(|| format!("read {}", path.display()))?;
        let v: Value = serde_json::from_str(&data)?;
        let events = v.get("events").and_then(|e| e.as_array()).cloned().unwrap_or_default();
        let mut items: Vec<(u64, u64)> = Vec::new();
        for ev in events {
            let data = ev.get("data");
            if let Some(d) = data {
                let out = d.get("output_index").and_then(|x| x.as_u64());
                let seq = d.get("sequence_number").and_then(|x| x.as_u64());
                if let (Some(out), Some(seq)) = (out, seq) {
                    items.push((out, seq));
                }
            }
        }
        items.sort();
        Ok(items)
    }

    #[derive(Debug)]
    struct InsertLog { ordered: bool, req: u64, out: u64, item_seq: u64, raw: u64 }

    fn parse_tui_inserts(path: &std::path::Path) -> Result<Vec<InsertLog>> {
        let text = fs::read_to_string(path).with_context(|| format!("read {}", path.display()))?;
        let re = Regex::new(r"insert window: seq=(?P<seq>\d+) \((?P<kind>[OU]):(?:req=(?P<req>\d+) out=(?P<out>\d+) seq=(?P<iseq>\d+)|(?P<uval>\d+))\)").unwrap();
        let mut out = Vec::new();
        for line in text.lines() {
            if let Some(caps) = re.captures(line) {
                let seq: u64 = caps.name("seq").unwrap().as_str().parse().unwrap_or(0);
                let ordered = &caps["kind"] == "O";
                let (req, out_idx, item_seq) = if ordered {
                    let req = caps.name("req").unwrap().as_str().parse().unwrap_or(0);
                    let out_idx = caps.name("out").unwrap().as_str().parse().unwrap_or(0);
                    let iseq = caps.name("iseq").unwrap().as_str().parse().unwrap_or(0);
                    (req, out_idx, iseq)
                } else {
                    (0, 0, caps.name("uval").unwrap().as_str().parse().unwrap_or(0))
                };
                out.push(InsertLog { ordered, req, out: out_idx, item_seq, raw: seq });
            }
        }
        Ok(out)
    }

    let expected = parse_response_expected(&args.response_json)?;
    let actual = parse_tui_inserts(&args.tui_log)?;

    println!("Expected (first 20 sorted by out,seq):");
    for (i, (out, seq)) in expected.iter().take(20).enumerate() {
        println!("  {:>3}: out={} seq={}", i, out, seq);
    }

    println!("\nActual inserts (first 40):");
    for (i, log) in actual.iter().take(40).enumerate() {
        if log.ordered {
            println!("  {:>3}: O:req={} out={} seq={} (raw={})", i, log.req, log.out, log.item_seq, log.raw);
        } else {
            println!("  {:>3}: U:{}", i, log.item_seq);
        }
    }

    // Simple check: assistant (out=1) should appear before tool (out=2) within same req
    let pos_out1 = actual.iter().position(|l| l.ordered && l.req == 1 && l.out == 1);
    let pos_out2 = actual.iter().position(|l| l.ordered && l.req == 1 && l.out == 2);
    println!("\nCheck (req=1): first out=1 at {:?}, first out=2 at {:?}", pos_out1, pos_out2);
    if let (Some(p1), Some(p2)) = (pos_out1, pos_out2) {
        if p1 < p2 { println!("Result: OK (assistant precedes tool)"); } else { println!("Result: WRONG (tool precedes assistant)"); }
    }

    Ok(())
}

async fn preview_main(args: PreviewArgs) -> anyhow::Result<()> {
    use anyhow::{bail, Context};
    use flate2::read::GzDecoder;
    use std::env;
    use std::fs;
    use std::path::Path;
    use tempfile::tempdir;
    use zip::ZipArchive;

    let repo = args
        .repo
        .or_else(|| env::var("GITHUB_REPOSITORY").ok())
        .unwrap_or_else(|| "just-every/code".to_string());
    let (owner, name) = repo
        .split_once('/')
        .map(|(o, n)| (o.to_string(), n.to_string()))
        .ok_or_else(|| anyhow::anyhow!(format!("Invalid repo format: {}", repo)))?;

    let os = env::consts::OS;
    let arch = env::consts::ARCH;
    let target = match (os, arch) {
        ("linux", "x86_64") => "x86_64-unknown-linux-musl",
        ("linux", "aarch64") => "aarch64-unknown-linux-musl",
        ("macos", "x86_64") => "x86_64-apple-darwin",
        ("macos", "aarch64") => "aarch64-apple-darwin",
        ("windows", _) => "x86_64-pc-windows-msvc",
        _ => bail!(format!("Unsupported platform: {}/{}", os, arch)),
    };

    let client = reqwest::Client::builder().user_agent("codex-preview/1").build()?;

    // Resolve slug/tag from id
    let id = args.slug.trim().to_string();
    async fn fetch_json(client: &reqwest::Client, url: &str) -> anyhow::Result<serde_json::Value> {
        let r = client.get(url).send().await?;
        let s = r.status();
        let t = r.text().await?;
        if !s.is_success() { anyhow::bail!(format!("GET {} -> {} {}", url, s.as_u16(), t)); }
        Ok(serde_json::from_str(&t).unwrap_or(serde_json::Value::Null))
    }
    async fn latest_tag_for_slug(client: &reqwest::Client, owner: &str, name: &str, slug: &str) -> anyhow::Result<String> {
        let base = format!("preview-{}", slug);
        let url = format!("https://api.github.com/repos/{owner}/{name}/releases?per_page=100");
        let v = fetch_json(client, &url).await?;
        let mut latest = base.clone();
        let mut max_n: u64 = 0;
        if let Some(arr) = v.as_array() {
            let re = regex::Regex::new(&format!(r"^{}-(\\d+)$", regex::escape(&base))).unwrap();
            for it in arr {
                if let Some(tag) = it.get("tag_name").and_then(|x| x.as_str()) {
                    if tag == base { if max_n < 1 { max_n = 1; latest = base.clone(); } }
                    else if let Some(c) = re.captures(tag) {
                        let n: u64 = c.get(1).unwrap().as_str().parse().unwrap_or(0);
                        if n > max_n { max_n = n; latest = tag.to_string(); }
                    }
                }
            }
        }
        Ok(latest)
    }
    let slug = id.to_lowercase();
    let tag = latest_tag_for_slug(&client, &owner, &name, &slug).await?;
    let (slug, tag) = (slug, tag);
    let base = format!("https://github.com/{owner}/{name}/releases/download/{tag}");

    // Try to download the best asset for this platform; prefer .tar.gz on Unix and .zip on Windows; fallback to .zst.
    let mut urls: Vec<String> = vec![];
    if cfg!(windows) {
        urls.push(format!("{base}/code-x86_64-pc-windows-msvc.exe.zip"));
    } else {
        // tar.gz first, then zst
        urls.push(format!("{base}/code-{target}.tar.gz"));
        urls.push(format!("{base}/code-{target}.zst"));
    }

    let tmp = tempdir()?;
    let mut downloaded: Option<(std::path::PathBuf, String)> = None;
    for u in urls.iter() {
        let resp = client.get(u).send().await?;
        if resp.status().is_success() {
            let data = resp.bytes().await?;
            let filename = u.split('/').last().unwrap_or("download.bin");
            let p = tmp.path().join(filename);
            fs::write(&p, &data)?;
            downloaded = Some((p, u.clone()));
            break;
        }
    }
    let (path, url_used) = downloaded.context("No matching preview asset found on the prerelease. It may still be uploading; try again shortly.")?;

    // Find the easiest payload
    fn first_match(dir: &Path, pat: &str) -> Option<std::path::PathBuf> {
        for entry in fs::read_dir(dir).ok()? {
            let p = entry.ok()?.path();
            if let Some(name) = p.file_name().and_then(|s| s.to_str()) {
                if name.starts_with(pat) { return Some(p); }
            }
        }
        None
    }

    // Determine output directory
    // Default: ~/.code/bin
    let out_dir = if let Some(dir) = args.out_dir {
        dir
    } else {
        let home = if cfg!(windows) {
            env::var_os("USERPROFILE")
        } else {
            env::var_os("HOME")
        };
        let base = home
            .map(PathBuf::from)
            .unwrap_or_else(|| PathBuf::from("."));
        base.join(".code").join("bin")
    };
    let _ = fs::create_dir_all(&out_dir);

    #[cfg(target_family = "unix")]
    fn make_exec(p: &Path) { use std::os::unix::fs::PermissionsExt; let _ = fs::set_permissions(p, fs::Permissions::from_mode(0o755)); }
    #[cfg(target_family = "windows")]
    fn make_exec(_p: &Path) { }

    if os != "windows" {
        // If we downloaded a tar.gz, extract
        if path.extension().and_then(|e| e.to_str()) == Some("gz") {
            let tgz = path.clone();
            let file = fs::File::open(&tgz)?;
            let gz = GzDecoder::new(file);
            let mut ar = tar::Archive::new(gz);
            ar.unpack(&out_dir)?;
            // Find extracted binary
            let bin = first_match(&out_dir, "code-").unwrap_or(out_dir.join("code"));
            let dest_name = format!("{}-{}", bin.file_name().and_then(|s| s.to_str()).unwrap_or("code"), slug);
            let dest = out_dir.join(dest_name);
            // Rename/move to include PR number suffix
            let _ = fs::rename(&bin, &dest).or_else(|_| { fs::copy(&bin, &dest).map(|_| () ) });
            make_exec(&dest);
            println!("Downloaded preview to {}", dest.display());
            if !args.extra.is_empty() { let _ = std::process::Command::new(&dest).args(&args.extra).status(); } else { let _ = std::process::Command::new(&dest).status(); }
            return Ok(());
        }
    } else {
        // Windows: expand zip
        if path.extension().and_then(|e| e.to_str()) == Some("zip") {
            let f = fs::File::open(&path)?;
            let mut z = ZipArchive::new(f)?;
            z.extract(&out_dir)?;
            let exe = first_match(&out_dir, "code-").unwrap_or(out_dir.join("code.exe"));
            // Append slug before extension if present
            let dest = match exe.extension().and_then(|e| e.to_str()) {
                Some(ext) => {
                    let stem = exe.file_stem().and_then(|s| s.to_str()).unwrap_or("code");
                    out_dir.join(format!("{}-{}.{}", stem, slug, ext))
                }
                None => out_dir.join(format!("{}-{}", exe.file_name().and_then(|s| s.to_str()).unwrap_or("code"), slug)),
            };
            let _ = fs::rename(&exe, &dest).or_else(|_| { fs::copy(&exe, &dest).map(|_| () ) });
            println!("Downloaded preview to {}", dest.display());
            if !args.extra.is_empty() { let _ = std::process::Command::new(&dest).args(&args.extra).spawn(); } else { let _ = std::process::Command::new(&dest).spawn(); }
            return Ok(());
        }
    }

    // Fallback: raw 'code' file (after .zst) if present
    if path.file_name().and_then(|s| s.to_str()).map(|n| n.ends_with(".zst")).unwrap_or(false) {
        // Try to decompress .zst to 'code'
        if which::which("zstd").is_ok() {
            // Derive base name from archive (e.g., code-aarch64-apple-darwin.zst -> code-aarch64-apple-darwin-<slug>.{exe?})
            let stem = path
                .file_stem()
                .and_then(|s| s.to_str())
                .unwrap_or("code");
            let dest = if cfg!(windows) { out_dir.join(format!("{}-{}.exe", stem, slug)) } else { out_dir.join(format!("{}-{}", stem, slug)) };
            let status = std::process::Command::new("zstd").arg("-d").arg(&path).arg("-o").arg(&dest).status()?;
            if status.success() {
                make_exec(&dest);
                println!("Downloaded preview from {} to {}", url_used, dest.display());
                if !args.extra.is_empty() { let _ = std::process::Command::new(&dest).args(&args.extra).status(); } else { let _ = std::process::Command::new(&dest).status(); }
                return Ok(());
            }
        }
        // If zstd missing, tell the user
        bail!("Downloaded .zst but 'zstd' is not installed. Install zstd or download the .tar.gz/.zip asset instead.");
    } else if let Some(bin) = first_match(tmp.path(), "code") {
        let dest = out_dir.join(bin.file_name().unwrap_or_default());
        fs::copy(&bin, &dest)?;
        make_exec(&dest);
        println!("Downloaded preview to {}", dest.display());
        if !args.extra.is_empty() { let _ = std::process::Command::new(&dest).args(&args.extra).status(); } else { let _ = std::process::Command::new(&dest).status(); }
        return Ok(());
    }

    bail!("No recognized artifact content found.")
}

async fn doctor_main() -> anyhow::Result<()> {
    use std::env;
    use std::process::Stdio;
    use tokio::process::Command;

    // Print current executable and version
    let exe = std::env::current_exe()
        .map(|p| p.display().to_string())
        .unwrap_or_else(|_| "<unknown>".to_string());
    println!("code version: {}", codex_version::version());
    println!("current_exe: {}", exe);

    // PATH
    let path = env::var("PATH").unwrap_or_default();
    println!("PATH: {}", path);

    // Helper to run a shell command and capture stdout (best-effort)
    async fn run_cmd(cmd: &str, args: &[&str]) -> String {
        let mut c = Command::new(cmd);
        c.args(args).stdin(Stdio::null()).stderr(Stdio::null());
        match c.output().await {
            Ok(out) => String::from_utf8_lossy(&out.stdout).trim().to_string(),
            Err(_) => String::new(),
        }
    }

    #[cfg(target_family = "unix")]
    let which_all = |name: &str| {
        let name = name.to_string();
        async move {
            let out = run_cmd("/bin/bash", &["-lc", &format!("which -a {} 2>/dev/null || true", name)]).await;
            out.split('\n').filter(|s| !s.is_empty()).map(|s| s.to_string()).collect::<Vec<_>>()
        }
    };
    #[cfg(target_family = "windows")]
    let which_all = |name: &str| {
        let name = name.to_string();
        async move {
            let out = run_cmd("where", &[&name]).await;
            out.split('\n').filter(|s| !s.is_empty()).map(|s| s.to_string()).collect::<Vec<_>>()
        }
    };

    // Gather candidates for code/coder
    let code_paths = which_all("code").await;
    let coder_paths = which_all("coder").await;

    println!("\nFound 'code' on PATH (in order):");
    if code_paths.is_empty() {
        println!("  <none>");
    } else {
        for p in &code_paths { println!("  {}", p); }
    }
    println!("\nFound 'coder' on PATH (in order):");
    if coder_paths.is_empty() {
        println!("  <none>");
    } else {
        for p in &coder_paths { println!("  {}", p); }
    }

    // Try to run --version for each resolved binary to show where mismatches come from
    async fn show_versions(caption: &str, paths: &[String]) {
        println!("\n{}:", caption);
        for p in paths {
            let out = run_cmd(p, &["--version"]).await;
            if out.is_empty() {
                println!("  {} -> (no output)", p);
            } else {
                println!("  {} -> {}", p, out);
            }
        }
    }
    show_versions("code --version by path", &code_paths).await;
    show_versions("coder --version by path", &coder_paths).await;

    // Detect Bun shims
    let bun_home = env::var("BUN_INSTALL").ok().or_else(|| {
        env::var("HOME").ok().map(|h| format!("{}/.bun", h))
    });
    if let Some(bun) = bun_home {
        let bun_bin = format!("{}/bin", bun);
        let bun_coder = format!("{}/coder", bun_bin);
        if coder_paths.iter().any(|p| p == &bun_coder) {
            println!("\nBun shim detected for 'coder': {}", bun_coder);
            println!("Suggestion: remove old Bun global with: bun remove -g @just-every/code");
        }
        let bun_code = format!("{}/code", bun_bin);
        if code_paths.iter().any(|p| p == &bun_code) {
            println!("Bun shim detected for 'code': {}", bun_code);
            println!("Suggestion: prefer 'coder' or remove Bun shim if it conflicts.");
        }
    }

    // Detect Homebrew overshadow of VS Code
    #[cfg(target_os = "macos")]
    {
        let brew_code = code_paths.iter().find(|p| p.contains("/homebrew/bin/code") || p.contains("/Cellar/code/"));
        let vscode_code = code_paths.iter().find(|p| p.contains("/Applications/Visual Studio Code.app/Contents/Resources/app/bin/code"));
        if brew_code.is_some() && vscode_code.is_some() {
            println!("\nHomebrew 'code' precedes VS Code CLI in PATH.");
            println!("Suggestion: uninstall Homebrew formula 'code' (brew uninstall code) or reorder PATH so /usr/local/bin comes before /usr/local/homebrew/bin.");
        }
    }

    // npm global hints
    let npm_root = run_cmd("npm", &["root", "-g"]).await;
    let npm_prefix = run_cmd("npm", &["prefix", "-g"]).await;
    if !npm_root.is_empty() {
        println!("\nnpm root -g: {}", npm_root);
    }
    if !npm_prefix.is_empty() {
        println!("npm prefix -g: {}", npm_prefix);
    }

    println!("\nIf versions differ, remove older installs and keep one package manager:");
    println!("  - Bun: bun remove -g @just-every/code");
    println!("  - npm/pnpm: npm uninstall -g @just-every/code");
    println!("  - Homebrew: brew uninstall code");
    println!("  - Prefer using 'coder' to avoid conflicts with VS Code's 'code'.");

    Ok(())
<<<<<<< HEAD
=======
}
#[cfg(test)]
mod tests {
    use super::*;

    fn finalize_from_args(args: &[&str]) -> TuiCli {
        let cli = MultitoolCli::try_parse_from(args).expect("parse");
        let MultitoolCli {
            interactive,
            config_overrides: root_overrides,
            subcommand,
        } = cli;

        let Subcommand::Resume(ResumeCommand {
            session_id,
            last,
            config_overrides: resume_cli,
        }) = subcommand.expect("resume present")
        else {
            unreachable!()
        };

        finalize_resume_interactive(interactive, root_overrides, session_id, last, resume_cli)
    }

    #[test]
    fn resume_model_flag_applies_when_no_root_flags() {
        let interactive = finalize_from_args(["codex", "resume", "-m", "gpt-5-test"].as_ref());

        assert_eq!(interactive.model.as_deref(), Some("gpt-5-test"));
        assert!(interactive.resume_picker);
        assert!(!interactive.resume_last);
        assert_eq!(interactive.resume_session_id, None);
    }

    #[test]
    fn resume_picker_logic_none_and_not_last() {
        let interactive = finalize_from_args(["codex", "resume"].as_ref());
        assert!(interactive.resume_picker);
        assert!(!interactive.resume_last);
        assert_eq!(interactive.resume_session_id, None);
    }

    #[test]
    fn resume_picker_logic_last() {
        let interactive = finalize_from_args(["codex", "resume", "--last"].as_ref());
        assert!(!interactive.resume_picker);
        assert!(interactive.resume_last);
        assert_eq!(interactive.resume_session_id, None);
    }

    #[test]
    fn resume_picker_logic_with_session_id() {
        let interactive = finalize_from_args(["codex", "resume", "1234"].as_ref());
        assert!(!interactive.resume_picker);
        assert!(!interactive.resume_last);
        assert_eq!(interactive.resume_session_id.as_deref(), Some("1234"));
    }

    #[test]
    fn resume_merges_option_flags_and_full_auto() {
        let interactive = finalize_from_args(
            [
                "codex",
                "resume",
                "sid",
                "--oss",
                "--full-auto",
                "--search",
                "--sandbox",
                "workspace-write",
                "--ask-for-approval",
                "on-request",
                "-m",
                "gpt-5-test",
                "-p",
                "my-profile",
                "-C",
                "/tmp",
                "-i",
                "/tmp/a.png,/tmp/b.png",
            ]
            .as_ref(),
        );

        assert_eq!(interactive.model.as_deref(), Some("gpt-5-test"));
        assert!(interactive.oss);
        assert_eq!(interactive.config_profile.as_deref(), Some("my-profile"));
        assert!(matches!(
            interactive.sandbox_mode,
            Some(codex_common::SandboxModeCliArg::WorkspaceWrite)
        ));
        assert!(matches!(
            interactive.approval_policy,
            Some(codex_common::ApprovalModeCliArg::OnRequest)
        ));
        assert!(interactive.full_auto);
        assert_eq!(
            interactive.cwd.as_deref(),
            Some(std::path::Path::new("/tmp"))
        );
        assert!(interactive.web_search);
        let has_a = interactive
            .images
            .iter()
            .any(|p| p == std::path::Path::new("/tmp/a.png"));
        let has_b = interactive
            .images
            .iter()
            .any(|p| p == std::path::Path::new("/tmp/b.png"));
        assert!(has_a && has_b);
        assert!(!interactive.resume_picker);
        assert!(!interactive.resume_last);
        assert_eq!(interactive.resume_session_id.as_deref(), Some("sid"));
    }

    #[test]
    fn resume_merges_dangerously_bypass_flag() {
        let interactive = finalize_from_args(
            [
                "codex",
                "resume",
                "--dangerously-bypass-approvals-and-sandbox",
            ]
            .as_ref(),
        );
        assert!(interactive.dangerously_bypass_approvals_and_sandbox);
        assert!(interactive.resume_picker);
        assert!(!interactive.resume_last);
        assert_eq!(interactive.resume_session_id, None);
    }
>>>>>>> 2822aa52
}<|MERGE_RESOLUTION|>--- conflicted
+++ resolved
@@ -174,17 +174,11 @@
 
 #[derive(Debug, Parser)]
 struct OrderReplayArgs {
-<<<<<<< HEAD
-    /// Path to a response.json captured under ~/.codex/debug_logs/*_response.json
-    response_json: std::path::PathBuf,
-    /// Path to codex-tui.log (typically ~/.codex/log/codex-tui.log)
-=======
     /// Path to a response.json captured under ~/.code/debug_logs/*_response.json
     /// (legacy ~/.codex/debug_logs/ is still read).
     response_json: std::path::PathBuf,
     /// Path to codex-tui.log (typically ~/.code/log/codex-tui.log; legacy
     /// ~/.codex/log/codex-tui.log is still read).
->>>>>>> 2822aa52
     tui_log: std::path::PathBuf,
 }
 
@@ -333,14 +327,10 @@
             preview_main(args).await?;
         }
         Some(Subcommand::Llm(mut llm_cli)) => {
-<<<<<<< HEAD
-            prepend_config_flags(&mut llm_cli.config_overrides, cli.config_overrides);
-=======
             prepend_config_flags(
                 &mut llm_cli.config_overrides,
                 root_config_overrides.clone(),
             );
->>>>>>> 2822aa52
             run_llm(llm_cli).await?;
         }
     }
@@ -821,8 +811,6 @@
     println!("  - Prefer using 'coder' to avoid conflicts with VS Code's 'code'.");
 
     Ok(())
-<<<<<<< HEAD
-=======
 }
 #[cfg(test)]
 mod tests {
@@ -954,5 +942,4 @@
         assert!(!interactive.resume_last);
         assert_eq!(interactive.resume_session_id, None);
     }
->>>>>>> 2822aa52
 }