--- conflicted
+++ resolved
@@ -72,9 +72,6 @@
 env = { "API_KEY" = "value" }
 ```
 
-<<<<<<< HEAD
-=======
 ## Using Codex as an MCP Server
->>>>>>> 2822aa52
 > [!TIP]
 > It is somewhat experimental, but the Codex CLI can also be run as an MCP _server_ via `codex mcp`. If you launch it with an MCP client such as `npx @modelcontextprotocol/inspector codex mcp` and send it a `tools/list` request, you will see that there is only one tool, `codex`, that accepts a grab-bag of inputs, including a catch-all `config` map for anything you might want to override. Feel free to play around with it and provide feedback via GitHub issues. 