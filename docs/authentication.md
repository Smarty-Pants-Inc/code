# Authentication

## Usage-based billing alternative: Use an OpenAI API key

If you prefer to pay-as-you-go, you can still authenticate with your OpenAI API key by setting it as an environment variable:

```shell
export OPENAI_API_KEY="your-api-key-here"
```

This key must, at minimum, have write access to the Responses API.

## Migrating to ChatGPT login from API key

If you've used the Codex CLI before with usage-based billing via an API key and want to switch to using your ChatGPT plan, follow these steps:

1. Update the CLI and ensure `codex --version` is `0.20.0` or later
2. Delete `~/.code/auth.json` (and remove the legacy `~/.codex/auth.json` if it exists; on Windows these live under `C:\\Users\\USERNAME\\.code\\auth.json` and `C:\\Users\\USERNAME\\.codex\\auth.json`)
3. Run `codex login` again

## Forcing a specific auth method (advanced)

You can explicitly choose which authentication Codex should prefer when both are available.

- To always use your API key (even when ChatGPT auth exists), set:

```toml
<<<<<<< HEAD
# ~/.codex/config.toml
=======
# ~/.code/config.toml (Code also reads legacy ~/.codex/config.toml)
>>>>>>> 2822aa52
preferred_auth_method = "apikey"
```

Or override ad-hoc via CLI:

```bash
codex --config preferred_auth_method="apikey"
```

- To prefer ChatGPT auth (default), set:

```toml
<<<<<<< HEAD
# ~/.codex/config.toml
=======
# ~/.code/config.toml (Code also reads legacy ~/.codex/config.toml)
>>>>>>> 2822aa52
preferred_auth_method = "chatgpt"
```

Notes:

- When `preferred_auth_method = "apikey"` and an API key is available, the login screen is skipped.
- When `preferred_auth_method = "chatgpt"` (default), Codex prefers ChatGPT auth if present; if only an API key is present, it will use the API key. Certain account types may also require API-key mode.
- To check which auth method is being used during a session, use the `/status` command in the TUI.

## Project .env safety (OPENAI_API_KEY)

By default, Codex will no longer read `OPENAI_API_KEY` or `AZURE_OPENAI_API_KEY` from a project’s local `.env` file.

Why: many repos include an API key in `.env` for unrelated tooling, which could cause Codex to silently use the API key instead of your ChatGPT plan in that folder.

What still works:

- `~/.code/.env` (or `~/.codex/.env`) is loaded first and may contain your `OPENAI_API_KEY` for global use.
- A shell-exported `OPENAI_API_KEY` is honored.

Project `.env` provider keys are always ignored — there is no opt‑in.

UI clarity:

- When Codex is using an API key, the chat footer shows a bold “Auth: API key” badge so it’s obvious which mode you’re in.

## Connecting on a "Headless" Machine

Today, the login process entails running a server on `localhost:1455`. If you are on a "headless" server, such as a Docker container or are `ssh`'d into a remote machine, loading `localhost:1455` in the browser on your local machine will not automatically connect to the webserver running on the _headless_ machine, so you must use one of the following workarounds:

### Authenticate locally and copy your credentials to the "headless" machine

The easiest solution is likely to run through the `codex login` process on your local machine such that `localhost:1455` _is_ accessible in your web browser. When you complete the authentication process, an `auth.json` file should be available at `$CODE_HOME/auth.json` (defaults to `~/.code/auth.json`; Code will still read `$CODEX_HOME`/`~/.codex/auth.json` if present).

Because the `auth.json` file is not tied to a specific host, once you complete the authentication flow locally, you can copy the `$CODEX_HOME/auth.json` file to the headless machine and then `codex` should "just work" on that machine. Note to copy a file to a Docker container, you can do:

```shell
# substitute MY_CONTAINER with the name or id of your Docker container:
CONTAINER_HOME=$(docker exec MY_CONTAINER printenv HOME)
docker exec MY_CONTAINER mkdir -p "$CONTAINER_HOME/.code"
docker cp auth.json MY_CONTAINER:"$CONTAINER_HOME/.code/auth.json"
```

whereas if you are `ssh`'d into a remote machine, you likely want to use [`scp`](https://en.wikipedia.org/wiki/Secure_copy_protocol):

```shell
ssh user@remote 'mkdir -p ~/.code'
scp ~/.code/auth.json user@remote:~/.code/auth.json
```

or try this one-liner:

```shell
ssh user@remote 'mkdir -p ~/.code && cat > ~/.code/auth.json' < ~/.code/auth.json
```

### Connecting through VPS or remote

If you run Codex on a remote machine (VPS/server) without a local browser, the login helper starts a server on `localhost:1455` on the remote host. To complete login in your local browser, forward that port to your machine before starting the login flow:

```bash
# From your local machine
ssh -L 1455:localhost:1455 <user>@<remote-host>
```

Then, in that SSH session, run `codex` and select "Sign in with ChatGPT". When prompted, open the printed URL (it will be `http://localhost:1455/...`) in your local browser. The traffic will be tunneled to the remote server. <|MERGE_RESOLUTION|>--- conflicted
+++ resolved
@@ -25,11 +25,7 @@
 - To always use your API key (even when ChatGPT auth exists), set:
 
 ```toml
-<<<<<<< HEAD
-# ~/.codex/config.toml
-=======
 # ~/.code/config.toml (Code also reads legacy ~/.codex/config.toml)
->>>>>>> 2822aa52
 preferred_auth_method = "apikey"
 ```
 
@@ -42,11 +38,7 @@
 - To prefer ChatGPT auth (default), set:
 
 ```toml
-<<<<<<< HEAD
-# ~/.codex/config.toml
-=======
 # ~/.code/config.toml (Code also reads legacy ~/.codex/config.toml)
->>>>>>> 2822aa52
 preferred_auth_method = "chatgpt"
 ```
 
