# Config

<!-- markdownlint-disable MD012 MD013 MD028 MD033 -->

Codex supports several mechanisms for setting config values:

- Config-specific command-line flags, such as `--model o3` (highest precedence).
- A generic `-c`/`--config` flag that takes a `key=value` pair, such as `--config model="o3"`.
  - The key can contain dots to set a value deeper than the root, e.g. `--config model_providers.openai.wire_api="chat"`.
  - For consistency with `config.toml`, values are a string in TOML format rather than JSON format, so use `key='{a = 1, b = 2}'` rather than `key='{"a": 1, "b": 2}'`.
    - The quotes around the value are necessary, as without them your shell would split the config argument on spaces, resulting in `codex` receiving `-c key={a` with (invalid) additional arguments `=`, `1,`, `b`, `=`, `2}`.
  - Values can contain any TOML object, such as `--config shell_environment_policy.include_only='["PATH", "HOME", "USER"]'`.
  - If `value` cannot be parsed as a valid TOML value, it is treated as a string value. This means that `-c model='"o3"'` and `-c model=o3` are equivalent.
    - In the first case, the value is the TOML string `"o3"`, while in the second the value is `o3`, which is not valid TOML and therefore treated as the TOML string `"o3"`.
    - Because quotes are interpreted by one's shell, `-c key="true"` will be correctly interpreted in TOML as `key = true` (a boolean) and not `key = "true"` (a string). If for some reason you needed the string `"true"`, you would need to use `-c key='"true"'` (note the two sets of quotes).
- The `$CODEX_HOME/config.toml` configuration file where the `CODEX_HOME` environment value defaults to `~/.codex`. (Note `CODEX_HOME` will also be where logs and other Codex-related information are stored.)

Both the `--config` flag and the `config.toml` file support the following options:

## model

The model that Codex should use.

```toml
model = "o3"  # overrides the default of "gpt-5-codex"
```

## model_providers

This option lets you override and amend the default set of model providers bundled with Codex. This value is a map where the key is the value to use with `model_provider` to select the corresponding provider.

For example, if you wanted to add a provider that uses the OpenAI 4o model via the chat completions API, then you could add the following configuration:

```toml
# Recall that in TOML, root keys must be listed before tables.
model = "gpt-4o"
model_provider = "openai-chat-completions"

[model_providers.openai-chat-completions]
# Name of the provider that will be displayed in the Codex UI.
name = "OpenAI using Chat Completions"
# The path `/chat/completions` will be amended to this URL to make the POST
# request for the chat completions.
base_url = "https://api.openai.com/v1"
# If `env_key` is set, identifies an environment variable that must be set when
# using Codex with this provider. The value of the environment variable must be
# non-empty and will be used in the `Bearer TOKEN` HTTP header for the POST request.
env_key = "OPENAI_API_KEY"
# Valid values for wire_api are "chat" and "responses". Defaults to "chat" if omitted.
wire_api = "chat"
# If necessary, extra query params that need to be added to the URL.
# See the Azure example below.
query_params = {}
```

Note this makes it possible to use Codex CLI with non-OpenAI models, so long as they use a wire API that is compatible with the OpenAI chat completions API. For example, you could define the following provider to use Codex CLI with Ollama running locally:

```toml
[model_providers.ollama]
name = "Ollama"
base_url = "http://localhost:11434/v1"
```

Or a third-party provider (using a distinct environment variable for the API key):

```toml
[model_providers.mistral]
name = "Mistral"
base_url = "https://api.mistral.ai/v1"
env_key = "MISTRAL_API_KEY"
```

Note that Azure requires `api-version` to be passed as a query parameter, so be sure to specify it as part of `query_params` when defining the Azure provider:

```toml
[model_providers.azure]
name = "Azure"
# Make sure you set the appropriate subdomain for this URL.
base_url = "https://YOUR_PROJECT_NAME.openai.azure.com/openai"
env_key = "AZURE_OPENAI_API_KEY"  # Or "OPENAI_API_KEY", whichever you use.
query_params = { api-version = "2025-04-01-preview" }
```

It is also possible to configure a provider to include extra HTTP headers with a request. These can be hardcoded values (`http_headers`) or values read from environment variables (`env_http_headers`):

```toml
[model_providers.example]
# name, base_url, ...

# This will add the HTTP header `X-Example-Header` with value `example-value`
# to each request to the model provider.
http_headers = { "X-Example-Header" = "example-value" }

# This will add the HTTP header `X-Example-Features` with the value of the
# `EXAMPLE_FEATURES` environment variable to each request to the model provider
# _if_ the environment variable is set and its value is non-empty.
env_http_headers = { "X-Example-Features" = "EXAMPLE_FEATURES" }
```

### Per-provider network tuning

The following optional settings control retry behaviour and streaming idle timeouts **per model provider**. They must be specified inside the corresponding `[model_providers.<id>]` block in `config.toml`. (Older releases accepted top‑level keys; those are now ignored.)

Example:

```toml
[model_providers.openai]
name = "OpenAI"
base_url = "https://api.openai.com/v1"
env_key = "OPENAI_API_KEY"
# network tuning overrides (all optional; falls back to built‑in defaults)
request_max_retries = 4            # retry failed HTTP requests
stream_max_retries = 10            # retry dropped SSE streams
stream_idle_timeout_ms = 300000    # 5m idle timeout
```

#### request_max_retries

How many times Codex will retry a failed HTTP request to the model provider. Defaults to `4`.

#### stream_max_retries

Number of times Codex will attempt to reconnect when a streaming response is interrupted. Defaults to `5`.

#### stream_idle_timeout_ms

How long Codex will wait for activity on a streaming response before treating the connection as lost. Defaults to `300_000` (5 minutes).

## model_provider

Identifies which provider to use from the `model_providers` map. Defaults to `"openai"`. You can override the `base_url` for the built-in `openai` provider via the `OPENAI_BASE_URL` environment variable and force the wire protocol (`"responses"` or `"chat"`) with `OPENAI_WIRE_API`.

Note that if you override `model_provider`, then you likely want to override
`model`, as well. For example, if you are running ollama with Mistral locally,
then you would need to add the following to your config in addition to the new entry in the `model_providers` map:

```toml
model_provider = "ollama"
model = "mistral"
```

## approval_policy

Determines when the user should be prompted to approve whether Codex can execute a command:

```toml
# Codex has hardcoded logic that defines a set of "trusted" commands.
# Setting the approval_policy to `untrusted` means that Codex will prompt the
# user before running a command not in the "trusted" set.
#
# See https://github.com/openai/codex/issues/1260 for the plan to enable
# end-users to define their own trusted commands.
approval_policy = "untrusted"
```

If you want to be notified whenever a command fails, use "on-failure":

```toml
# If the command fails when run in the sandbox, Codex asks for permission to
# retry the command outside the sandbox.
approval_policy = "on-failure"
```

If you want the model to run until it decides that it needs to ask you for escalated permissions, use "on-request":

```toml
# The model decides when to escalate
approval_policy = "on-request"
```

Alternatively, you can have the model run until it is done, and never ask to run a command with escalated permissions:

```toml
# User is never prompted: if the command fails, Codex will automatically try
# something out. Note the `exec` subcommand always uses this mode.
approval_policy = "never"
```

## agents

Use `[[agents]]` blocks to register additional CLI programs that Codex can launch as peers. Each block maps a short `name` (referenced elsewhere in the config) to the command to execute, optional default flags, and environment variables.

```toml
[[agents]]
name = "context-collector"
command = "gemini"
enabled = true
read-only = true
description = "Gemini long-context helper that summarizes large repositories"
args = ["-y", "--model", "gemini-2.5-pro-exp"]
env = { GEMINI_API_KEY = "..." }
```

When `enabled = true`, the agent is surfaced in the TUI picker and any sub-agent commands that reference it. Setting `read-only = true` forces the agent to request approval before modifying files even if the primary session permits writes.

## profiles

A _profile_ is a collection of configuration values that can be set together. Multiple profiles can be defined in `config.toml` and you can specify the one you
want to use at runtime via the `--profile` flag.

Here is an example of a `config.toml` that defines multiple profiles:

```toml
model = "o3"
approval_policy = "untrusted"
disable_response_storage = false

# Setting `profile` is equivalent to specifying `--profile o3` on the command
# line, though the `--profile` flag can still be used to override this value.
profile = "o3"

[model_providers.openai-chat-completions]
name = "OpenAI using Chat Completions"
base_url = "https://api.openai.com/v1"
env_key = "OPENAI_API_KEY"
wire_api = "chat"

[profiles.o3]
model = "o3"
model_provider = "openai"
approval_policy = "never"
model_reasoning_effort = "high"
model_reasoning_summary = "detailed"

[profiles.gpt3]
model = "gpt-3.5-turbo"
model_provider = "openai-chat-completions"

[profiles.zdr]
model = "o3"
model_provider = "openai"
approval_policy = "on-failure"
disable_response_storage = true
```

Users can specify config values at multiple levels. Order of precedence is as follows:

1. custom command-line argument, e.g., `--model o3`
2. as part of a profile, where the `--profile` is specified via a CLI (or in the config file itself)
3. as an entry in `config.toml`, e.g., `model = "o3"`
4. the default value that comes with Codex CLI (i.e., Codex CLI defaults to `gpt-5-codex`)

## model_reasoning_effort

If the selected model is known to support reasoning (for example: `o3`, `o4-mini`, `codex-*`, `gpt-5`, `gpt-5-codex`), reasoning is enabled by default when using the Responses API. As explained in the [OpenAI Platform documentation](https://platform.openai.com/docs/guides/reasoning?api-mode=responses#get-started-with-reasoning), this can be set to:

- `"minimal"`
- `"low"`
- `"medium"` (default)
- `"high"`

Note: to minimize reasoning, choose `"minimal"`.

## model_reasoning_summary

If the model name starts with `"o"` (as in `"o3"` or `"o4-mini"`) or `"codex"`, reasoning is enabled by default when using the Responses API. As explained in the [OpenAI Platform documentation](https://platform.openai.com/docs/guides/reasoning?api-mode=responses#reasoning-summaries), this can be set to:

- `"auto"` (default)
- `"concise"`
- `"detailed"`

To disable reasoning summaries, set `model_reasoning_summary` to `"none"` in your config:

```toml
model_reasoning_summary = "none"  # disable reasoning summaries
```

## model_verbosity

Controls output length/detail on GPT‑5 family models when using the Responses API. Supported values:

- `"low"`
- `"medium"` (default when omitted)
- `"high"`

When set, Codex includes a `text` object in the request payload with the configured verbosity, for example: `"text": { "verbosity": "low" }`.

Example:

```toml
model = "gpt-5"
model_verbosity = "low"
```

Note: This applies only to providers using the Responses API. Chat Completions providers are unaffected.

## model_supports_reasoning_summaries

By default, `reasoning` is only set on requests to OpenAI models that are known to support them. To force `reasoning` to set on requests to the current model, you can force this behavior by setting the following in `config.toml`:

```toml
model_supports_reasoning_summaries = true
```

## sandbox_mode

Codex executes model-generated shell commands inside an OS-level sandbox.

In most cases you can pick the desired behaviour with a single option:

```toml
# same as `--sandbox read-only`
sandbox_mode = "read-only"
```

The default policy is `read-only`, which means commands can read any file on
disk, but attempts to write a file or access the network will be blocked.

A more relaxed policy is `workspace-write`. When specified, the current working directory for the Codex task will be writable (as well as `$TMPDIR` on macOS). Note that the CLI defaults to using the directory where it was spawned as `cwd`, though this can be overridden using `--cwd/-C`.

Historically, Codex allowed writes inside the top‑level `.git/` folder when using `workspace-write`. That permissive behavior is the default again. If you want to protect `.git` under `workspace-write`, you can opt out via `[sandbox_workspace_write].allow_git_writes = false`.

```toml
# same as `--sandbox workspace-write`
sandbox_mode = "workspace-write"

# Extra settings that only apply when `sandbox = "workspace-write"`.
[sandbox_workspace_write]
# By default, the cwd for the Codex session will be writable as well as $TMPDIR
# (if set) and /tmp (if it exists). Setting the respective options to `true`
# will override those defaults.
exclude_tmpdir_env_var = false
exclude_slash_tmp = false

# Optional list of _additional_ writable roots beyond $TMPDIR and /tmp.

# Protect top-level .git under writable roots (default is true = allow writes)
allow_git_writes = true
writable_roots = ["/Users/YOU/.pyenv/shims"]

# Allow the command being run inside the sandbox to make outbound network
# requests. Disabled by default.
network_access = false
```

To disable sandboxing altogether, specify `danger-full-access` like so:

```toml
# same as `--sandbox danger-full-access`
sandbox_mode = "danger-full-access"
```

This is reasonable to use if Codex is running in an environment that provides its own sandboxing (such as a Docker container) such that further sandboxing is unnecessary.

Though using this option may also be necessary if you try to use Codex in environments where its native sandboxing mechanisms are unsupported, such as older Linux kernels or on Windows.

## Approval presets

Codex provides three main Approval Presets:

- Read Only: Codex can read files and answer questions; edits, running commands, and network access require approval.
- Auto: Codex can read files, make edits, and run commands in the workspace without approval; asks for approval outside the workspace or for network access.
- Full Access: Full disk and network access without prompts; extremely risky.

You can further customize how Codex runs at the command line using the `--ask-for-approval` and `--sandbox` options.

## MCP Servers

You can configure Codex to use [MCP servers](https://modelcontextprotocol.io/about) to give Codex access to external applications, resources, or services such as [Playwright](https://github.com/microsoft/playwright-mcp), [Figma](https://www.figma.com/blog/design-context-everywhere-you-build/), [documentation](https://context7.com/), and [more](https://github.com/mcp?utm_source=blog-source&utm_campaign=mcp-registry-server-launch-2025).

### Server transport configuration

Each server may set `startup_timeout_sec` to adjust how long Codex waits for it to start and respond to a tools listing. The default is `10` seconds.
Similarly, `tool_timeout_sec` limits how long individual tool calls may run (default: `60` seconds), and Codex will fall back to the default when this value is omitted.

This config option is comparable to how Claude and Cursor define `mcpServers` in their respective JSON config files, though because Codex uses TOML for its config language, the format is slightly different. For example, the following config in JSON:

```json
{
  "mcpServers": {
    "server-name": {
      "command": "npx",
      "args": ["-y", "mcp-server"],
      "env": {
        "API_KEY": "value"
      }
    }
  }
}
```

Should be represented as follows in `~/.codex/config.toml`:

```toml
# The top-level table name must be `mcp_servers`
# The sub-table name (`server-name` in this example) can be anything you would like.
[mcp_servers.server-name]
command = "npx"
# Optional
args = ["-y", "mcp-server"]
# Optional: propagate additional env vars to the MVP server.
# A default whitelist of env vars will be propagated to the MCP server.
# https://github.com/openai/codex/blob/main/codex-rs/rmcp-client/src/utils.rs#L82
env = { "API_KEY" = "value" }
```

#### Streamable HTTP

```toml
# Streamable HTTP requires the experimental rmcp client
experimental_use_rmcp_client = true
[mcp_servers.figma]
url = "http://127.0.0.1:3845/mcp"
# Optional bearer token to be passed into an `Authorization: Bearer <token>` header
# Use this with caution because the token is in plaintext.
bearer_token = "<token>"
```

Refer to the MCP CLI commands for oauth login

### Other configuration options

```toml
# Optional: override the default 10s startup timeout
startup_timeout_sec = 20
# Optional: override the default 60s per-tool timeout
tool_timeout_sec = 30
```

## subagents

Sub-agents are orchestrated helper workflows you can trigger with slash commands (for example `/plan`, `/solve`, `/code`). Each entry under `[[subagents.commands]]` defines the slash command name, whether spawned agents run in read-only mode, which `agents` to launch, and extra guidance for both the orchestrator (Code) and the individual agents.

By default (when no `[[agents]]` are configured) Code advertises these agent names for multi-agent runs: `claude`, `gemini`, `qwen`, `code`, and `cloud`. You can override that set by defining `[[agents]]` entries or by specifying `agents = [ … ]` on a given `[[subagents.commands]]` entry.

```toml
[[subagents.commands]]
name = "context"
read-only = true
agents = ["context-collector", "codex"]
orchestrator-instructions = "Coordinate a context sweep before coding. Ask each agent to emit concise, linked summaries of relevant files and tooling the primary task might need."
agent-instructions = "Summarize the repository areas most relevant to the user's request. List file paths, rationale, and suggested follow-up scripts to run. Keep the reply under 2,000 tokens."
```

With the example above you can run `/context` inside the TUI to create a summary cell that the main `/code` turn can reference later. Because `context-collector` is an ordinary agent, any command-line static analysis utilities it invokes (such as your blast radius tool) should be described in the `agent-instructions` so the orchestrator launches the right workflow. You can also customise the built-in commands by providing an entry with the same `name` (`plan`, `solve`, or `code`) and pointing their `agents` list at your long-context helper.

## validation

Controls the quick validation harness that runs before applying patches. The
harness now activates automatically whenever at least one validation group is
enabled. Use `[validation.groups]` for high-level toggles and the nested
`[validation.tools]` table for per-tool overrides:

```toml
[validation.groups]
functional = true
stylistic = false

[validation.tools]
shellcheck = true
markdownlint = true
hadolint = true
yamllint = true
cargo-check = true
tsc = true
eslint = true
mypy = true
pyright = true
phpstan = true
psalm = true
golangci-lint = true
shfmt = true
prettier = true
```

Functional checks stay enabled by default to catch regressions in the touched
code, while stylistic linters default to off so teams can opt in when they want
formatting feedback.

With functional checks enabled, Codex automatically detects the languages
affected by a patch and schedules the appropriate tools:

- `cargo-check` for Rust workspaces (scoped to touched manifests)
- `tsc --noEmit` and `eslint --max-warnings=0` for TypeScript/JavaScript files
- `mypy` and `pyright` for Python modules
- `phpstan`/`psalm` for PHP projects with matching config or Composer entries
- `golangci-lint run ./...` for Go modules alongside the existing JSON/TOML/YAML
  syntax checks

Each entry under `[validation.tools]` can be toggled to disable a specific tool
or to opt particular checks back in after disabling the entire group.

When enabled, Codex can also run `actionlint` against modified workflows. This
is configured under `[github]`:

```toml
[github]
actionlint_on_patch = true
# Optional: provide an explicit binary path
actionlint_path = "/usr/local/bin/actionlint"
```

## disable_response_storage

Currently, customers whose accounts are set to use Zero Data Retention (ZDR) must set `disable_response_storage` to `true` so that Codex uses an alternative to the Responses API that works with ZDR:

```toml
disable_response_storage = true
```

<<<<<<< HEAD
=======
### Managing MCP servers from CLI (experimental)

You can also manage these entries from the CLI:

```shell
# Add a server (env can be repeated; `--` separates the launcher command)
codex mcp add docs -- docs-server --port 4000

# List configured servers (pretty table or JSON)
codex mcp list
codex mcp list --json

# Show one server (table or JSON)
codex mcp get docs
codex mcp get docs --json

# Remove a server
codex mcp remove docs

# Log in to a streamable HTTP server that supports oauth
codex mcp login SERVER_NAME

# Log out from a streamable HTTP server that supports oauth
codex mcp logout SERVER_NAME
```

>>>>>>> da126459
## shell_environment_policy

Codex spawns subprocesses (e.g. when executing a `local_shell` tool-call suggested by the assistant). By default it now passes **your full environment** to those subprocesses. You can tune this behavior via the **`shell_environment_policy`** block in `config.toml`:

```toml
[shell_environment_policy]
# inherit can be "all" (default), "core", or "none"
inherit = "core"
# set to true to *skip* the filter for `"*KEY*"` and `"*TOKEN*"`
ignore_default_excludes = false
# exclude patterns (case-insensitive globs)
exclude = ["AWS_*", "AZURE_*"]
# force-set / override values
set = { CI = "1" }
# if provided, *only* vars matching these patterns are kept
include_only = ["PATH", "HOME"]
```

| Field                     | Type                 | Default | Description                                                                                                                                     |
| ------------------------- | -------------------- | ------- | ----------------------------------------------------------------------------------------------------------------------------------------------- |
| `inherit`                 | string               | `all`   | Starting template for the environment:<br>`all` (clone full parent env), `core` (`HOME`, `PATH`, `USER`, …), or `none` (start empty).           |
| `ignore_default_excludes` | boolean              | `false` | When `false`, Codex removes any var whose **name** contains `KEY`, `SECRET`, or `TOKEN` (case-insensitive) before other rules run.              |
| `exclude`                 | array<string>        | `[]`    | Case-insensitive glob patterns to drop after the default filter.<br>Examples: `"AWS_*"`, `"AZURE_*"`.                                           |
| `set`                     | table<string,string> | `{}`    | Explicit key/value overrides or additions – always win over inherited values.                                                                   |
| `include_only`            | array<string>        | `[]`    | If non-empty, a whitelist of patterns; only variables that match _one_ pattern survive the final step. (Generally used with `inherit = "all"`.) |

The patterns are **glob style**, not full regular expressions: `*` matches any
number of characters, `?` matches exactly one, and character classes like
`[A-Z]`/`[^0-9]` are supported. Matching is always **case-insensitive**. This
syntax is documented in code as `EnvironmentVariablePattern` (see
`core/src/config_types.rs`).

If you just need a clean slate with a few custom entries you can write:

```toml
[shell_environment_policy]
inherit = "none"
set = { PATH = "/usr/bin", MY_FLAG = "1" }
```

Currently, `CODEX_SANDBOX_NETWORK_DISABLED=1` is also added to the environment, assuming network is disabled. This is not configurable.

## otel

Codex can emit [OpenTelemetry](https://opentelemetry.io/) **log events** that
describe each run: outbound API requests, streamed responses, user input,
tool-approval decisions, and the result of every tool invocation. Export is
**disabled by default** so local runs remain self-contained. Opt in by adding an
`[otel]` table and choosing an exporter.

```toml
[otel]
environment = "staging"   # defaults to "dev"
exporter = "none"          # defaults to "none"; set to otlp-http or otlp-grpc to send events
log_user_prompt = false    # defaults to false; redact prompt text unless explicitly enabled
```

Codex tags every exported event with `service.name = $ORIGINATOR` (the same
value sent in the `originator` header, `codex_cli_rs` by default), the CLI
version, and an `env` attribute so downstream collectors can distinguish
dev/staging/prod traffic. Only telemetry produced inside the `codex_otel`
crate—the events listed below—is forwarded to the exporter.

### Event catalog

Every event shares a common set of metadata fields: `event.timestamp`,
`conversation.id`, `app.version`, `auth_mode` (when available),
`user.account_id` (when available), `terminal.type`, `model`, and `slug`.

With OTEL enabled Codex emits the following event types (in addition to the
metadata above):

- `codex.conversation_starts`
  - `provider_name`
  - `reasoning_effort` (optional)
  - `reasoning_summary`
  - `context_window` (optional)
  - `max_output_tokens` (optional)
  - `auto_compact_token_limit` (optional)
  - `approval_policy`
  - `sandbox_policy`
  - `mcp_servers` (comma-separated list)
  - `active_profile` (optional)
- `codex.api_request`
  - `attempt`
  - `duration_ms`
  - `http.response.status_code` (optional)
  - `error.message` (failures)
- `codex.sse_event`
  - `event.kind`
  - `duration_ms`
  - `error.message` (failures)
  - `input_token_count` (responses only)
  - `output_token_count` (responses only)
  - `cached_token_count` (responses only, optional)
  - `reasoning_token_count` (responses only, optional)
  - `tool_token_count` (responses only)
- `codex.user_prompt`
  - `prompt_length`
  - `prompt` (redacted unless `log_user_prompt = true`)
- `codex.tool_decision`
  - `tool_name`
  - `call_id`
  - `decision` (`approved`, `approved_for_session`, `denied`, or `abort`)
  - `source` (`config` or `user`)
- `codex.tool_result`
  - `tool_name`
  - `call_id` (optional)
  - `arguments` (optional)
  - `duration_ms` (execution time for the tool)
  - `success` (`"true"` or `"false"`)
  - `output`

These event shapes may change as we iterate.

### Choosing an exporter

Set `otel.exporter` to control where events go:

- `none` – leaves instrumentation active but skips exporting. This is the
  default.
- `otlp-http` – posts OTLP log records to an OTLP/HTTP collector. Specify the
  endpoint, protocol, and headers your collector expects:

  ```toml
  [otel]
  exporter = { otlp-http = {
    endpoint = "https://otel.example.com/v1/logs",
    protocol = "binary",
    headers = { "x-otlp-api-key" = "${OTLP_TOKEN}" }
  }}
  ```

- `otlp-grpc` – streams OTLP log records over gRPC. Provide the endpoint and any
  metadata headers:

  ```toml
  [otel]
  exporter = { otlp-grpc = {
    endpoint = "https://otel.example.com:4317",
    headers = { "x-otlp-meta" = "abc123" }
  }}
  ```

If the exporter is `none` nothing is written anywhere; otherwise you must run or point to your
own collector. All exporters run on a background batch worker that is flushed on
shutdown.

If you build Codex from source the OTEL crate is still behind an `otel` feature
flag; the official prebuilt binaries ship with the feature enabled. When the
feature is disabled the telemetry hooks become no-ops so the CLI continues to
function without the extra dependencies.

## notify

Specify a program that will be executed to get notified about events generated by Codex. Note that the program will receive the notification argument as a string of JSON, e.g.:

```json
{
  "type": "agent-turn-complete",
  "turn-id": "12345",
  "input-messages": ["Rename `foo` to `bar` and update the callsites."],
  "last-assistant-message": "Rename complete and verified `cargo build` succeeds."
}
```

The `"type"` property will always be set. Currently, `"agent-turn-complete"` is the only notification type that is supported.

As an example, here is a Python script that parses the JSON and decides whether to show a desktop push notification using [terminal-notifier](https://github.com/julienXX/terminal-notifier) on macOS:

```python
#!/usr/bin/env python3

import json
import subprocess
import sys


def main() -> int:
    if len(sys.argv) != 2:
        print("Usage: notify.py <NOTIFICATION_JSON>")
        return 1

    try:
        notification = json.loads(sys.argv[1])
    except json.JSONDecodeError:
        return 1

    match notification_type := notification.get("type"):
        case "agent-turn-complete":
            assistant_message = notification.get("last-assistant-message")
            if assistant_message:
                title = f"Codex: {assistant_message}"
            else:
                title = "Codex: Turn Complete!"
            input_messages = notification.get("input_messages", [])
            message = " ".join(input_messages)
            title += message
        case _:
            print(f"not sending a push notification for: {notification_type}")
            return 0

    subprocess.check_output(
        [
            "terminal-notifier",
            "-title",
            title,
            "-message",
            message,
            "-group",
            "codex",
            "-ignoreDnD",
            "-activate",
            "com.googlecode.iterm2",
        ]
    )

    return 0


if __name__ == "__main__":
    sys.exit(main())
```

To have Codex use this script for notifications, you would configure it via `notify` in `~/.codex/config.toml` using the appropriate path to `notify.py` on your computer:

```toml
notify = ["python3", "/Users/mbolin/.codex/notify.py"]
```

## history

By default, Codex CLI records messages sent to the model in `$CODEX_HOME/history.jsonl`. Note that on UNIX, the file permissions are set to `o600`, so it should only be readable and writable by the owner.

To disable this behavior, configure `[history]` as follows:

```toml
[history]
persistence = "none"  # "save-all" is the default value
```

## file_opener

Identifies the editor/URI scheme to use for hyperlinking citations in model output. If set, citations to files in the model output will be hyperlinked using the specified URI scheme so they can be ctrl/cmd-clicked from the terminal to open them.

For example, if the model output includes a reference such as `【F:/home/user/project/main.py†L42-L50】`, then this would be rewritten to link to the URI `vscode://file/home/user/project/main.py:42`.

Note this is **not** a general editor setting (like `$EDITOR`), as it only accepts a fixed set of values:

- `"vscode"` (default)
- `"vscode-insiders"`
- `"windsurf"`
- `"cursor"`
- `"none"` to explicitly disable this feature

Currently, `"vscode"` is the default, though Codex does not verify VS Code is installed. As such, `file_opener` may default to `"none"` or something else in the future.

## hide_agent_reasoning

Codex intermittently emits "reasoning" events that show the model's internal "thinking" before it produces a final answer. Some users may find these events distracting, especially in CI logs or minimal terminal output.

Setting `hide_agent_reasoning` to `true` suppresses these events in **both** the TUI as well as the headless `exec` sub-command:

```toml
hide_agent_reasoning = true   # defaults to false
```

## show_raw_agent_reasoning

Surfaces the model’s raw chain-of-thought ("raw reasoning content") when available.

Notes:

- Only takes effect if the selected model/provider actually emits raw reasoning content. Many models do not. When unsupported, this option has no visible effect.
- Raw reasoning may include intermediate thoughts or sensitive context. Enable only if acceptable for your workflow.

Example:

```toml
show_raw_agent_reasoning = true  # defaults to false
```

## model_context_window

The size of the context window for the model, in tokens.

In general, Codex knows the context window for the most common OpenAI models, but if you are using a new model with an old version of the Codex CLI, then you can use `model_context_window` to tell Codex what value to use to determine how much context is left during a conversation.

## model_max_output_tokens

This is analogous to `model_context_window`, but for the maximum number of output tokens for the model.

## project_doc_max_bytes

Maximum number of bytes to read from an `AGENTS.md` file to include in the instructions sent with the first turn of a session. Defaults to 32 KiB.

## project_doc_fallback_filenames

Ordered list of additional filenames to look for when `AGENTS.md` is missing at a given directory level. The CLI always checks `AGENTS.md` first; the configured fallbacks are tried in the order provided. This lets monorepos that already use alternate instruction files (for example, `CLAUDE.md`) work out of the box while you migrate to `AGENTS.md` over time.

```toml
project_doc_fallback_filenames = ["CLAUDE.md", ".exampleagentrules.md"]
```

We recommend migrating instructions to AGENTS.md; other filenames may reduce model performance.

## tui

Options that are specific to the TUI.

```toml
[tui]
# More to come here
```

<<<<<<< HEAD
=======
> [!NOTE]
> Codex emits desktop notifications using terminal escape codes. Not all terminals support these (notably, macOS Terminal.app and VS Code's terminal do not support custom notifications. iTerm2, Ghostty and WezTerm do support these notifications).

> [!NOTE]
> `tui.notifications` is built‑in and limited to the TUI session. For programmatic or cross‑environment notifications—or to integrate with OS‑specific notifiers—use the top-level `notify` option to run an external program that receives event JSON. The two settings are independent and can be used together.

### Auto Drive Observer

Codex keeps long-running Auto Drive sessions in check with a lightweight observer thread. Configure its cadence with the top-level `auto_drive_observer_cadence` key (default `5`). After every *n* completed requests the observer reviews the coordinator/CLI transcript, emits telemetry, and—if necessary—suggests a corrected prompt or follow-up guidance. Setting the value to `0` disables the observer entirely.

```toml
# Run the observer after every third Auto Drive request
auto_drive_observer_cadence = 3
```

When the observer reports `status = "failing"`, the TUI banner highlights the intervention, updates the pending prompt when provided, and records guidance for future coordinator turns.

## Project Hooks

Use the `[projects]` table to scope settings to a specific workspace path. In addition to `trust_level`, `approval_policy`, and `always_allow_commands`, you can attach lifecycle hooks that run commands automatically when notable events occur.

```toml
[projects."/Users/me/src/my-app"]
trust_level = "trusted"

[[projects."/Users/me/src/my-app".hooks]]
name = "bootstrap"
event = "session.start"
run = ["./scripts/bootstrap.sh"]
timeout_ms = 60000

[[projects."/Users/me/src/my-app".hooks]]
event = "tool.after"
run = "npm run lint -- --changed"
```

Supported hook events:

- `session.start`: after the session is configured (once per launch)
- `session.end`: before shutdown completes
- `tool.before`: immediately before each exec/tool command runs
- `tool.after`: once an exec/tool command finishes (regardless of exit code)
- `file.before_write`: right before an `apply_patch` is applied
- `file.after_write`: after an `apply_patch` completes and diffs are emitted

Hook commands run inside the same sandbox mode as the session and appear in the TUI as their own exec cells. Failures are surfaced as background events but do not block the main task. Each invocation receives environment variables such as `CODE_HOOK_EVENT`, `CODE_HOOK_NAME`, `CODE_HOOK_INDEX`, `CODE_HOOK_CALL_ID`, `CODE_HOOK_PAYLOAD` (JSON describing the context), `CODE_SESSION_CWD`, and—when applicable—`CODE_HOOK_SOURCE_CALL_ID`. Hooks may also set `cwd`, provide additional `env` entries, and specify `timeout_ms`.

Example `tool.after` payload:

```json
{
  "event": "tool.after",
  "call_id": "tool_12",
  "cwd": "/Users/me/src/my-app",
  "command": ["npm", "test"],
  "exit_code": 1,
  "duration_ms": 1832,
  "stdout": "…output truncated…",
  "stderr": "…",
  "timed_out": false
}
```

## Project Commands

Define project-scoped commands under `[[projects."<path>".commands]]`. Each command needs a unique `name` and either an array (`command`) or string (`run`) describing how to invoke it. Optional fields include `description`, `cwd`, `env`, and `timeout_ms`.

```toml
[[projects."/Users/me/src/my-app".commands]]
name = "setup"
description = "Install dependencies"
run = ["pnpm", "install"]

[[projects."/Users/me/src/my-app".commands]]
name = "unit"
run = "cargo test --lib"
```

Project commands appear in the TUI via `/cmd <name>` and run through the standard execution pipeline. During execution Codex sets `CODE_PROJECT_COMMAND_NAME`, `CODE_PROJECT_COMMAND_DESCRIPTION` (when provided), and `CODE_SESSION_CWD` so scripts can tailor their behaviour.

>>>>>>> da126459
## Config reference

| Key | Type / Values | Notes |
| --- | --- | --- |
| `model` | string | Model to use (e.g., `gpt-5-codex`). |
| `model_provider` | string | Provider id from `model_providers` (default: `openai`). |
| `model_context_window` | number | Context window tokens. |
| `model_max_output_tokens` | number | Max output tokens. |
| `approval_policy` | `untrusted` \| `on-failure` \| `on-request` \| `never` | When to prompt for approval. |
| `sandbox_mode` | `read-only` \| `workspace-write` \| `danger-full-access` | OS sandbox policy. |
| `sandbox_workspace_write.writable_roots` | array<string> | Extra writable roots in workspace‑write. |
| `sandbox_workspace_write.network_access` | boolean | Allow network in workspace‑write (default: false). |
| `sandbox_workspace_write.exclude_tmpdir_env_var` | boolean | Exclude `$TMPDIR` from writable roots (default: false). |
| `sandbox_workspace_write.exclude_slash_tmp` | boolean | Exclude `/tmp` from writable roots (default: false). |
| `disable_response_storage` | boolean | Required for ZDR orgs. |
| `notify` | array<string> | External program for notifications. |
| `instructions` | string | Currently ignored; use `experimental_instructions_file` or `AGENTS.md`. |
| `mcp_servers.<id>.command` | string | MCP server launcher command. |
| `mcp_servers.<id>.args` | array<string> | MCP server args. |
| `mcp_servers.<id>.env` | map<string,string> | MCP server env vars. |
| `mcp_servers.<id>.startup_timeout_sec` | number | Startup timeout in seconds (default: 10). Timeout is applied both for initializing MCP server and initially listing tools. |
| `mcp_servers.<id>.tool_timeout_sec` | number | Per-tool timeout in seconds (default: 60). Accepts fractional values; omit to use the default. |
| `model_providers.<id>.name` | string | Display name. |
| `model_providers.<id>.base_url` | string | API base URL. |
| `model_providers.<id>.env_key` | string | Env var for API key. |
| `model_providers.<id>.wire_api` | `chat` \| `responses` | Protocol used (default: `chat`). |
| `model_providers.<id>.query_params` | map<string,string> | Extra query params (e.g., Azure `api-version`). |
| `model_providers.<id>.http_headers` | map<string,string> | Additional static headers. |
| `model_providers.<id>.env_http_headers` | map<string,string> | Headers sourced from env vars. |
| `model_providers.<id>.request_max_retries` | number | Per‑provider HTTP retry count (default: 4). |
| `model_providers.<id>.stream_max_retries` | number | SSE stream retry count (default: 5). |
| `model_providers.<id>.stream_idle_timeout_ms` | number | SSE idle timeout (ms) (default: 300000). |
| `project_doc_max_bytes` | number | Max bytes to read from `AGENTS.md`. |
| `projects.<path>.trust_level` | string | Mark project/worktree as trusted (only `"trusted"` is recognized). |
| `projects.<path>.hooks` | array<table> | Lifecycle hooks for that workspace (see "Project Hooks"). |
| `projects.<path>.commands` | array<table> | Project commands exposed via `/cmd`. |
| `profile` | string | Active profile name. |
| `profiles.<name>.*` | various | Profile‑scoped overrides of the same keys. |
| `history.persistence` | `save-all` \| `none` | History file persistence (default: `save-all`). |
| `history.max_bytes` | number | Currently ignored (not enforced). |
| `file_opener` | `vscode` \| `vscode-insiders` \| `windsurf` \| `cursor` \| `none` | URI scheme for clickable citations (default: `vscode`). |
| `tui` | table | TUI‑specific options (reserved). |
| `hide_agent_reasoning` | boolean | Hide model reasoning events. |
| `show_raw_agent_reasoning` | boolean | Show raw reasoning (when available). |
| `model_reasoning_effort` | `minimal` \| `low` \| `medium` \| `high` | Responses API reasoning effort. |
| `model_reasoning_summary` | `auto` \| `concise` \| `detailed` \| `none` | Reasoning summaries. |
| `model_verbosity` | `low` \| `medium` \| `high` | GPT‑5 text verbosity (Responses API). |
| `model_supports_reasoning_summaries` | boolean | Force‑enable reasoning summaries. |
| `chatgpt_base_url` | string | Base URL for ChatGPT auth flow. |
| `experimental_resume` | string (path) | Resume JSONL path (internal/experimental). |
| `experimental_instructions_file` | string (path) | Replace built‑in instructions (experimental). |
| `experimental_use_exec_command_tool` | boolean | Use experimental exec command tool. |
| `use_experimental_reasoning_summary` | boolean | Use experimental summary for reasoning chain. |
| `responses_originator_header_internal_override` | string | Override `originator` header value. |
| `tools.web_search` | boolean | Enable web search tool (alias: `web_search_request`) (default: false). |
| `tools.web_search_allowed_domains` | array<string> | Optional allow-list for web search (filters.allowed_domains). |

<!-- markdownlint-enable MD012 MD013 MD028 MD033 --><|MERGE_RESOLUTION|>--- conflicted
+++ resolved
@@ -13,7 +13,7 @@
   - If `value` cannot be parsed as a valid TOML value, it is treated as a string value. This means that `-c model='"o3"'` and `-c model=o3` are equivalent.
     - In the first case, the value is the TOML string `"o3"`, while in the second the value is `o3`, which is not valid TOML and therefore treated as the TOML string `"o3"`.
     - Because quotes are interpreted by one's shell, `-c key="true"` will be correctly interpreted in TOML as `key = true` (a boolean) and not `key = "true"` (a string). If for some reason you needed the string `"true"`, you would need to use `-c key='"true"'` (note the two sets of quotes).
-- The `$CODEX_HOME/config.toml` configuration file where the `CODEX_HOME` environment value defaults to `~/.codex`. (Note `CODEX_HOME` will also be where logs and other Codex-related information are stored.)
+- The `$CODE_HOME/config.toml` configuration file. `CODE_HOME` defaults to `~/.code`; Code also reads from `$CODEX_HOME`/`~/.codex` for backwards compatibility but only writes to `~/.code`. (Logs and other state use the same directory.)
 
 Both the `--config` flag and the `config.toml` file support the following options:
 
@@ -70,6 +70,24 @@
 env_key = "MISTRAL_API_KEY"
 ```
 
+It is also possible to configure a provider to include extra HTTP headers with a request. These can be hardcoded values (`http_headers`) or values read from environment variables (`env_http_headers`):
+
+```toml
+[model_providers.example]
+# name, base_url, ...
+
+# This will add the HTTP header `X-Example-Header` with value `example-value`
+# to each request to the model provider.
+http_headers = { "X-Example-Header" = "example-value" }
+
+# This will add the HTTP header `X-Example-Features` with the value of the
+# `EXAMPLE_FEATURES` environment variable to each request to the model provider
+# _if_ the environment variable is set and its value is non-empty.
+env_http_headers = { "X-Example-Features" = "EXAMPLE_FEATURES" }
+```
+
+### Azure model provider example
+
 Note that Azure requires `api-version` to be passed as a query parameter, so be sure to specify it as part of `query_params` when defining the Azure provider:
 
 ```toml
@@ -79,23 +97,10 @@
 base_url = "https://YOUR_PROJECT_NAME.openai.azure.com/openai"
 env_key = "AZURE_OPENAI_API_KEY"  # Or "OPENAI_API_KEY", whichever you use.
 query_params = { api-version = "2025-04-01-preview" }
-```
-
-It is also possible to configure a provider to include extra HTTP headers with a request. These can be hardcoded values (`http_headers`) or values read from environment variables (`env_http_headers`):
-
-```toml
-[model_providers.example]
-# name, base_url, ...
-
-# This will add the HTTP header `X-Example-Header` with value `example-value`
-# to each request to the model provider.
-http_headers = { "X-Example-Header" = "example-value" }
-
-# This will add the HTTP header `X-Example-Features` with the value of the
-# `EXAMPLE_FEATURES` environment variable to each request to the model provider
-# _if_ the environment variable is set and its value is non-empty.
-env_http_headers = { "X-Example-Features" = "EXAMPLE_FEATURES" }
-```
+wire_api = "responses"
+```
+
+Export your key before launching Codex: `export AZURE_OPENAI_API_KEY=…`
 
 ### Per-provider network tuning
 
@@ -379,7 +384,7 @@
 }
 ```
 
-Should be represented as follows in `~/.codex/config.toml`:
+Should be represented as follows in `~/.code/config.toml` (Code will also read the legacy `~/.codex/config.toml` if it exists):
 
 ```toml
 # The top-level table name must be `mcp_servers`
@@ -498,8 +503,6 @@
 disable_response_storage = true
 ```
 
-<<<<<<< HEAD
-=======
 ### Managing MCP servers from CLI (experimental)
 
 You can also manage these entries from the CLI:
@@ -526,7 +529,6 @@
 codex mcp logout SERVER_NAME
 ```
 
->>>>>>> da126459
 ## shell_environment_policy
 
 Codex spawns subprocesses (e.g. when executing a `local_shell` tool-call suggested by the assistant). By default it now passes **your full environment** to those subprocesses. You can tune this behavior via the **`shell_environment_policy`** block in `config.toml`:
@@ -751,11 +753,14 @@
     sys.exit(main())
 ```
 
-To have Codex use this script for notifications, you would configure it via `notify` in `~/.codex/config.toml` using the appropriate path to `notify.py` on your computer:
+To have Codex use this script for notifications, you would configure it via `notify` in `~/.code/config.toml` (legacy `~/.codex/config.toml` is still read) using the appropriate path to `notify.py` on your computer:
 
 ```toml
 notify = ["python3", "/Users/mbolin/.codex/notify.py"]
 ```
+
+> [!NOTE]
+> Use `notify` for automation and integrations: Codex invokes your external program with a single JSON argument for each event, independent of the TUI. If you only want lightweight desktop notifications while using the TUI, prefer `tui.notifications`, which uses terminal escape codes and requires no external program. You can enable both; `tui.notifications` covers in‑TUI alerts (e.g., approval prompts), while `notify` is best for system‑level hooks or custom notifiers. Currently, `notify` emits only `agent-turn-complete`, whereas `tui.notifications` supports `agent-turn-complete` and `approval-requested` with optional filtering.
 
 ## history
 
@@ -839,11 +844,15 @@
 
 ```toml
 [tui]
-# More to come here
-```
-
-<<<<<<< HEAD
-=======
+# Send desktop notifications when approvals are required or a turn completes.
+# Defaults to false.
+notifications = true
+
+# You can optionally filter to specific notification types.
+# Available types are "agent-turn-complete" and "approval-requested".
+notifications = [ "agent-turn-complete", "approval-requested" ]
+```
+
 > [!NOTE]
 > Codex emits desktop notifications using terminal escape codes. Not all terminals support these (notably, macOS Terminal.app and VS Code's terminal do not support custom notifications. iTerm2, Ghostty and WezTerm do support these notifications).
 
@@ -924,7 +933,6 @@
 
 Project commands appear in the TUI via `/cmd <name>` and run through the standard execution pipeline. During execution Codex sets `CODE_PROJECT_COMMAND_NAME`, `CODE_PROJECT_COMMAND_DESCRIPTION` (when provided), and `CODE_SESSION_CWD` so scripts can tailor their behaviour.
 
->>>>>>> da126459
 ## Config reference
 
 | Key | Type / Values | Notes |
@@ -966,7 +974,8 @@
 | `history.persistence` | `save-all` \| `none` | History file persistence (default: `save-all`). |
 | `history.max_bytes` | number | Currently ignored (not enforced). |
 | `file_opener` | `vscode` \| `vscode-insiders` \| `windsurf` \| `cursor` \| `none` | URI scheme for clickable citations (default: `vscode`). |
-| `tui` | table | TUI‑specific options (reserved). |
+| `tui` | table | TUI‑specific options. |
+| `tui.notifications` | boolean \| array<string> | Enable desktop notifications in the tui (default: false). |
 | `hide_agent_reasoning` | boolean | Hide model reasoning events. |
 | `show_raw_agent_reasoning` | boolean | Show raw reasoning (when available). |
 | `model_reasoning_effort` | `minimal` \| `low` \| `medium` \| `high` | Responses API reasoning effort. |
