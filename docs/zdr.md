--- conflicted
+++ resolved
@@ -6,11 +6,7 @@
 OpenAI rejected the request. Error details: Status: 400, Code: unsupported_parameter, Type: invalid_request_error, Message: 400 Previous response cannot be used for this organization due to Zero Data Retention.
 ```
 
-<<<<<<< HEAD
-Ensure you are running `codex` with `--config disable_response_storage=true` or add this line to `~/.codex/config.toml` to avoid specifying the command line option each time:
-=======
 Ensure you are running `codex` with `--config disable_response_storage=true` or add this line to `~/.code/config.toml` (Code still reads legacy `~/.codex/config.toml`) to avoid specifying the command line option each time:
->>>>>>> 2822aa52
 
 ```toml
 disable_response_storage = true
