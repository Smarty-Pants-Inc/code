# Rust/codex-rs

In the codex-rs folder where the rust code lives:

- Crate names are prefixed with `codex-`. For example, the `core` folder's crate is named `codex-core`
- When using format! and you can inline variables into {}, always do that.

Completion/build step

- Always validate using `./build-fast.sh` from the repo root. This is the single required check and must pass cleanly.
- Policy: All errors AND all warnings must be fixed before you’re done. Treat any compiler warning as a failure and address it (rename unused vars with `_`, remove `mut`, delete dead code, etc.).
- Do not run additional format/lint/test commands on completion (e.g., `just fmt`, `just fix`, `cargo test`) unless explicitly requested for a specific task.
<<<<<<< HEAD
=======
- ***NEVER run rustfmt***
>>>>>>> 2822aa52

## Strict Ordering In The TUI History

The TUI enforces strict, per‑turn ordering for all streamed content. Every
stream insert (Answer or Reasoning) must be associated with a stable
`(request_ordinal, output_index, sequence_number)` key provided by the model.

- A stream insert MUST carry a non‑empty stream id. The UI seeds an order key
  for `(kind, id)` from the event's `OrderMeta` before any insert.
- The TUI WILL NOT insert streaming content without a stream id. Any attempt to
  insert without an id is dropped with an error log to make the issue visible
  during development.

## Commit Messages

- Review staged changes before every commit: `git --no-pager diff --staged --stat` (and skim `git --no-pager diff --staged` if needed).
- Write a descriptive subject that explains what changed and why. Avoid placeholders like "chore: commit local work".
- Prefer Conventional Commits with an optional scope: `feat(tui/history): …`, `fix(core/exec): …`, `docs(agents): …`.
- Keep the subject ≤ 72 chars; add a short body if rationale or context helps future readers.
- Use imperative, present tense: "add", "fix", "update" (not "added", "fixes").
- For merge commits, skip custom prefixes like `merge(main<-origin/main):`. Use a clear subject such as `Merge origin/main: <what changed and how conflicts were resolved>`.

Examples:

- `feat(tui/history): show exit code and duration for Exec cells`
- `fix(core/codex): handle SIGINT in on_exec_command_begin to avoid orphaned child`
- `docs(agents): clarify commit-message expectations`

## Git Push Policy (Do Not Rebase On Push Requests)

When the user asks you to "push" local work:

- Never rebase in this flow. Do not use `git pull --rebase` or attempt to replay local commits.
- Prefer a simple merge of `origin/main` into the current branch, keeping our local history intact.
- If the remote only has trivial release metadata changes (e.g., `codex-cli/package.json` version bumps), adopt the remote version for those files and keep ours for everything else unless the user specifies otherwise.
- If in doubt or if conflicts touch non-trivial areas, pause and ask before resolving.

Quick procedure (merge-only):

- Commit your local work first:
  - Review: `git --no-pager diff --stat` and `git --no-pager diff`
  - Stage + commit: `git add -A && git commit -m "<descriptive message of local changes>"`
- Fetch remote: `git fetch origin`
- Merge without auto-commit: `git merge --no-ff --no-commit origin/main` (stops before committing so you can choose sides)
- Resolve policy:
  - Default to ours: `git checkout --ours .`
  - Take remote for trivial package/version files as needed, e.g.: `git checkout --theirs codex-cli/package.json`
- Stage and commit the merge with a descriptive message, e.g.:
  - `git add -A && git commit -m "Merge origin/main: adopt remote version bumps; keep ours elsewhere (<areas>)"`
- Run `./build-fast.sh` and then `git push`

## Command Execution Architecture

The command execution flow in Codex follows an event-driven pattern:

1. **Core Layer** (`codex-core/src/codex.rs`):
   - `on_exec_command_begin()` initiates command execution
   - Creates `EventMsg::ExecCommandBegin` events with command details

2. **TUI Layer** (`codex-tui/src/chatwidget.rs`):
   - `handle_codex_event()` processes execution events
   - Manages `RunningCommand` state for active commands
   - Creates `HistoryCell::Exec` for UI rendering

3. **History Cell** (`codex-tui/src/history_cell.rs`):
   - `new_active_exec_command()` - Creates cell for running command
   - `new_completed_exec_command()` - Updates with final output
   - Handles syntax highlighting via `ParsedCommand`

This architecture separates concerns between execution logic (core), UI state management (chatwidget), and rendering (history_cell).<|MERGE_RESOLUTION|>--- conflicted
+++ resolved
@@ -10,10 +10,7 @@
 - Always validate using `./build-fast.sh` from the repo root. This is the single required check and must pass cleanly.
 - Policy: All errors AND all warnings must be fixed before you’re done. Treat any compiler warning as a failure and address it (rename unused vars with `_`, remove `mut`, delete dead code, etc.).
 - Do not run additional format/lint/test commands on completion (e.g., `just fmt`, `just fix`, `cargo test`) unless explicitly requested for a specific task.
-<<<<<<< HEAD
-=======
 - ***NEVER run rustfmt***
->>>>>>> 2822aa52
 
 ## Strict Ordering In The TUI History
 
