#!/usr/bin/env bash
# Fast build script for local development - optimized for speed
set -euo pipefail

# Usage banner
usage() {
  cat <<USAGE
Usage: ./build-fast.sh [env flags]

Environment flags:
  PROFILE=dev-fast|dev|release-prod   Build profile (default: dev-fast)
  TRACE_BUILD=1                       Print toolchain/env and artifact SHA
  KEEP_ENV=1                          Do NOT sanitize env (use your current env)
  DETERMINISTIC=1                     Add -C debuginfo=0; promotes to release-prod unless DETERMINISTIC_FORCE_RELEASE=0
  DETERMINISTIC_FORCE_RELEASE=0|1     Keep dev-fast (0) or switch to release-prod (1, default)
  DETERMINISTIC_NO_UUID=1             macOS only: strip LC_UUID on final executables
  --workspace codex|code|both         Select workspace to build (default: code)

Examples:
  ./build-fast.sh
  TRACE_BUILD=1 ./build-fast.sh
  DETERMINISTIC=1 DETERMINISTIC_FORCE_RELEASE=0 ./build-fast.sh
  DETERMINISTIC=1 DETERMINISTIC_NO_UUID=1 ./build-fast.sh
  ./build-fast.sh run
  ./build-fast.sh perf
  ./build-fast.sh perf run
USAGE
}

resolve_bin_path() {
  case "$PROFILE" in
    dev-fast)
      BIN_SUBDIR="dev-fast"
      ;;
    dev)
      BIN_SUBDIR="debug"
      ;;
    *)
      BIN_SUBDIR="$PROFILE"
      ;;
  esac

  local target_root
  if [ -n "${CARGO_TARGET_DIR:-}" ]; then
    target_root="${CARGO_TARGET_DIR}"
  else
    target_root="${REPO_ROOT}/${WORKSPACE_DIR}/target"
  fi

  if [[ "${target_root}" != /* ]]; then
    target_root="$(cd "${target_root}" >/dev/null 2>&1 && pwd)"
  fi

  TARGET_DIR_ABS="${target_root}"
  BIN_CARGO_FILENAME="${CRATE_PREFIX}"
  BIN_FILENAME="${CRATE_PREFIX}"
  if [ "$PROFILE" = "perf" ]; then
    BIN_FILENAME="${CRATE_PREFIX}-perf"
  fi
  BIN_SUBPATH="${BIN_SUBDIR}/${BIN_FILENAME}"
  BIN_CARGO_SUBPATH="${BIN_SUBDIR}/${BIN_CARGO_FILENAME}"
  BIN_PATH="${TARGET_DIR_ABS}/${BIN_SUBPATH}"
  BIN_CARGO_PATH="${TARGET_DIR_ABS}/${BIN_CARGO_SUBPATH}"
  BIN_LINK_PATH="./target/${BIN_SUBPATH}"

  if [ -n "${REPO_TARGET_ABS:-}" ] && [ "${TARGET_DIR_ABS}" = "${REPO_TARGET_ABS}" ]; then
    BIN_DISPLAY_PATH="./${WORKSPACE_DIR}/target/${BIN_SUBPATH}"
  else
    BIN_DISPLAY_PATH="${BIN_PATH}"
  fi
}

case "${1:-}" in
  -h|--help) usage; exit 0 ;;
esac

RUN_AFTER_BUILD=0
ARG_PROFILE=""
WORKSPACE_CHOICE="${WORKSPACE:-}"
PASSTHROUGH_ARGS=()
while [ $# -gt 0 ]; do
  case "$1" in
    run)
      RUN_AFTER_BUILD=1
      PASSTHROUGH_ARGS+=("$1")
      ;;
    --workspace)
      shift || { echo "Error: --workspace requires a value." >&2; usage; exit 1; }
      WORKSPACE_CHOICE="$1"
      ;;
    --workspace=*)
      WORKSPACE_CHOICE="${1#*=}"
      ;;
    -h|--help)
      usage
      exit 0
      ;;
    *)
      if [ -n "$ARG_PROFILE" ]; then
        echo "Error: Multiple profile arguments provided ('${ARG_PROFILE}' and '$1')." >&2
        usage
        exit 1
      fi
      ARG_PROFILE="$1"
      PASSTHROUGH_ARGS+=("$1")
      ;;
  esac
  shift
done

if [ -z "$WORKSPACE_CHOICE" ]; then
  WORKSPACE_CHOICE="code"
fi

if [ "$WORKSPACE_CHOICE" = "both" ]; then
  if [ "$RUN_AFTER_BUILD" -eq 1 ]; then
    echo "Error: --workspace both cannot be combined with 'run'." >&2
    exit 1
  fi
  for ws in codex code; do
    WORKSPACE="$ws" "$0" "${PASSTHROUGH_ARGS[@]}" --workspace "$ws"
  done
  exit 0
fi

if [ "$ARG_PROFILE" = "pref" ]; then
  ARG_PROFILE="perf"
fi

# Resolve repository paths relative to this script so absolute invocation works
SCRIPT_DIR="$(cd -- "$(dirname -- "${BASH_SOURCE[0]}")" >/dev/null 2>&1 && pwd)"
CALLER_CWD="$(pwd)"

case "$WORKSPACE_CHOICE" in
  codex|codex-rs)
    WORKSPACE_DIR="codex-rs"
    CRATE_PREFIX="codex"
    ;;
  code|code-rs)
    WORKSPACE_DIR="code-rs"
    CRATE_PREFIX="code"
    ;;
  *)
    echo "Error: Unknown workspace '${WORKSPACE_CHOICE}'. Use codex, code, or both." >&2
    exit 1
    ;;
esac

WORKSPACE_PATH="${SCRIPT_DIR}/${WORKSPACE_DIR}"
if [ ! -d "$WORKSPACE_PATH" ]; then
  echo "Error: Workspace directory '${WORKSPACE_PATH}' not found." >&2
  exit 1
fi

# Change to the selected Rust workspace root regardless of caller CWD
cd "${WORKSPACE_PATH}"

CLI_PACKAGE="$(sed -n 's/^name\s*=\s*"\(.*\)"/\1/p' cli/Cargo.toml | head -n1)"
TUI_PACKAGE="$(sed -n 's/^name\s*=\s*"\(.*\)"/\1/p' tui/Cargo.toml | head -n1)"
EXEC_PACKAGE="$(sed -n 's/^name\s*=\s*"\(.*\)"/\1/p' exec/Cargo.toml | head -n1)"
CRATE_PREFIX="${CLI_PACKAGE%%-*}"
EXEC_BIN="$(awk 'BEGIN{inbin=0} /^\[\[bin\]\]/{inbin=1; next} inbin && /^name[[:space:]]*=/{gsub(/.*"/,"",$0); gsub(/"/,"",$0); print; exit}' exec/Cargo.toml)"
if [ -z "${EXEC_BIN}" ]; then
  EXEC_BIN="${EXEC_PACKAGE}"
fi

# Compute repository root (the directory containing this script)
# Note: We intentionally set REPO_ROOT to SCRIPT_DIR so any defaults (like CARGO_HOME)
# resolve inside the repository, not its parent. This prevents permission issues on CI
# where the parent folder may be owned by a different user.
REPO_ROOT="${SCRIPT_DIR}"

<<<<<<< HEAD
# Use dev-fast profile by default for quick iteration
# Can override with: PROFILE=release ./build-fast.sh
PROFILE="${PROFILE:-dev-fast}"

# Determine the correct binary path based on profile
if [ "$PROFILE" = "dev-fast" ]; then
    BIN_PATH="./target/dev-fast/code"
elif [ "$PROFILE" = "dev" ]; then
    BIN_PATH="./target/debug/code"
=======
# Default to preserving caller environment unless explicitly disabled
KEEP_ENV="${KEEP_ENV:-1}"

# Track whether the caller explicitly set PROFILE (env or CLI)
PROFILE_ENV_SUPPLIED=0
if [ -n "${PROFILE+x}" ]; then
  PROFILE_ENV_SUPPLIED=1
  PROFILE_VALUE="$PROFILE"
>>>>>>> da126459
else
  PROFILE_VALUE="dev-fast"
fi

if [ -n "$ARG_PROFILE" ]; then
  PROFILE_VALUE="$ARG_PROFILE"
fi

PROFILE_EXPLICIT=0
if [ "$PROFILE_ENV_SUPPLIED" -eq 1 ] || [ -n "$ARG_PROFILE" ]; then
  PROFILE_EXPLICIT=1
fi

PROFILE="$PROFILE_VALUE"

# Optional deterministic mode: aim for more stable hashes by removing
# UUIDs on macOS, disabling debuginfo, and preferring a single-codegen
# optimized profile when user hasn't explicitly chosen a profile.
if [ "${DETERMINISTIC:-}" = "1" ]; then
    echo "Deterministic build: enabled"
    DET_FORCE_REL="${DETERMINISTIC_FORCE_RELEASE:-1}"
    if [ "$PROFILE" = "dev-fast" ] && [ "$DET_FORCE_REL" = "1" ]; then
        PROFILE="release-prod"
        echo "Deterministic build: switching profile to ${PROFILE}"
    elif [ "$PROFILE" = "dev-fast" ]; then
        echo "Deterministic build: keeping profile ${PROFILE} (DETERMINISTIC_FORCE_RELEASE=0)"
    fi
    # Use SOURCE_DATE_EPOCH if available to stabilize timestamps
    if command -v git >/dev/null 2>&1 && git -C "$REPO_ROOT" rev-parse --is-inside-work-tree >/dev/null 2>&1; then
        export SOURCE_DATE_EPOCH="$(git -C "$REPO_ROOT" log -1 --pretty=%ct 2>/dev/null || true)"
    fi
    # Keep debuginfo intact so profiling tools can resolve symbols.
fi

ORIGINAL_PROFILE="$PROFILE"
if [ "$PROFILE" != "dev" ] && [ "$PROFILE" != "release" ]; then
  if ! grep -F "[profile.${PROFILE}]" Cargo.toml >/dev/null 2>&1; then
    case "$PROFILE" in
      dev-fast)
        PROFILE="dev"
        ;;
      perf|release-prod)
        PROFILE="release"
        ;;
      *)
        PROFILE="dev"
        ;;
    esac
    if [ "$ORIGINAL_PROFILE" != "$PROFILE" ]; then
      echo "Profile ${ORIGINAL_PROFILE} not defined in ${WORKSPACE_DIR}/Cargo.toml; falling back to ${PROFILE}."
    fi
  fi
fi

# Select the cargo/rustc toolchain to match deploy
# Prefer rustup with the toolchain pinned in rust-toolchain.toml or $RUSTUP_TOOLCHAIN
USE_CARGO="cargo"
if command -v rustup >/dev/null 2>&1; then
  # Determine desired toolchain
  if [ -n "${RUSTUP_TOOLCHAIN:-}" ]; then
    TOOLCHAIN="$RUSTUP_TOOLCHAIN"
  else
    # Try parse channel from rust-toolchain.toml in repo root
    if [ -f "rust-toolchain.toml" ]; then
      TOOLCHAIN=$(sed -n 's/^channel\s*=\s*"\(.*\)"/\1/p' rust-toolchain.toml | head -n1)
    fi
    # Fallback to active default if none found
    TOOLCHAIN="${TOOLCHAIN:-$(rustup show active-toolchain 2>/dev/null | awk '{print $1}')}"
  fi

  if [ -n "$TOOLCHAIN" ]; then
    # Ensure toolchain is installed; if not, attempt install quietly
    if ! rustup which rustc --toolchain "$TOOLCHAIN" >/dev/null 2>&1; then
      echo "rustup: installing toolchain $TOOLCHAIN ..."
      rustup toolchain install "$TOOLCHAIN" >/dev/null 2>&1 || true
    fi
    USE_CARGO="rustup run $TOOLCHAIN cargo"
    echo "Using rustup toolchain: $TOOLCHAIN"
    rustup run "$TOOLCHAIN" rustc --version || true
  else
    echo "rustup found but no toolchain detected; using system cargo"
  fi
else
  echo "Error: rustup is required for consistent builds."
  echo "Please install rustup: https://rustup.rs/"
  exit 1
fi

# Canonicalize build environment so everyone shares the same cache by default.
# Set KEEP_ENV=1 to skip this sanitization.
if [ "${KEEP_ENV:-}" != "1" ]; then
  # Only define RUSTFLAGS via feature flags like DETERMINISTIC=1; otherwise clear.
  if [ -z "${DETERMINISTIC:-}" ]; then
    export RUSTFLAGS=""
  fi
  unset RUSTC_WRAPPER CARGO_BUILD_RUSTC_WRAPPER SCCACHE SCCACHE_BIN CARGO_TARGET_DIR MACOSX_DEPLOYMENT_TARGET
  unset CARGO_PROFILE_RELEASE_LTO CARGO_PROFILE_DEV_FAST_LTO CARGO_PROFILE_RELEASE_CODEGEN_UNITS CARGO_PROFILE_DEV_FAST_CODEGEN_UNITS
  # Ensure incremental uses profile default
  unset CARGO_INCREMENTAL
  CANONICAL_ENV_APPLIED=1
else
  CANONICAL_ENV_APPLIED=0
fi

# Optional debug symbol override for profiling sessions
if [ "${DEBUG_SYMBOLS:-}" = "1" ]; then
  if [ "$PROFILE" = "perf" ]; then
    echo "Debug symbols: profile 'perf' already preserves debuginfo"
  elif [ "$PROFILE_EXPLICIT" -eq 0 ] && [ "$PROFILE" = "dev-fast" ]; then
    echo "Debug symbols requested: switching profile to perf"
    PROFILE="perf"
  else
    PROFILE_ENV_KEY="$(printf "%s" "$PROFILE" | tr '[:lower:]-' '[:upper:]_')"
    DEBUG_VAR="CARGO_PROFILE_${PROFILE_ENV_KEY}_DEBUG"
    STRIP_VAR="CARGO_PROFILE_${PROFILE_ENV_KEY}_STRIP"
    SPLIT_VAR="CARGO_PROFILE_${PROFILE_ENV_KEY}_SPLIT_DEBUGINFO"
    printf -v "$DEBUG_VAR" '%s' '2'
    printf -v "$STRIP_VAR" '%s' 'none'
    printf -v "$SPLIT_VAR" '%s' 'packed'
    export "$DEBUG_VAR" "$STRIP_VAR" "$SPLIT_VAR"
    echo "Debug symbols: forcing debuginfo for profile ${PROFILE}"
  fi

  if [ -n "${RUSTFLAGS:-}" ]; then
    CLEAN_RUSTFLAGS="${RUSTFLAGS//-C debuginfo=0/}"
    CLEAN_RUSTFLAGS="${CLEAN_RUSTFLAGS//  / }"
    CLEAN_RUSTFLAGS="${CLEAN_RUSTFLAGS## }"
    CLEAN_RUSTFLAGS="${CLEAN_RUSTFLAGS%% }"
    export RUSTFLAGS="${CLEAN_RUSTFLAGS}"
  fi

  export CARGO_PROFILE_RELEASE_STRIP="none"
  export CARGO_PROFILE_RELEASE_PROD_STRIP="none"
fi

echo "Building ${CRATE_PREFIX} binary (${PROFILE} mode)..."

# Ensure Cargo cache locations are stable.
# In CI, we can optionally enforce a specific CARGO_HOME regardless of caller env
# by setting STRICT_CARGO_HOME=1 (used by Issue Triage workflow to keep caching deterministic).
# Cargo/rustup home directories
# When STRICT_CARGO_HOME=1, honor CARGO_HOME_ENFORCED if provided; otherwise
# force a per-repo location to avoid HOME permission/caching issues on CI.
if [ "${STRICT_CARGO_HOME:-}" = "1" ]; then
  export CARGO_HOME="${CARGO_HOME_ENFORCED:-${REPO_ROOT}/.cargo-home}"
else
  # Default: write inside workspace if not set to avoid HOME permission issues
  if [ -z "${CARGO_HOME:-}" ]; then
    export CARGO_HOME="${REPO_ROOT}/.cargo-home"
  fi
fi
# Keep rustup’s home alongside Cargo by default when not explicitly set
if [ -z "${RUSTUP_HOME:-}" ]; then
  export RUSTUP_HOME="${CARGO_HOME%/}/rustup"
fi
if [ -z "${CARGO_TARGET_DIR:-}" ]; then
  export CARGO_TARGET_DIR="${WORKSPACE_PATH}/target"
fi
mkdir -p "${CARGO_HOME}" "${CARGO_TARGET_DIR}" 2>/dev/null || true
# Ensure repo-local target directory exists for compatibility symlinks
mkdir -p ./target
REPO_TARGET_ABS="$(cd ./target >/dev/null 2>&1 && pwd)"
resolve_bin_path
# Use sparse registry for faster index updates when available
export CARGO_REGISTRIES_CRATES_IO_PROTOCOL="sparse"

# Resolve actual cargo/rustc binaries that will be used (via rustup) for fingerprinting
REAL_CARGO_BIN="$(rustup which cargo 2>/dev/null || command -v cargo || echo cargo)"
REAL_RUSTC_BIN="$(rustup which rustc 2>/dev/null || command -v rustc || echo rustc)"

# Determine current host triple for dynamic symlink naming
HOST_TRIPLE="$(rustup run "$TOOLCHAIN" rustc -vV 2>/dev/null | awk -F': ' '/^host: /{print $2}')"
TRIPLE="${HOST_TRIPLE:-}"
if [ -z "$TRIPLE" ]; then
  # Fallback for Darwin when rustup is unavailable for some reason
  if [ "$(uname -s)" = "Darwin" ]; then
    TRIPLE="$(uname -m)-apple-darwin"
    [ "$TRIPLE" = "arm64-apple-darwin" ] && TRIPLE="aarch64-apple-darwin"
  else
    TRIPLE="unknown-unknown-unknown"
  fi
fi

# Check Cargo.lock validity (fast, non-blocking check) using the selected cargo
if ! CARGO_HOME="$CARGO_HOME" RUSTUP_HOME="$RUSTUP_HOME" ${USE_CARGO} metadata --locked --format-version 1 >/dev/null 2>&1; then
    echo "⚠️  Warning: Cargo.lock appears out of date or inconsistent"
    echo "  This might mean:"
    echo "  • You've modified Cargo.toml dependencies"
    echo "  • You've changed workspace crate versions"
    echo "  • The lockfile is missing entries"
    echo ""
    echo "  Run 'cargo update' to update all dependencies, or"
    echo "  Run 'cargo update -p <crate-name>' to update specific crates"
    echo ""
    echo "  Continuing with unlocked build for development..."
    echo ""
    USE_LOCKED=""
else
    # Lockfile is valid, use it for consistent builds
    USE_LOCKED="--locked"
fi

# Optional trace mode for diagnosing environment differences
if [ "${TRACE_BUILD:-}" = "1" ]; then
  echo "--- TRACE_BUILD environment ---"
  echo "whoami: $(whoami)"
  echo "pwd: $(pwd)"
  echo "SHELL: ${SHELL:-}"
  bash --version | head -n1 || true
  if [ -n "${TOOLCHAIN:-}" ]; then
    echo "TOOLCHAIN: ${TOOLCHAIN}"
    rustup run "$TOOLCHAIN" rustc -vV || true
    rustup run "$TOOLCHAIN" cargo -vV || true
  fi
  echo "CANONICAL_ENV_APPLIED: ${CANONICAL_ENV_APPLIED} (KEEP_ENV=${KEEP_ENV:-})"
  echo "Filtered env (CARGO|RUST*|PROFILE|CODE_HOME|CODEX_HOME):"
  env | egrep '^(CARGO|RUST|RUSTUP|PROFILE|CODE_HOME|CODEX_HOME)=' | sort || true
  echo "--------------------------------"
fi

# Compute and compare build cache fingerprint to explain incremental behavior
FPRINT_FILE="./target/${PROFILE}/.env-fingerprint"
# Collect fingerprint inputs (only env/toolchain/settings that affect codegen/caches)
collect_fingerprint() {
  local cargo_v rustc_v host which_cargo which_rustc uname_srm
  cargo_v="$(CARGO_HOME="$CARGO_HOME" RUSTUP_HOME="$RUSTUP_HOME" ${USE_CARGO} -V 2>/dev/null || true)"
  rustc_v="$(rustup run "$TOOLCHAIN" rustc -vV 2>/dev/null || true)"
  host="$(printf "%s\n" "$rustc_v" | awk -F': ' '/^host: /{print $2}' || true)"
  which_cargo="${REAL_CARGO_BIN}"
  which_rustc="${REAL_RUSTC_BIN}"
  uname_srm="$(uname -srm 2>/dev/null || true)"
  cat <<FP
profile=${PROFILE}
toolchain=${TOOLCHAIN:-}
host=${host}
cargo_bin=${which_cargo}
rustc_bin=${which_rustc}
cargo_version=${cargo_v}
rustc_version=$(printf "%s" "$rustc_v" | tr '\n' ' ')
uname=${uname_srm}
RUSTUP_TOOLCHAIN=${RUSTUP_TOOLCHAIN:-}
CARGO_TARGET_DIR=${CARGO_TARGET_DIR:-}
RUSTFLAGS=${RUSTFLAGS:-}
RUSTC_WRAPPER=${RUSTC_WRAPPER:-}
CARGO_BUILD_RUSTC_WRAPPER=${CARGO_BUILD_RUSTC_WRAPPER:-}
SCCACHE=${SCCACHE:-}
SCCACHE_BIN=${SCCACHE_BIN:-}
CARGO_INCREMENTAL=${CARGO_INCREMENTAL:-}
MACOSX_DEPLOYMENT_TARGET=${MACOSX_DEPLOYMENT_TARGET:-}
CODE_HOME=${CODE_HOME:-}
CODEX_HOME=${CODEX_HOME:-}
FP
}

NEW_FPRINT_TEXT="$(collect_fingerprint)"
NEW_FPRINT_HASH="$(printf "%s" "$NEW_FPRINT_TEXT" | shasum -a 256 2>/dev/null | awk '{print $1}')"

FPRINT_CHANGED="0"
if [ -f "$FPRINT_FILE" ]; then
  OLD_FPRINT_HASH="$(sed -n 's/^HASH=//p' "$FPRINT_FILE" 2>/dev/null | head -n1)"
  if [ "${OLD_FPRINT_HASH:-}" != "$NEW_FPRINT_HASH" ]; then
    FPRINT_CHANGED="1"
    echo "⚠️  Build cache fingerprint changed since last run for profile '${PROFILE}'."
    echo "   This can trigger incremental rebuilds the first time you build."
    if [ "${TRACE_BUILD:-}" = "1" ]; then
      echo "--- previous fingerprint (hash: ${OLD_FPRINT_HASH:-none}) ---"; sed -n '1,200p' "$FPRINT_FILE" 2>/dev/null | sed '1d'; echo "--------------------------------"
      echo "--- current fingerprint (hash: ${NEW_FPRINT_HASH}) ---"; printf "%s\n" "$NEW_FPRINT_TEXT"; echo "--------------------------------"
    else
      echo "   Run with TRACE_BUILD=1 to see detailed differences."
    fi
  fi
fi

# Build for native target (no --target flag) for maximum speed
# This reuses the host stdlib and normal cache

# Determine exec binary name based on workspace metadata
if [ -z "${EXEC_BIN}" ]; then
  EXEC_BIN="${CRATE_PREFIX}-exec"
fi

# Build with or without --locked based on lockfile validity
# Keep stderr and stdout separate so downstream tools can capture both streams.
echo "Using exec bin: ${EXEC_BIN}"
${USE_CARGO} build ${USE_LOCKED} --profile "${PROFILE}" --bin "${CRATE_PREFIX}" --bin "${CRATE_PREFIX}-tui" --bin "${EXEC_BIN}"

# Check if build succeeded
if [ $? -eq 0 ]; then
    resolve_bin_path

    if [ "$PROFILE" = "perf" ]; then
      PERF_SOURCE="${BIN_CARGO_PATH}"
      PERF_TARGET="${BIN_PATH}"
      if [ -e "${PERF_SOURCE}" ]; then
        PERF_DIR="$(dirname "${PERF_TARGET}")"
        mkdir -p "${PERF_DIR}"
        if [ -e "${PERF_TARGET}" ] || [ -L "${PERF_TARGET}" ]; then
          rm -f "${PERF_TARGET}"
        fi
        (
          cd "${PERF_DIR}" >/dev/null 2>&1
          ln -sf "$(basename "${PERF_SOURCE}")" "$(basename "${PERF_TARGET}")"
        )
      fi
    fi

    echo "✅ Build successful!"
    echo "Binary location: ${BIN_DISPLAY_PATH}"
    echo ""

    # Keep old symlink locations working for compatibility
    # Create symlink in target/release for npm wrapper expectations
    release_link_target="../${BIN_SUBDIR}/${BIN_FILENAME}"
    dev_fast_link_target="../${BIN_SUBDIR}/${BIN_FILENAME}"

    SYMLINK_PREFIXES=("${CRATE_PREFIX}")
    if [ "${CRATE_PREFIX}" = "code" ]; then
      SYMLINK_PREFIXES+=("coder")
    fi

    create_cli_symlinks() {
      local cli_dir="$1"
      local default_target="$2"
      mkdir -p "$cli_dir"
      local link_target="$default_target"
      if [ -n "${CLI_LINK_ABSOLUTE}" ]; then
        link_target="${CLI_LINK_ABSOLUTE}"
      fi
      for PREFIX in "${SYMLINK_PREFIXES[@]}"; do
        local dest="${cli_dir}/${PREFIX}-${TRIPLE}"
        [ -e "$dest" ] && rm -f "$dest"
        ln -sf "${link_target}" "$dest"
      done
      for PREFIX in "${SYMLINK_PREFIXES[@]}"; do
        local dest="${cli_dir}/${PREFIX}-aarch64-apple-darwin"
        [ -e "$dest" ] && rm -f "$dest"
        ln -sf "${link_target}" "$dest"
      done
    }

    CLI_TARGET_CODE="../../target/${BIN_SUBDIR}/${BIN_FILENAME}"
    CLI_TARGET_CODEX="../../${WORKSPACE_DIR}/target/${BIN_SUBDIR}/${BIN_FILENAME}"

    CLI_LINK_ABSOLUTE=""
    if [ "${TARGET_DIR_ABS}" != "${REPO_TARGET_ABS}" ]; then
      release_link_target="${BIN_PATH}"
      dev_fast_link_target="${BIN_PATH}"
      CLI_LINK_ABSOLUTE="${BIN_PATH}"

      # Maintain repo-local path for downstream tooling when target dir is external
      if [ -n "${BIN_LINK_PATH:-}" ]; then
        mkdir -p "$(dirname "${BIN_LINK_PATH}")"
        if [ -e "${BIN_LINK_PATH}" ]; then
          rm -f "${BIN_LINK_PATH}"
        fi
        ln -sf "${BIN_PATH}" "${BIN_LINK_PATH}"
      fi
    fi

    mkdir -p ./target/release
    if [ -e "./target/release/${CRATE_PREFIX}" ]; then
        rm -f "./target/release/${CRATE_PREFIX}"
    fi
    ln -sf "${release_link_target}" "./target/release/${CRATE_PREFIX}"

    # Update the symlinks in CLI wrapper directories
    if [ -d "../codex-cli/bin" ]; then
      create_cli_symlinks "../codex-cli/bin" "${CLI_TARGET_CODEX}"
    fi
    if [ -d "./code-cli/bin" ]; then
      create_cli_symlinks "./code-cli/bin" "${CLI_TARGET_CODE}"
    fi

    # Ensure repo-local developer alias stays mapped to latest build output
    # so the user's `${CRATE_PREFIX}-dev` alias keeps working when pointing at target/dev-fast/${CRATE_PREFIX}
    # Only create this symlink if we're not already building in dev-fast profile
    if [ "$PROFILE" != "dev-fast" ]; then
      mkdir -p ./target/dev-fast
      if [ -e "./target/dev-fast/${CRATE_PREFIX}" ]; then
        rm -f "./target/dev-fast/${CRATE_PREFIX}"
      fi
      ln -sf "${dev_fast_link_target}" "./target/dev-fast/${CRATE_PREFIX}"
    fi

    # Optional post-link step for deterministic builds: re-link executables
    # with -no_uuid only on macOS. Apply per-bin via `cargo rustc` so
    # dependencies/proc-macro dylibs are not affected.
    if [ "${DETERMINISTIC_NO_UUID:-}" = "1" ] && [ "$(uname -s)" = "Darwin" ]; then
      echo "Deterministic post-link: removing LC_UUID from executables"
      ${USE_CARGO} rustc ${USE_LOCKED} --profile "${PROFILE}" -p "${CLI_PACKAGE}" --bin "${CRATE_PREFIX}" -- -C link-arg=-Wl,-no_uuid || true
      ${USE_CARGO} rustc ${USE_LOCKED} --profile "${PROFILE}" -p "${TUI_PACKAGE}" --bin "${CRATE_PREFIX}-tui" -- -C link-arg=-Wl,-no_uuid || true
      ${USE_CARGO} rustc ${USE_LOCKED} --profile "${PROFILE}" -p "${EXEC_PACKAGE}" --bin "${EXEC_BIN}" -- -C link-arg=-Wl,-no_uuid || true
    fi

    # Compute absolute path and SHA256 for clarity (after any post-linking)
    ABS_BIN_PATH="${BIN_PATH}"
    if [[ "${ABS_BIN_PATH}" != /* ]]; then
      ABS_BIN_PATH="$(cd "$(dirname "${ABS_BIN_PATH}")" >/dev/null 2>&1 && pwd)/$(basename "${ABS_BIN_PATH}")"
    fi

    BIN_SHA=""
    if [ -e "${ABS_BIN_PATH}" ]; then
      if command -v shasum >/dev/null 2>&1; then
        BIN_SHA="$(shasum -a 256 "${ABS_BIN_PATH}" | awk '{print $1}')"
      elif command -v sha256sum >/dev/null 2>&1; then
        BIN_SHA="$(sha256sum "${ABS_BIN_PATH}" | awk '{print $1}')"
      fi
    fi

    if [ -n "$BIN_SHA" ]; then
      echo "Binary Hash: ${BIN_SHA} ($(du -sh "${ABS_BIN_PATH}" | awk '{print $1}'))"
    elif [ -e "${ABS_BIN_PATH}" ]; then
      echo "Binary Size: $(du -h "${ABS_BIN_PATH}" | cut -f1)"
    else
      echo "Binary artifact not found at ${ABS_BIN_PATH}"
    fi

    if [ "$RUN_AFTER_BUILD" -eq 1 ]; then
      if [ ! -x "${ABS_BIN_PATH}" ]; then
        echo "❌ Run failed: ${ABS_BIN_PATH} is missing or not executable"
        exit 1
      fi
      echo "Running ${ABS_BIN_PATH} (cwd: ${CALLER_CWD})..."
      (
        cd "${CALLER_CWD}" && "${ABS_BIN_PATH}"
      )
      RUN_STATUS=$?
      if [ $RUN_STATUS -ne 0 ]; then
        echo "❌ Run failed with status ${RUN_STATUS}"
        exit $RUN_STATUS
      fi
    fi

    if [ "${TRACE_BUILD:-}" = "1" ] && [ -n "$BIN_SHA" ]; then
      echo "--- TRACE_BUILD artifact ---"
      echo "ABS_BIN_PATH: ${ABS_BIN_PATH}"
      echo "SHA256: ${BIN_SHA}"
      echo "--------------------------------"
    fi

    # Persist the current fingerprint to explain future behavior
    mkdir -p "./target/${PROFILE}" 2>/dev/null || true
    {
      echo "HASH=${NEW_FPRINT_HASH}"
      printf "%s\n" "$NEW_FPRINT_TEXT"
    } >"$FPRINT_FILE"
    if [ "$FPRINT_CHANGED" = "1" ]; then
      echo "🧰 Cache normalized to current environment (fingerprint ${NEW_FPRINT_HASH})."
    fi

    # If lockfile was out of date, remind user
    if [ -z "$USE_LOCKED" ]; then
        echo ""
        echo "⚠️  Remember: Built without --locked due to Cargo.lock issues"
        echo "  Consider running 'cargo update' and committing the changes"
    fi
else
    echo "❌ Build failed"
    exit 1
fi<|MERGE_RESOLUTION|>--- conflicted
+++ resolved
@@ -10,7 +10,7 @@
 Environment flags:
   PROFILE=dev-fast|dev|release-prod   Build profile (default: dev-fast)
   TRACE_BUILD=1                       Print toolchain/env and artifact SHA
-  KEEP_ENV=1                          Do NOT sanitize env (use your current env)
+  KEEP_ENV=0                          Sanitize env for reproducible builds (default skips)
   DETERMINISTIC=1                     Add -C debuginfo=0; promotes to release-prod unless DETERMINISTIC_FORCE_RELEASE=0
   DETERMINISTIC_FORCE_RELEASE=0|1     Keep dev-fast (0) or switch to release-prod (1, default)
   DETERMINISTIC_NO_UUID=1             macOS only: strip LC_UUID on final executables
@@ -170,17 +170,6 @@
 # where the parent folder may be owned by a different user.
 REPO_ROOT="${SCRIPT_DIR}"
 
-<<<<<<< HEAD
-# Use dev-fast profile by default for quick iteration
-# Can override with: PROFILE=release ./build-fast.sh
-PROFILE="${PROFILE:-dev-fast}"
-
-# Determine the correct binary path based on profile
-if [ "$PROFILE" = "dev-fast" ]; then
-    BIN_PATH="./target/dev-fast/code"
-elif [ "$PROFILE" = "dev" ]; then
-    BIN_PATH="./target/debug/code"
-=======
 # Default to preserving caller environment unless explicitly disabled
 KEEP_ENV="${KEEP_ENV:-1}"
 
@@ -189,7 +178,6 @@
 if [ -n "${PROFILE+x}" ]; then
   PROFILE_ENV_SUPPLIED=1
   PROFILE_VALUE="$PROFILE"
->>>>>>> da126459
 else
   PROFILE_VALUE="dev-fast"
 fi
@@ -278,9 +266,9 @@
   exit 1
 fi
 
-# Canonicalize build environment so everyone shares the same cache by default.
-# Set KEEP_ENV=1 to skip this sanitization.
-if [ "${KEEP_ENV:-}" != "1" ]; then
+# Canonicalize build environment only when requested.
+# Set KEEP_ENV=0 to force sanitization.
+if [ "${KEEP_ENV}" != "1" ]; then
   # Only define RUSTFLAGS via feature flags like DETERMINISTIC=1; otherwise clear.
   if [ -z "${DETERMINISTIC:-}" ]; then
     export RUSTFLAGS=""
@@ -404,7 +392,7 @@
     rustup run "$TOOLCHAIN" rustc -vV || true
     rustup run "$TOOLCHAIN" cargo -vV || true
   fi
-  echo "CANONICAL_ENV_APPLIED: ${CANONICAL_ENV_APPLIED} (KEEP_ENV=${KEEP_ENV:-})"
+  echo "CANONICAL_ENV_APPLIED: ${CANONICAL_ENV_APPLIED} (KEEP_ENV=${KEEP_ENV})"
   echo "Filtered env (CARGO|RUST*|PROFILE|CODE_HOME|CODEX_HOME):"
   env | egrep '^(CARGO|RUST|RUSTUP|PROFILE|CODE_HOME|CODEX_HOME)=' | sort || true
   echo "--------------------------------"
