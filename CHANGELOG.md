# Changelog

> [!TIP]
> We're constantly improving Code! This page documents the core changes. You can also check our [releases page](https://github.com/just-every/code/releases) for additional information.

<<<<<<< HEAD
## [0.2.149] - 2025-09-14

- Core: add context compaction and support resume/fork after compact for performance and reliability. (ea225df2, bbea6bbf)
- Core: introduce Review Mode for focused code review workflows. (90a0fd34)
- Core: prevent running patch-formatted commands for safer execution. (5f6e95b5)
- Settings: make reasoning effort optional; SetDefaultModel(None) clears the default. (c6fd056a, abdcb40f)
- Fix: resolve model save failures to ensure persistence. (bba567ce)
=======
## [0.2.155] - 2025-09-18

- Auth: fix onboarding auth prompt gating. (87a76d25)
- CLI: add long-run calculator script. (b01e2b38)
- TUI: add pulldown-cmark dependency to fix build. (f1718b03)
- Docs: clarify config directories. (cc22fbd9)

## [0.2.154] - 2025-09-18

- TUI/Input: fix Shift+Tab crash. (354a6faa)
- TUI/Agents: improve visibility for multi‑agent commands. (8add2c42)
- TUI/Slash: make @ shortcut work with /solve and /plan. (db324a6c)

## [0.2.153] - 2025-09-18

- Core/Config: prioritize ~/.code for legacy config reads and writes. (d268969, 2629790)
- TUI/History: strip sed/head/tail pipes when showing line ranges. (d1880bb)
- TUI: skip alternate scroll on Apple Terminal for smoother scrolling. (f712474)
- Resume: restore full history replay. (6d1bfdd)
- Core: persist GPT-5 overrides across sessions. (26e538a)

## [0.2.152] - 2025-09-17

- TUI: add terminal overlay and agent install flow. (104a5f9f, c678d670)
- TUI/Explore: enrich run summaries with pipeline context; polish explore labels. (e25f8faa, d7ce1345)
- Core/Exec: enforce dry-run guard for formatter commands. (360fbf94)
- Explore: support read-only git commands. (b6b9fc41)
- TUI: add plan names and sync terminal title. (29eda799)

## [0.2.151] - 2025-09-16

- TUI/History: append merge completion banner for clearer post-merge status. (736293a9)
- TUI: add intersection checks for parameter inputs in AgentEditorView. (6d1775cf)

## [0.2.150] - 2025-09-16

- TUI/Branch: add /merge command and show diff summary in merge handoff. (eb4c2bc0, 0f254d9e, b19b2d16)
- TUI/Agents: refine editor UX and persistence; keep instructions/buttons visible and tidy spacing. (639fe9dd, f8e51fb9, 508e187f)
- TUI/History: render exec status separately, keep gutter icon, and refine short-command and path labels. (2ec5e655, fd8f7258, 59975907, a27f3aab)
- Core/TUI: restore jq search and alt-screen scrolling; treat jq filters as searches. (8c250e46, ec1f12cb, 764cd276)

## [0.2.149] - 2025-09-16

- TUI/Agents: redesign editor and list; keep Save/Cancel visible, add Delete, better navigation and scrolling. (eb024bee, 8c2caf76, 647fed36)
- TUI/Model: restore /model selector and presets; persist model defaults; default local agent is "code". (84fbdda1, 85159d1f, 60408ab1)
- TUI/Reasoning: show reasoning level in header; keep reasoning cell visible; polish run cells and log claims. (d7d9d96d, 2f471aee, 8efe4723)
- Exec/Resume: detect absolute bash and flag risky paths; fix race in unified exec; show abort and header when resuming. (4744c220, d555b684, 50262a44, 6581da9b)
- UX: skip animations on small terminals, update splash, and refine onboarding messaging. (934d7289, 9baa5c33, 5c583fe8)

## [0.2.148] - 2025-09-14

- Core/Agents: mirror Qwen/DashScope API vars; respect QWEN_MODEL; add qwen examples in config.toml.example. (8a935c18)
- Shortcuts: set Qwen-coder as default for /plan and related commands. (d1272d5e)

## [0.2.147] - 2025-09-14

- Core/Git Worktree: add opt-in mirroring of modified submodule pointers via CODEX_BRANCH_INCLUDE_SUBMODULES. (59a6107d)
- Core/Git: keep default behavior unchanged to avoid unexpected submodule pointer updates. (59a6107d)

## [0.2.146] - 2025-09-14

- TUI: rewrite web.run citation tokens into inline markdown links. (66dbc5f2)
- Core: fix /new to fully reset chat context. (d4aee996)
- Core: handle sandboxed agent spawn when program missing. (5417eb26)
- Workflows: thread issue comments; show digests oldest→newest in triage. (e63f5fc3)

## [0.2.145] - 2025-09-13

- CI/Issue comments: ensure proxy script is checked out in both jobs; align with upstream flows. (81660396)
- CI: gate issue-comment job on OPENAI_API_KEY via env and avoid secrets in if conditions. (c65cf3be)

## [0.2.144] - 2025-09-13

- CI/Issue comments: make agent assertion non-fatal; fail only on proxy 5xx; keep fallback path working. (51479121)
- CI: gate agent runs on OPENAI key; fix secrets condition syntax; reduce noisy stream errors; add proxy log tail for debug. (31a8b220, 3d805551, b94e2731)
>>>>>>> 2822aa52

## [0.2.143] - 2025-09-13

- Core: fix Responses API 400 by using supported 'web_search' tool id. (a00308b3)
- CI: improve slug detection and labeling across issue comments and previews. (98fa99f2, 1373c4ab)
- CI: guard 'Codex' branding regressions and auto-fix in TUI/CLI. (f20aee34)

## [0.2.142] - 2025-09-12

- CI: avoid placeholder-only issue comments to reduce noise. (8254d2da)
- CI: gate Code generation on OPENAI_API_KEY; skip gracefully when missing. (8254d2da)
- CI: ensure proxy step runs reliably in workflows. (8254d2da)

## [0.2.141] - 2025-09-12

- Exec: allow suppressing per‑turn diff output via `CODE_SUPPRESS_TURN_DIFF` to reduce noise. (ad1baf1f)
- CI: speed up issue‑code jobs with cached ripgrep/jq and add guards for protected paths and PR runtime. (ad1baf1f)

## [0.2.140] - 2025-09-12

- No user-facing changes; maintenance-only release with CI cache prewarming and policy hardening. (1df29a6f, 6f956990, fa505fb7)
- CI: prewarm Rust build cache via ./build-fast.sh to speed upstream-merge and issue-code agents. (6f956990, fa505fb7)
- CI: align cache home with enforced CARGO_HOME and enable cache-on-failure for more reliable runs. (1df29a6f)

## [0.2.139] - 2025-09-12

- TUI/Spinner: set generation reasoning effort to Medium to improve quality and avoid earlier Minimal/Low issues. (beee09fc)
- Stability: scope change to spinner-generation JSON-schema turn only; main turns remain unchanged. (beee09fc)

## [0.2.138] - 2025-09-12

- TUI/Spinner: honor active auth (ChatGPT vs API key) for custom spinner generation to avoid 401s. (e3f313b7)
- Auth: prevent background AuthManager resets and align request shape with harness to stop retry loops. (e3f313b7)
- Stability: reduce spinner‑creation failures by matching session auth preferences. (e3f313b7)

## [0.2.137] - 2025-09-12

- Dev: add `scripts/test-responses.js` to probe Responses API with ChatGPT/API key auth; includes schema/tools/store tests. (79c69f96)
- Proxy: default Responses v1; fail-fast on 5xx; add STRICT_HEADERS and RESPONSES_BETA override. (acfaeb7d, 1ddedb8b)

## [0.2.133] - 2025-09-12

- Release/Homebrew: compute `sha256` from local artifacts; add retry/backoff when fetching remote bottles; avoid failing during CDN propagation. (fd38d777b)
- CI/Triage: remove OpenAI proxy and Rust/Code caches; call API directly in safety screen to simplify and speed up runs. (7a28af813)
- Dev: add `scripts/openai-proxy.js` for local testing with SSE‑safe header handling; mirrors CI proxy behavior. (7e9203c22)

## [0.2.132] - 2025-09-12

- CI/Upstream‑merge: verbose OpenAI proxy with streaming‑safe pass‑through and rich JSON logs; upload/tail logs for diagnosis. (43e6afe2d)
- CI/Resilience: add chat‑completions fallback provider; keep Responses API as default; prevent concurrency cancellation on upstream‑merge. (3d4687f1b, e27f320e6)
- CI/Quality gate: fail job on server/proxy errors seen in agent logs to avoid silent successes. (62695b1e5)

## [0.2.131] - 2025-09-12

- Core/HTTP: set explicit `Host` header from target URL to fix TLS SNI failures when using HTTP(S)_PROXY with Responses streaming. (6ad9cb283)
- Exec/Workflows: exit non‑zero on agent Error events so CI fails fast on real stream failures. (fec6aa0f0)
- Proxy: harden TLS forwarding (servername, Host reset, hop‑by‑hop header cleanup). (fec6aa0f0)

## [0.2.130] - 2025-09-12

- Core/Client errors: surface rich server context on final retry (HTTP status, request‑id, body excerpt) instead of generic 500s; improve UI diagnostics. (6be233187)
- Upstream sync: include `SetDefaultModel` JSON‑RPC and `reasoning_effort` in `NewConversationResponse`. (35bc0cd43, 9bbeb7536)

## [0.2.129] - 2025-09-12

- TUI/Spinner: hide spinner after agents complete; refine gating logic. (08bdfc46e)
- TUI/Theme: allow Left/Right to mirror Up/Down; enable Save/Retry navigation via arrows in review forms. (2994466b7)

## [0.2.128] - 2025-09-11

- Upstream: onboarding experience, usage‑limit CTA polish, MCP docs, sandbox timeout improvements, and lint updates. (8453915e0, 44587c244, 8f7b22b65, 027944c64, bec51f6c0, 66967500b)

## [0.2.127] - 2025-09-11

- MCP: honor per‑server `startup_timeout_ms`; make `tools/list` failures non‑fatal; add test MCP server and smoke harness to validate slow/fast cases. (f69ea8b52)

## [0.2.126] - 2025-09-11

- TUI/Branch: preserve chat history when switching with `/branch`; finalize at repo root to avoid checkout errors. (0ae8848bd)

## [0.2.125] - 2025-09-11

- Windows CLI: stop appending a second `.exe` in cache/platform paths; use exact target triple. (a674e40e5)

## [0.2.124] - 2025-09-11

- Windows bootstrap: robust unzip in runtime bootstrap (PowerShell full‑path, `pwsh`, `tar` fallback); extract to user cache. (1a31d2e1a)

## [0.2.123] - 2025-09-11

- Upstream merge: reconcile with `openai/codex@main` while restoring fork features and keeping local CLI/TUI improvements. (742ddc152, a0de41bac)
- Windows bootstrap: always print bootstrap error; remove debug gate. (74785d58b)

## [0.2.122] - 2025-09-11

- Agents: expand context to include fork enhancements for richer prompts. (7961c09a)
- Core: add generic guards to improve stability during upstream merges. (7961c09a)

## [0.2.121] - 2025-09-11

- CLI: make coder.js pure ESM; replace internal require() with fs ESM APIs. (a5da604e)
- CLI: avoid require in isWSL() to prevent CJS issues under ESM. (a5da604e)

## [0.2.120] - 2025-09-11

- CLI/Install: harden Windows and WSL install paths to avoid misplacement. (9faf876c)
- CLI/Install: improve file locking to reduce conflicts during upgrade. (9faf876c)

## [0.2.119] - 2025-09-11

- CLI/Windows: fix global upgrade failures (EBUSY/EPERM) by caching the native binary per-user and preferring the cached launcher. (faa712d3)
- Installer: on Windows, install binary to %LocalAppData%\just-every\code\<version>; avoid leaving a copy in node_modules. (faa712d3)
- Launcher: prefer running from cache; mirror into node_modules only on Unix for smoother upgrades. (faa712d3)

## [0.2.118] - 2025-09-11

- TUI/Theme: add AI-powered custom theme creation with live preview, named themes, and save without switching. (a59fba92, eb8ca975, abafe432, 4d9335a3)
- Theme Create: stream reasoning/output for live UI; salvage first JSON object; show clear errors with raw output for debugging. (53cc6f7b, 353c4ffc, 85287b9e, e49ecb1a)
- Theme Persist: apply custom colors only when using Custom; clear colors/label when switching to built-ins. (69e6cc16)
- TUI: improve readability and input — high-contrast loading/input text; accept Shift-modified characters. (1f6ca898, fe918517)
- TUI: capitalize Overview labels; adjust "[ Close ]" spacing and navigation/height. (b7269b44)

## [0.2.117] - 2025-09-10

- TUI: route terminal paste to active bottom-pane views; enable paste into Create Spinner prompt. (a48ad2a1)
- TUI/Spinner: balance Create preview spacing; adjust border width and message text. (998d3db9)

## [0.2.116] - 2025-09-10

- TUI: AI-driven custom spinner generator with live streaming, JSON schema, and preview. (d7728375)
- Spinner: accept "name" in custom JSON; persist label; show labels in Overview; replace on save. (704286d3)
- TUI: dim "Create your own…" until selected; use primary + bold on selection. (09685ea5)
- TUI: fix Create Spinner spacing; avoid double blank lines; keep single spacer. (7fe209a0)
- Core: add TextFormat and include text.format in requests. (d7728375)

## [0.2.115] - 2025-09-10

- TUI/Status: keep spinner visible during transient stream errors; show 'Reconnecting' instead of clearing. (56d7784f)
- TUI/Status: treat retry/disconnect errors as background notices rather than fatal failures. (56d7784f)

## [0.2.114] - 2025-09-10

- TUI: honor custom spinner selection by name; treat as current. (a806d640)
- TUI: show custom spinner immediately and return to Overview on save. (a806d640)

## [0.2.113] - 2025-09-10

- TUI: improve Create Custom spinner UX with focused fields, keyboard navigation, and clear Save/Cancel flow; activating saved spinner immediately. (08a2f0ee)
- TUI: refine spinner list spacing and borders; dim non-selected rows for clearer focus. (a6009916, 7e865ac9)
- Build: fix preview release slug resolution from code/<slug> with fallbacks. (722af737)

## [0.2.112] - 2025-09-10

- TUI: group spinner list with dim headers and restore selector arrow for clearer navigation. (085fe5f3)
- Repo: adopt code/<slug> label prefix with id/ fallback across workflows. (dff60022)
- Triage: add allow/block/building/complete labels and use label as SSOT for slug in workflows. (17cc1dc6)

## [0.2.111] - 2025-09-10

- Automation: include issue body, recent comments, and commit links in context; expand directly in prompt (b3a1a65b)
- Automation: pick last non-placeholder comment block to avoid stale summaries (e18f1cbd)

## [0.2.110] - 2025-09-10

- Automation: update issue comments — remove direct download links, add LLM template and user mentions; keep commit summary (546b0a4e)
- Triage: defer user messaging to issue-comment workflow; remove queue acknowledgement (5426a2eb)
- TUI: remove unused imports to silence build warnings (ed6b4995)

## [0.2.109] - 2025-09-10

- TUI: improve spinner selection (exact/case-insensitive), center previews, restore overview values (51422121)
- Automation: issue comments include recent commit summaries; ignore placeholders and fall back to stock summary with commits/files (9915fa03, f62b7987)

## [0.2.108] - 2025-09-10

- TUI: Add /theme Overview→Detail flow with live previews for Theme and Spinner selection. (535d0a9c)
- TUI: Bundle full cli-spinners set and allow choosing your loading spinner; 'diamond' stays default. (990b07a6, 247bb19c)
- TUI: Improve scrolling with anchored 9-row viewport; keep selector visible and dark-theme friendly. (ad859a33, 8deb7afc)
- Core: Split stdout/stderr in Exec output and add ERROR divider on failures for clarity. (dff216ec)

## [0.2.107] - 2025-09-09

- Core: Fix planning crash on UTF-8 boundary when previewing streamed text. (daa76709)
- Stability: Use char-safe slicing for last 800 chars to prevent panics. (daa76709)

## [0.2.106] - 2025-09-09

- CLI/Preview: save downloads under ~/.code/bin by default; suffix binaries with PR id. (3bebc2d1)
- CLI/Preview: run preview binary directly (no --help) for simpler testing. (36cfabfa)
- Preview build: use gh -R and upload only files; avoid .git dependency. (1b3da3b3)

## [0.2.105] - 2025-09-09

- Triage: make agent failures non-fatal; capture exit code and disable git prompts. (adbcfbae)
- Triage: forbid agent git commits; treat agent-made commits as changes; allow branch/push even when clean. (11f7adcb)
- Preview: fix code-fence array string and YAML error to restore builds. (7522c49f)

## [0.2.104] - 2025-09-09

- CLI: support preview downloads via pr:<number>; keep run-id fallback. (73de54da)
- Preview: publish prereleases on PRs with release assets; no-auth downloads. (73de54da)
- PR comment: recommend 'code preview pr:<number>' for clarity. (73de54da)

## [0.2.103] - 2025-09-09

- Build: add STRICT_CARGO_HOME to enforce CARGO_HOME; default stays repo-local when unset. (6cbc0555)
- Triage/Agent: standardize CARGO_HOME and share with rust-cache; prevent env overrides and unintended cargo updates. (13ffc850)
- CI/Upstream-merge: fix YAML quoting and no-op outputs; split precheck and gate heavy work at job level for reliability. (a1526626, a9bb2b6a)

## [0.2.102] - 2025-09-09

- CI/Triage: fetch remote before push and fall back to force-with-lease on non-fast-forward for bot-owned branches. (f4258aeb, 81dac6d6)
- Agents: pre-create writable CARGO_HOME and target dirs for agent runs to avoid permission errors. (0ad69c90)

## [0.2.101] - 2025-09-09

- Build: remove OpenSSL by using rustls in codex-ollama; fix macOS whoami scope. (c3034c38)
- Core: restore API re-exports and resolve visibility warning. (b29212ca)
- TUI: Ctrl+C clears non-empty prompts. (58d77ca4)
- TUI: paste with Ctrl+V checks file_list. (1f4f9cde)
- MCP: add per-server startup timeout. (6efb52e5)

## [0.2.100] - 2025-09-09

- Core: fix date parsing in rollout preflight to compile. (6eec307f)
- Build: speed up build-fast via sccache; keep env passthrough for agents. (ff4b0160)
- Release: add preflight E2E tests and post-build smoke checks to improve publish reliability. (a97b8460, 6c09ac42)
- Upstream-merge: refine branding guard to check only user-facing strings. (da7581de)

## [0.2.99] - 2025-09-09

- TUI/Branch: finalize merges default into worktree first; prefer fast-forward; start agent on conflicts. (8e1cbd20)
- TUI/History: cache Exec wrap counts and precompute PatchSummary layout per width to reduce measurement. (be3154b9)

## [0.2.98] - 2025-09-09

- TUI/Footer: restore 0.2.96 behavior; remove duplicate Access flash; add Shift+Tab to Help; make 'Full Access' label ephemeral. (8e4c96de)
- TUI/Footer: fix ephemeral 'Full Access' label on Shift+Tab so it doesn't clear immediately. (062b83d7)
- TUI/Footer: reapply DIM styling so footer text is visibly dimmer (matches 0.2.96). (78b3d998)
- TUI/Footer: remove bold from access label and add a leading space for padding. (4e8bece8, 950fbacf)

## [0.2.97] - 2025-09-08

- CI/Preview: add PR preview builds for faster review. (cd624877)
- Workflows/Triage: add triage‑first agent to prioritize issues. (cd624877)
- TUI: show richer comments in PR previews. (cd624877)

## [0.2.96] - 2025-09-08

- Core/Auth: prefer ChatGPT over API key when tokens exist. (a8cd8abd)
- CI/Upstream-merge: strengthen ancestor checks, gate mirroring on reason, show skip_reason. (55909c25)

## [0.2.95] - 2025-09-08

- TUI: guard xterm focus tracking on Windows/MSYS and fragile terminals. (9e535afb)
- TUI: add env toggles to control terminal focus tracking behavior. (9e535afb)

## [0.2.94] - 2025-09-08

- TUI: add footer access‑mode indicator; Shift+Tab cycles Read Only / Approval / Full Access. (0a34e912)
- TUI: show access‑mode status as a background event early; update Help with shortcut. (0a34e912)
- Core: persist per‑project access mode in config.toml and apply on startup. (0a34e912)
- Core: clarify read‑only write denials and block writes immediately in RO mode. (0a34e912)

## [0.2.93] - 2025-09-08

- TUI/Core: show Popular commands on start; track and clean worktrees. (2908be45)
- TUI/MCP: add interactive /mcp settings popup with on/off toggles; composer prefill. (5e9ce801, 7456b3f0)
- TUI/Onboarding: fix stray import token causing build failure. (707c43c2)
- TUI/Branch: fix finalize pattern errors under Rust 2024 ergonomics. (54659509)

## [0.2.92] - 2025-09-08

- Core/Git Worktree: create agent worktrees under ~/.code/working/<repo>/branches for isolation. (e9ebcf1f)
- Core/Agent: sandbox non-read-only agent runs to worktree to prevent writes outside branch. (ad2f141e)

## [0.2.91] - 2025-09-08

- TUI/Panic: restore terminal state and exit cleanly on any thread panic. (34ffe467)
- TUI/Windows: prevent broken raw mode/alt-screen after background panics under heavy load. (34ffe467)

## [0.2.90] - 2025-09-08

- TUI/History: Home/End jump to start/end when input is empty. (7287fa71, 60f9db8c)
- TUI/Overlays: Esc closes Help/Diff; hide input cursor while active. (d7353069)
- TUI/Help: include Slash Commands; left-align keys; simplify delete shortcuts. (e00a4ecd, 11a7022d, 25aa36a3)
- TUI: rebrand help and slash descriptions to "Code"; hide internal /test-approval. (5a93aee6, bde3e624)

## [0.2.89] - 2025-09-08

- TUI/Help: add Ctrl+H help overlay with key summary; update footer hint. (c1b265f8)
- TUI/Input: add Ctrl+Z undo in composer and route it to Chat correctly. (a589aeee, 0cbeb651)
- TUI/Input: map Ctrl+Backspace to delete the current line in composer. (c422d92d)
- TUI/Branch: treat "nothing to commit" as success on finalize and continue cleanup. (e9d2a246)

## [0.2.88] - 2025-09-08

- Core/Git: ensure 'origin' exists in new worktrees and set origin/HEAD for default branch to improve git UX. (c59fd7e2)
- TUI/Footer: show one-time Shift+Up/Down history hint on first scroll. (9a4bddc7)
- TUI/Input: support macOS Command-key shortcuts in the composer. (7f021e37)
- TUI/Branch: add hidden preface for auto-submitted confirm/merge-and-cleanup flow; prefix with '[branch created]' for clarity. (16b78005, a78a2256)

## [0.2.87] - 2025-09-08

- TUI/History: make Shift+Up/Down navigate history in all popups; persist UI-only slash commands to history. (16c38b6b)
- TUI/Branch: preserve visibility by emitting 'Switched to worktree: <path>' after session swap; avoid losing the confirmation message on reset. (5970a977)
- TUI/Branch: use BackgroundEvent for all /branch status and errors; retry with a unique name if the branch exists; propagate effective branch to callers. (40783f51)
- TUI/Branch: split multi-line worktree message into proper lines for clarity. (959a86e8)

## [0.2.86] - 2025-09-08

- TUI: add `/branch` to create worktrees, switch sessions, and finalize merges. (8f888de1)
- Core: treat only exit 126 as sandbox denial to avoid false escalations. (e4e5fb01)
- Docs: add comprehensive slash command reference and link from README. (a3b5c18a)

## [0.2.85] - 2025-09-07

- TUI: insert plan/background events near-time and keep reasoning ellipsis during streaming. (81a31dd5)
- TUI: approvals cancel immediately on deny and use a FIFO queue. (0930b6b0)
- Core: fix web search event ordering by stamping OrderMeta for in-turn placement. (81a31dd5)

## [0.2.84] - 2025-09-07

- Core: move token usage/context accounting to session level for accurate per‑session totals. (02690962)
- Release: create_github_release accepts either --publish-alpha or --publish-release to avoid conflicting flags. (70a6d4b1)
- Release: switch tooling to use gh, fresh temp clone, and Python rewrite for reliability. (b1d5f7c0, 066c6cce, bd65f81e)
- Repo: remove upstream‑only workflows and TUI files to align with fork policy. (e6c7b188)

## [0.2.83] - 2025-09-07

- TUI: theme-aware JSON preview in Exec output; use UI-matched highlighting and avoid white backgrounds. (ac328824)
- TUI: apply UI-themed JSON highlighting for stdout; clear ANSI backgrounds so output inherits theme. (722fb439)
- Core: replace fragile tree-sitter query with a heredoc scanner in embedded apply_patch to prevent panics. (00ffb316)

## [0.2.81] - 2025-09-07

- CI: run TUI invariants guard only on TUI changes and downgrade to warnings to reduce false failures. (d41da1d1, 53558af0)
- CI: upstream-merge workflow hardens context prep; handle no merge-base and forbid unrelated histories. (e410f2ab, 8ee54b85)
- CI: faster, safer fetch and tools — commit-graph/blobless fetch, cached ripgrep/jq, skip tag fetch to avoid clobbers. (8ee54b85, 23f1084e, dd0dc88f)
- CI: improve reliability — cache Cargo registry, guard apt installs, upload .github/auto artifacts and ignore in git; fix DEFAULT_BRANCH. (e991e468, ee32f3b8, b6f6d812)

## [0.2.80] - 2025-09-07

- CI: set git identity, renumber steps, use repo-local CARGO_HOME in upstream-merge workflow. (6a5796a5)
- Meta: no functional changes; release metadata only. (56c7d028)

## [0.2.79] - 2025-09-07

- CI: harden upstream merge strategy to prefer local changes and reduce conflicts during sync for more stable releases. (b5266c7c)
- Build: smarter cleanup of reintroduced crates to avoid transient workspace breaks during upstream sync. (b5266c7c)

## [0.2.78] - 2025-09-07

- CI: harden upstream-merge flow, fix PR step order, install jq; expand cleanup to purge nested Cargo caches for more reliable releases. (07a30f06, aae9f7ce, a8c7535c)
- Repo: broaden .gitignore to exclude Cargo caches and local worktrees, preventing accidental files in commits. (59ecbbe9, c403db7e)

## [0.2.77] - 2025-09-07

- TUI/GitHub: add settings view for GitHub integration. (4f59548c)
- TUI/GitHub: add Actions tools to browse runs and jobs. (4f59548c)
- TUI: wire GitHub settings and Actions into bottom pane and chatwidget for quick access. (4f59548c)

## [0.2.76] - 2025-09-07

- CI: pass merge-policy.json to upstream-merge agent and use policy globs for safer merges. (ef4e5559)
- CI: remove upstream .github codex-cli images after agent merge to keep the repo clean. (7f96c499)

## [0.2.75] - 2025-09-07

- No user-facing changes; maintenance-only release with CI cleanup. (c5cd3b9e, 2e43b32c)
- Release: prepare 0.2.75 tag and metadata. (1b6da85a)

## [0.2.74] - 2025-09-06

- Maintenance: no user-facing changes; CI and repo hygiene improvements. (9ba6bb9d, 4ed87245)
- CI: guard self/bot comments; improve upstream-merge reconciliation and pass Cargo env for builds. (9ba6bb9d)

## [0.2.73] - 2025-09-06

- CI/Build: default CARGO_HOME and CARGO_TARGET_DIR to workspace; use sparse registry; precreate dirs for sandboxed runs. (dd9ff4b8)
- CI/Exec: enable network for workspace-write exec runs; keep git writes opt-in. (510c323b)
- CLI/Fix: remove invalid '-a never' in 'code exec'; verified locally. (87ae88cf)
- CI: pass flags after subcommand so Exec receives them; fix heredoc quoting and cache mapping; minor formatting cleanups. (854525c9, 06190bba, c4ce2088, 086be4a5)

## [0.2.72] - 2025-09-06

- Core/Sandbox: add workspace-write opt-in (default off); allow .git writes via CI override. (3df630f9)
- CI: improve upstream-merge push/auth and skip recursive workflows to stabilize releases. (274dcaef, 8fadbd03, dc1dcac0)

## [0.2.71] - 2025-09-06

- TUI/Onboarding: apply themed background to auth picker surface. (ac994e87)
- Login: remove /oauth2/token fallback; adopt upstream-visible request shape. (d43eb23e)
- Login/Success: fix background and theme variables. (c4e586cf)

## [0.2.70] - 2025-09-06

- TUI: add time-based greeting placeholder across composer, welcome, and history; map 10–13 to "today". (26b6d3c5, a97dc542)
- TUI/Windows: prevent double character echo by ignoring Release events without enhancement flags. (9e6b1945)
- Login: fallback to /oauth2/token and send Accept for reliable token exchange. (993c0453)
- TUI: fully reset UI after jump-back to avoid stalls when sending next message. (9d482af2)
- TUI/Chrome: allow specifying host for external Chrome connection (dev containers). (2b745f29)

## [0.2.69] - 2025-09-06

- TUI: add session resume picker (--resume) and quick resume (--continue). (234c0a04)
- TUI: show minutes/hours in thinking timer. (6cfc012e)
- Fix: skip release key events on Windows. (13a2ce78)
- Core: respect model family overrides from config. (ba9620ae)
- Breaking: stop loading project .env files. (db383473)

## [0.2.68] - 2025-09-06

- Core: normalize working directory to Git repo root for consistent path resolution. (520b1c3e)
- Approvals: warn when approval policy is missing to avoid silent failures. (520b1c3e)

## [0.2.67] - 2025-09-05

- TUI: prevent doubled characters on Windows by ignoring Repeat/Release for printable keys. (73a22bd6)
- CI: issue triage improves comment‑mode capture, writes DECISION.json, and adds token fallbacks for comment/assign/close steps. (8b4ea0f4, 544c8f15, 980aa10b)

## [0.2.66] - 2025-09-05

- No functional changes; maintenance-only release focused on CI. (a6158474)
- CI: triage workflow uses REST via fetch; GITHUB_TOKEN fallback. (731c3fce)
- CI: enforce strict JSON schema and robust response parsing. (22a3d846, b5eaecf4)
- CI: standardize Responses API usage and model endpoint selection. (118c4581, 9b8c2107, 73b73ba2)

## [0.2.65] - 2025-09-05

- Core: embed version via rustc-env; fix version reporting. (32c495f6)
- Release: harden publish flow; safer non-FF handling and retries. (6e35f47c)

## [0.2.63] - 2025-09-05

- TUI: inline images only; keep non-image paths as text; drop pending file tracking. (ff19a9d9)
- TUI: align composer/history wrapping; add sanitize markers. (9e3e0d86)
- Core: embed display version via tiny crate; remove CODE_VERSION env. (32f18333)

## [0.2.61] - 2025-09-05

- No functional changes; maintenance-only release focused on CI. (d7ac45c)
- CI: trigger releases only from tags; parse version from tag to prevent unintended runs. (15ad27a8)
- CI: reduce noise by enforcing [skip ci] on notes-only commits and ignoring notes-only paths. (52a08324, 12511ad2, c36ab3d8)

## [0.2.60] - 2025-09-05

- Release: collect all `code-*` artifacts recursively to ensure assets. (d9f9ebfd)
- Release notes: add Compare link and optional Thanks; enforce strict sections. (f7a5cc88, 84253961)
- Docs: use '@latest' in install snippet; tighten notes format. (b5aee550)

## [0.2.59] - 2025-09-05

- TUI: enforce strict global ordering and require stream IDs for stable per‑turn history. (7c71037d, 7577fe4b)
- TUI/Core: make cancel/exit immediate during streaming; kill child process on abort to avoid orphans. (74bfed68, 64491a1f)
- TUI: sanitize diff/output (expand tabs; strip OSC/DCS/C1/zero‑width) for safe rendering. (d497a1aa)
- TUI: add WebFetch tool cell with preview; preserve first line during streaming. (f6735992)
- TUI: restore typing on Git Bash/mintty by normalizing key event kind (Windows). (5b722e07)

## [0.2.56] - 2025-09-01

- Strict event ordering in TUI: keep exec/tool cells ahead of the final assistant cell; render tool results from embedded markdown; stabilize interrupt processing. (dfb703a)
- Reasoning titles: better collapsed-title extraction and formatting rules; remove brittle phrase checks. (5ca1670, 7f4c569, 6d029d5)
- Plan streaming: queue PlanUpdate history while streaming to prevent interleaving; flush on finalize. (770d72c)
- De-dup reasoning: ignore duplicate final Reasoning events and guard out-of-order deltas. (f1098ad)

## [0.2.55] - 2025-09-01

- Reasoning delta ordering: key by `(item_id, output_index, content_index)`, record `sequence_number`, and drop duplicates/out-of-order fragments. (b39ed09, 509fc87)
- Merge streamed + final reasoning so text is not lost on finalize. (2e5f4f8)
- Terminal color detection: unify truecolor checks; avoid 256-color fallback on Windows Terminal; smoother shimmer gradients. (90fdb6a)
- Startup rendering: skip full-screen background paint on Windows Terminal; gate macOS Terminal behavior behind `TERM_PROGRAM` and `CODE_FORCE_FULL_BG_PAINT`. (6d7bc98)

## [0.2.54] - 2025-09-01

- Clipboard image paste: show `[image: filename]` placeholders; accept raw base64 and data-URI images; enable PNG encoding; add paste shortcut fallback to read raw images. (d597f0e, 6f068d8, d4287d2, 7c32e8e)
- Exec event ordering: ensure `ExecCommandBegin` is handled before flushing queued interrupts to avoid out-of-order “End” lines. (74427d4)
- ANSI color mapping: fix 256-indexed → RGB conversion and luminance decisions. (ddf6b68)

## [0.2.53] - 2025-09-01

- Browser + HUD: add CDP console log capture, collapsible HUD, and coalesced redraws; raise expanded HUD minimum height to 25 rows. (34f68b0, 1fa906d, d6fd6e5, 95ba819)
- General: improve internal browser launch diagnostics and log path. (95ba819)

## [0.2.52] - 2025-08-30

- Diff rendering: sanitize diff content like input/output (expand tabs, strip control sequences) to avoid layout issues. (7985c70)

## [0.2.51] - 2025-08-30

- CLI: de-duplicate `validateBinary` to avoid ESM redeclare errors under Bun/Node 23. (703e080)

## [0.2.50] - 2025-08-30

- CLI bootstrap: make bootstrap helper async and correctly await in the entry; fixes Bun global installs when postinstall is blocked. (9b9e50c)

## [0.2.49] - 2025-08-30

- CLI install: bootstrap the native binary on first run when postinstall is blocked; prefer cached/platform pkg then fall back to GitHub release. (27a0b4e)
- Packaging: adjust Windows optional dependency metadata for parity with published packages. (030e9ae)

## [0.2.48] - 2025-08-30

- TUI Help: show environment summary and resolved tool paths in the Help panel. (01b4a8c)
- CLI install safety: stop publishing a `code` bin by default; create a wrapper only when no PATH collision exists and remove on collision to avoid overriding VS Code. (1a95e83)

## [0.2.47] - 2025-08-30

- Agents: add `/agents` command; smoother TUI animations and safe branch names. (0b49a37)
- Core git UX: avoid false branch-change detection by ignoring quoted text and tokenizing git subcommands; show suggested confirm argv when blocking branch change. (7111b30, a061dc8)
- Exec cells: clearer visual status — black ❯ on completed commands, tinting for completed lines, and concise tree guides. (f2d31bb)
- Syntax highlighting: derive syntect theme from the active UI theme for cohesive code styling. (b8c06b5)

## [0.2.46] - 2025-08-30

- CLI postinstall: print clear guidance when a PATH collision with VS Code’s `code` is detected; suggest using `coder`. (09ebae9)
- Maintenance: upstream sync prior to release. (d2234fb)

## [0.2.45] - 2025-08-30

- TUI “glitch” animation: compute render rect first, scale safely, and cap height; bail early on tiny areas. (8268dd1)
- Upstream integration: adopt MCP unbounded channels and Windows target updates while keeping forked TUI hooks. (70bd689, 3b062ea)
- CI/infra: various stability fixes (Windows cache priming; clippy profile; unbounded channel). (7eee69d, 5d2d300, 970e466, 3f81840)

## [0.2.44] - 2025-08-29

- Exec UX: show suggested confirm argv when branch-change is blocked. (a061dc8)
- File completion: prioritize CWD matches for more relevant suggestions. (7d4cf9b)
- Assistant code cards: unify streaming/final layout; refine padding and colors; apply consistent background for code blocks. (e12f31c, 986a764, e4601bd, 97a91e8, beaa1c7)
- Syntax highlighting: theme-aware syntect mapping for better readability. (b8c06b5)

## [0.2.43] - 2025-08-29

- npx/bin behavior: always run bundled binary and show exact path; stop delegating to system VS Code. (448b176)
- Postinstall safety: remove global `code` shim if any conflicting `code` is on PATH; keep `coder` as the entrypoint. (1dc19da)
- Exec cells: clearer completed-state visuals and line tinting. (f2d31bb)

## [0.2.42] - 2025-08-29

- Housekeeping: release and sync tasks for CLI, core, and TUI. (eea7d98, 6d80b3a)

## [0.2.41] - 2025-08-29

- Housekeeping: release and pre-sync commits ahead of broader upstream merges. (75bb264, 75ed347)

## [0.2.40] - 2025-08-29

- Upstream sync: align web_search events and TUI popup APIs; clean warnings; maintain forked behaviors. (f20bffe, 4d9874f)
- Features: custom `/prompts`; deadlock fix in message routing. (b8e8454, f7cb2f8)
- Docs: clarify merge-only push policy. (7c7b63e)

## [0.2.39] - 2025-08-29

- Upstream integration: reconcile core/TUI APIs; add pager overlay stubs; keep transcript app specifics; ensure clean build. (c90d140, b1b01d0)
- Tools: add “View Image” tool; improve cursor after suspend; fix doubled lines/hanging markers. (4e9ad23, 3e30980, 488a402)
- UX: welcome message polish, issue templates, slash command restrictions while running. (bbcfd63, c3a8b96, e5611aa)

## [0.2.38] - 2025-08-29

- TUI: code-block background styling and improved syntax highlighting. (bb29c30)
- Markdown: strip OSC 8 hyperlinks; refine rendering and syntax handling. (a30c019)
- Exec rendering: highlight executed commands as bash and show inline durations. (38dc45a)
- Maintenance: merged fixes from feature branches (`feat/codeblock-bg`, `fix/strip-osc8-in-markdown`). (6b30005, 0704775)

## [0.2.37] - 2025-08-27

- Packaging: move platform-specific binaries to npm optionalDependencies; postinstall resolves platform package before GitHub fallback. (5bb9d01)
- CI: fix env guard for NPM_TOKEN and YAML generation for platform package metadata. (7ae25a9, d29be0a)

## [0.2.36] - 2025-08-27

- Packaging: switch CI to produce a single `code` binary and generate `code-tui`/`code-exec` wrappers. (7cd2b18)
- CI: stabilize cargo fetch and Windows setup; adjust --frozen/--locked usage to keep builds reliable. (5c6bf9f, 5769cec, 7ebcd9f)

## [0.2.35] - 2025-08-27

- Release artifacts: slimmer assets with dual-format (.zst preferred, .tar.gz fallback) and stripped debuginfo; smaller npm package. (f5f2fd0)

## [0.2.34] - 2025-08-26

- Clipboard: add raw image paste support and upstream TUI integration; fix Windows path separators and ESC/Ctrl+C flow. (0c6f35c, 0996314, 568d6f8, e5283b6)
- UX polish: reduce bottom padding, improve rate-limit message, queue messages, fix italic styling for queued. (d085f73, ab9250e, 251c4c2, b107918)
- Stability: token refresh fix; avoid showing timeouts as “sandbox error”. (d63e44a, 17e5077)

## [0.2.33] - 2025-08-26

- Maintenance: housekeeping after successful build; release tag. (2c6bb4d)

## [0.2.32] - 2025-08-25

- Sessions: fast /resume picker with themed table and replay improvements. (0488753)
- Input UX: double‑Esc behavior and deterministic MCP tool ordering; fix build warnings. (b048248, ee2ccb5, fcf7435)
- Core/TUI: per-session ExecSessionManager; ToolsConfig fixes with `new_from_params`. (15af899, 7b20db9)

## [0.2.31] - 2025-08-25

- Diff wrapping: add one extra space to continuation hang indent for perfect alignment. (bee040a)

## [0.2.30] - 2025-08-24

- Diff summary: width-aware patch summary rendering with hanging indent; always show gutter icon at top of visible portion. (03beb32, 41b7273)

## [0.2.29] - 2025-08-24

- Version embedding: prefer `CODE_VERSION` env with fallback to Cargo pkg version across codex-rs; update banners and headers. (af3a8bc)

## [0.2.28] - 2025-08-24

- Windows toolchain: refactor vcpkg + lld-link config; ensure Rust binary embeds correct version in release. (9a57ec3, 8d61a2c)

## [0.2.27] - 2025-08-24

- Web search: integrate tool and TUI WebSearch event/handler; keep browser + agent tools; wire configs and tests. (6793a2a, a7c514a, 0994b78)
- CI: faster cross-platform linking/caching; streamlined Cargo version/lockfile updates. (c7c28f2, 5961330)

## [0.2.26] - 2025-08-24

- CI: improved caching and simplified release workflows for reliability. (e37a2f6, 8402d5a)

## [0.2.25] - 2025-08-24

- Release infra: multiple small workflow fixes (build version echo, Rust release process). (ac6b56c, 64dda2d)

## [0.2.24] - 2025-08-24

- Release workflow: update Rust build process for reliability. (64dda2d)

## [0.2.23] - 2025-08-24

- CI: fix build version echo in release workflow. (2f0bdd1)

## [0.2.22] - 2025-08-24

- Release workflow: incremental YAML fixes and cleanup. (3a88196, 7e4cea1)

## [0.2.21] - 2025-08-24

- CI cache: use `SCCACHE_GHA_VERSION` to restore sccache effectiveness. (43e4c05)

## [0.2.20] - 2025-08-24

- Docs: add module description to trigger CI and verify doc gating. (e4c4456)

## [0.2.19] - 2025-08-24

- CI: move sccache key configuration; tighten input responsiveness and diff readability in TUI. (46e57f0, 9bcf7c7)

## [0.2.18] - 2025-08-24

- TUI: clean unused `mut` and normalize overwrite sequences; preserve warning-free builds. (621f4f9)

## [0.2.17] - 2025-08-24

- TUI: housekeeping and stable sccache cache keys. (85089e1, 17bbc71)

## [0.2.16] - 2025-08-23

- Navigation: gate Up/Down history keys when history isn’t scrollable to avoid dual behavior. (150754a)

## [0.2.15] - 2025-08-23

- CI: stabilize sccache startup to fix slow releases. (f00ea33)

## [0.2.14] - 2025-08-23

- CI: small test to validate caching; no product changes. (7ebd744)

## [0.2.13] - 2025-08-23

- Build cleanliness: fix all warnings under build-fast. (0356a99)

## [0.2.12] - 2025-08-23

- CI: correct SCCACHE_DIR usage, export/guard env, and make caching resilient; better heredoc detection for apply_patch. (0a59600, b10c86a, c263b05, 39a3ec8, de54dbe)

## [0.2.11] - 2025-08-23

- Rendering: fully paint history region and margins to remove artifacts; add transcript hint and aggregated-output support. (b6ee050, ffd1120, eca97d8, 957d449)

## [0.2.10] - 2025-08-23

- Stability: align protocol/core with upstream; fix TUI E0423 and history clearing; regenerate Cargo.lock for locked builds. (52d29c5, 663d1ad, 2317707, da80a25)

## [0.2.9] - 2025-08-21

- Transcript mode: add transcript view; hide chain-of-thought by default; show “thinking” headers. (2ec5a28, e95cad1, 9193eb6)
- Exec ordering: insert running exec into history and replace in place on completion to prevent out-of-order rendering. (c1a50d7)
- Onboarding: split onboarding screen to its own app; improve login handling. (0d12380, c579ae4)

## [0.2.8] - 2025-08-21

- Exec previews: use middle-dot ellipsis and concise head/tail previews; rely on Block borders for visuals. (1ac3a67, 352ce75, 5ca0e06)

## [0.2.7] - 2025-08-20

- Browser tool: robust reconnect when cached Chrome WS URL is stale; clearer screenshot strategy and retries. (9516794)
- Merge hygiene and build fixes from upstream while keeping forked UX. (fb08c84, d79b51c)

## [0.2.6] - 2025-08-20

- History: live timers for custom/MCP tools; stdout preview for run commands; clearer background events. (f24446b, 5edbbe4, 2b9c1c9)
- Apply patch: auto-convert more shell-wrapped forms; suppress noisy screenshot-captured lines. (2fb30b7, 3da06e5)

## [0.2.5] - 2025-08-19

- CLI downloads: verify Content-Length, add timeouts/retries, and improve WSL guidance for missing/invalid binaries. (ca55c2e)

## [0.2.4] - 2025-08-19

- Windows CLI: guard against corrupt/empty downloads; clearer spawn error guidance (EFTYPE/ENOEXEC/EACCES). (bb21419)

## [0.2.3] - 2025-08-19

- Release CI: enable sccache and mold; tune incremental to improve cache hit rate. (69f6c3c)

## [0.2.2] - 2025-08-19

- Protocol alignment and dep bumps across codex-rs; login flow async-ified; smaller fixes. (4db0749, 6e8c055, 38b84ff)

## [0.2.1] - 2025-08-19

- Fork stabilization: large upstream sync while preserving TUI/theme and protocol; add tests and clean colors/styles. (b8548a0, 47ba653, c004ae5)

## [0.1.13] - 2025-08-16

- Rebrand: switch npm bin to `code`, handle collisions; rename Coder → Code across UI and docs. (0f1974a, b3176fe)
- TUI polish: glitch animations, status handling, stabilized scroll viewport; improved token footer and search suffix. (3375965, 2e42af0, 96913aa, 80fe37d)
- Core: Rust login server port; sandbox fixes; exec timer; browser console tool. (e9b597c, c26d42a, 2359878, d6da1a4)

## [0.1.12] - 2025-08-14

- CI/build: switch to rust-cache; fix sccache error; optimize builds; improve terminal query and image init. (2d1d974, eb922a7, 3055068, 9ca7661)

## [0.1.11] - 2025-08-14

- Release hygiene: fix version embedding and PowerShell replacement on Windows. (537f50b, 5d50fff)

## [0.1.10] - 2025-08-14

- MCP/Reasoning: JSON‑RPC support; enable reasoning for codex‑prefixed models; parse reasoning text. (e7bad65, de2c6a2, f1be797)
- TUI: diff preview color tweak, standardized tree glyphs, ctrl‑b/ctrl‑f shortcuts. (d4533a0, bb9ce3c, 0159bc7)
- CI/docs: restore markdown streaming; interrupt/Esc improvements; user‑agent; tracing; rate‑limit delays respected. (6340acd, 12cf0dd, cb78f23, e8670ad, 41eb59a)

## [0.1.9] - 2025-08-13

- Debug logging system and better conversation history; remove unused APIs. (92793b3, 34f7a50)

## [0.1.8] - 2025-08-13

- TUI history: correct wrapping and height calc; prevent duplication; improve JS harness for browser. (dc31517, 98b26df, 58fd385, 7099f78)

## [0.1.7] - 2025-08-12

- Rebrand foundation: fork as just‑every/coder; major TUI styling/animation upgrades. (aefd1e5, e2930ce)
- Browser: CDP connect to local Chrome with auto‑discovery, port parsing and stability fixes. (006e4eb, 1d02262, b8f6bcb, 756e4ea)
- Agents HUD: live agent panel with status; animated sparkline; improved focus behavior. (271ded3, e230be5, 0b631c7)

## [0.1.6] - 2025-08-12

- TUI: show apply‑patch diff; split multiline commands; ctrl‑Z suspend fix. (9cd5ac5, 55f9505, 320f150)
- Prompts: prompt cache key and caching integration tests. (7781e4f, 0a6cba8)
- CI/build: resolve workflow compilation errors; dependency bumps; docs refresh. (7440ed1, 38a422c, d17c58b)

## [0.1.5] - 2025-08-12

- Theme UI: live preview and wrapping fixes; improved input (double‑Esc clear, precise history). (96a5922, 1f68fb0)
- Layout: browser preview URL tracking and layout reorg; mute unnecessary mut warnings. (47bc272, 3778243)

## [0.1.4] - 2025-08-12

- Fork enhancements: mouse scrolling, glitch animation, status bar, improved TUI; configurable agents and browser tools with screenshots. (5d40d09, 55f72d7, a3939a0, cab23924)
- Packaging: shrink npm package by downloading binaries on install; fix Windows builds and permissions. (aea9845, 240efb8, 2953a7f)
- Workflows: align release pipeline; fix conflicts/warnings post‑merge. (f2925e9, 52bd7f6, ae47b2f)

## [0.1.3] - 2025-08-10

- Release pipeline cleanup: handle existing tags/npm version conflicts; drop redundant workflow. (cc243b1, 1cc2867)

## [0.1.2] - 2025-08-10

- Initial fork releases: set up rebrand + npm publishing; simplified release workflow; cross‑compilation fixes. (ff8378b, 3676c6a, 40d17e4, 1914e7b)<|MERGE_RESOLUTION|>--- conflicted
+++ resolved
@@ -3,15 +3,6 @@
 > [!TIP]
 > We're constantly improving Code! This page documents the core changes. You can also check our [releases page](https://github.com/just-every/code/releases) for additional information.
 
-<<<<<<< HEAD
-## [0.2.149] - 2025-09-14
-
-- Core: add context compaction and support resume/fork after compact for performance and reliability. (ea225df2, bbea6bbf)
-- Core: introduce Review Mode for focused code review workflows. (90a0fd34)
-- Core: prevent running patch-formatted commands for safer execution. (5f6e95b5)
-- Settings: make reasoning effort optional; SetDefaultModel(None) clears the default. (c6fd056a, abdcb40f)
-- Fix: resolve model save failures to ensure persistence. (bba567ce)
-=======
 ## [0.2.155] - 2025-09-18
 
 - Auth: fix onboarding auth prompt gating. (87a76d25)
@@ -87,7 +78,6 @@
 
 - CI/Issue comments: make agent assertion non-fatal; fail only on proxy 5xx; keep fallback path working. (51479121)
 - CI: gate agent runs on OPENAI key; fix secrets condition syntax; reduce noisy stream errors; add proxy log tail for debug. (31a8b220, 3d805551, b94e2731)
->>>>>>> 2822aa52
 
 ## [0.2.143] - 2025-09-13
 
