name: Upstream Merge

on:
  # Poll upstream regularly; also allow manual and external triggers
  schedule:
    - cron: '*/30 * * * *'
  workflow_dispatch:
    inputs:
      upstream_repo:
        description: 'Upstream repo (owner/name)'
        required: false
        default: 'openai/codex'
      upstream_branch:
        description: 'Upstream branch'
        required: false
        default: 'main'
  repository_dispatch:
    types: [upstream-push]

concurrency:
  group: upstream-merge
  # Do not cancel in‑flight runs; upstream merges can be long‑running. Starting
  # a new run should not kill the previous one.
  cancel-in-progress: false

permissions:
  contents: write
  pull-requests: write

env:
  UPSTREAM_REPO: ${{ inputs.upstream_repo || 'openai/codex' }}
  UPSTREAM_BRANCH: ${{ inputs.upstream_branch || 'main' }}
  MERGE_BRANCH: upstream-merge
  # Controls whether we auto-close an existing upstream-merge PR when the run
  # skips due to no upstream changes and the branch is zero‑diff vs base.
  # This used to be true when we reset the branch each run; now we carry
  # forward the branch for incremental merges, so default this to false.
  CLOSE_ZERO_DIFF_ON_SKIP: 'false'
  RG_VERSION: '14.1.0'
  JQ_VERSION: '1.7.1'

jobs:
  precheck:
    name: Precheck (no-op gate)
    runs-on: ubuntu-latest
    timeout-minutes: 10
    outputs:
      skip_due_to_active: ${{ steps.active_guard.outputs.skip_due_to_active }}
      action: ${{ steps.check.outputs.action }}
      upstream_only: ${{ steps.check.outputs.upstream_only }}
      merge_only: ${{ steps.check.outputs.merge_only }}
      upstream_in_merge: ${{ steps.check.outputs.upstream_in_merge }}
    steps:
      - name: Guard concurrent upstream-merge run
        id: active_guard
        uses: actions/github-script@v7
        with:
          github-token: ${{ secrets.CODE_GH_PAT || github.token }}
          script: |
            const { owner, repo } = context.repo;
            const workflowId = 'upstream-merge.yml';
            const resp = await github.rest.actions.listWorkflowRuns({
              owner,
              repo,
              workflow_id: workflowId,
              per_page: 20
            });
            const blocking = resp.data.workflow_runs.filter(run =>
              run.status === 'in_progress' && run.id !== context.runId
            );
            const skip = blocking.length > 0;
            core.setOutput('skip_due_to_active', skip ? 'true' : 'false');

            if (skip) {
              const latest = blocking[0];
              await core.summary
                .addHeading('Upstream Merge: Active Run Guard')
                .addRaw(`- blocking_runs: ${blocking.length}`, true)
                .addRaw(`- blocking_run: #${latest.run_number} (${latest.status})`, true)
                .addLink('Blocking run logs', latest.html_url)
                .write();
              core.notice(`Another Upstream Merge run (#${latest.run_number}) is still ${latest.status}; skipping remaining steps.`);
              core.info('Exiting early because another upstream-merge run is still active.');
            }

      - name: Check out repository (full history)
        if: steps.active_guard.outputs.skip_due_to_active != 'true'
        uses: actions/checkout@v4
        with:
          fetch-depth: 0
          persist-credentials: false

      - name: "Quick precheck: compute upstream/merge deltas"
        if: steps.active_guard.outputs.skip_due_to_active != 'true'
        id: check
        shell: bash
        env:
          UPSTREAM_REPO: ${{ env.UPSTREAM_REPO }}
          UPSTREAM_BRANCH: ${{ env.UPSTREAM_BRANCH }}
          DEFAULT_BRANCH: ${{ github.event.repository.default_branch || 'main' }}
          MERGE_BRANCH: ${{ env.MERGE_BRANCH }}
          OPENAI_API_KEY: ${{ secrets.OPENAI_API_KEY }}
          OPENAI_BASE_URL: http://127.0.0.1:5055
          OPENAI_API_BASE: http://127.0.0.1:5055/v1
        run: |
          set -euo pipefail
          git remote add upstream "https://github.com/${UPSTREAM_REPO}.git" 2>/dev/null || true
          git fetch --no-tags --prune origin "${DEFAULT_BRANCH}"
          HAS_MERGE_BRANCH=false
          if git ls-remote --exit-code --heads origin "${MERGE_BRANCH}" >/dev/null 2>&1; then
            git fetch --no-tags --prune origin "${MERGE_BRANCH}"
            HAS_MERGE_BRANCH=true
          fi
          git fetch --no-tags --prune upstream \
            "+refs/heads/${UPSTREAM_BRANCH}:refs/remotes/upstream/${UPSTREAM_BRANCH}"
          # Count exclusive commits to determine work type
          upstream_only=$(git rev-list --count "upstream/${UPSTREAM_BRANCH}" --not "origin/${DEFAULT_BRANCH}" || echo 0)
          merge_only=0
          if [ "$HAS_MERGE_BRANCH" = true ]; then
            merge_only=$(git rev-list --count "origin/${MERGE_BRANCH}" --not "origin/${DEFAULT_BRANCH}" || echo 0)
          fi
          upstream_in_merge=false
          if [ "$HAS_MERGE_BRANCH" = true ] && git merge-base --is-ancestor "upstream/${UPSTREAM_BRANCH}" "origin/${MERGE_BRANCH}"; then
            upstream_in_merge=true
          fi

          action=no_work
          if [ "$upstream_only" -gt 0 ] && [ "$upstream_in_merge" != true ]; then
            action=merge
          elif [ "$merge_only" -gt 0 ] || [ "$upstream_in_merge" = true ]; then
            action=pr_only
          fi

          {
            echo "action=$action";
            echo "upstream_only=$upstream_only";
            echo "merge_only=$merge_only";
            echo "upstream_in_merge=$upstream_in_merge";
          } | tee -a "$GITHUB_OUTPUT"

          {
            echo "### Upstream Merge: Precheck";
            echo "- action: ${action}";
            echo "- upstream_only: ${upstream_only}";
            echo "- merge_only: ${merge_only}";
            echo "- upstream_in_merge: ${upstream_in_merge}";
          } >> "$GITHUB_STEP_SUMMARY"

      - name: Close stale upstream-merge PR on skip when zero diff (opt-in)
        if: steps.active_guard.outputs.skip_due_to_active != 'true' && steps.check.outputs.skip == 'true' && steps.check.outputs.mirror_on_skip == 'true' && env.CLOSE_ZERO_DIFF_ON_SKIP == 'true'
        uses: actions/github-script@v7
        env:
          MERGE_BRANCH: ${{ env.MERGE_BRANCH }}
          DEFAULT_BRANCH: ${{ github.event.repository.default_branch || 'main' }}
        with:
          github-token: ${{ secrets.CODE_GH_PAT || github.token }}
          script: |
            const owner = context.repo.owner;
            const repo = context.repo.repo;
            const head = process.env.MERGE_BRANCH;
            const base = process.env.DEFAULT_BRANCH;
            const headRef = `${owner}:${head}`;
            const prs = await github.rest.pulls.list({ owner, repo, state: 'open', head: headRef });
            if (!prs.data.length) { return; }
            let zeroDiff = false;
            try {
              const cmp = await github.rest.repos.compareCommitsWithBasehead({ owner, repo, basehead: `${base}...${head}` });
              zeroDiff = (cmp.data.files || []).length === 0;
            } catch (e) {
              core.warning(`Compare failed (${base}...${head}): ${e.message}. Skipping.`);
              return;
            }
            if (zeroDiff) {
              const pr = prs.data[0];
              await github.rest.issues.createComment({ owner, repo, issue_number: pr.number, body: 'Closing: upstream merge has no net file changes vs base.' });
              await github.rest.pulls.update({ owner, repo, pull_number: pr.number, state: 'closed' });
              core.notice(`Closed PR #${pr.number} due to zero diff (skip path).`);
            }

  merge:
    needs: [precheck]
    if: needs.precheck.outputs.skip_due_to_active != 'true' && needs.precheck.outputs.action == 'merge'
    runs-on: ubuntu-latest
    timeout-minutes: 45

    steps:
      - name: Check out repository (full history)
        uses: actions/checkout@v4
        with:
          fetch-depth: 0
          persist-credentials: false

      - name: Configure authenticated origin for pushes
        env:
          GH_TOKEN: ${{ secrets.CODE_GH_PAT || github.token }}
          REPO: ${{ github.repository }}
        run: |
          set -euo pipefail
          git remote set-url origin "https://x-access-token:${GH_TOKEN}@github.com/${REPO}.git"

      - name: Set git identity for commits
        run: |
          git config user.name "just-every-code"
          git config user.email "code@justevery.com"
          git config --global --add safe.directory "$GITHUB_WORKSPACE"

      - name: "Quick no-op: ancestor check (default and merge branch)"
        id: check_upstream
        shell: bash
        env:
          UPSTREAM_REPO: ${{ env.UPSTREAM_REPO }}
          UPSTREAM_BRANCH: ${{ env.UPSTREAM_BRANCH }}
          DEFAULT_BRANCH: ${{ github.event.repository.default_branch || 'main' }}
          MERGE_BRANCH: ${{ env.MERGE_BRANCH }}
        run: |
          set -euo pipefail
          git remote add upstream "https://github.com/${UPSTREAM_REPO}.git" 2>/dev/null || true
          # Fetch exact refs with commit graph, no blobs, to make ancestor checks reliable and fast.
          # NOTE: Do not consult origin/upstream-merge here — it may contain a prior partial merge and
          # cause false positives. We primarily compare upstream vs the default branch, but if a dedicated
          # merge branch exists we also consider it for no-op (so we don't re-trigger while a PR is open).
          git fetch --no-tags --prune --filter=blob:none origin "${DEFAULT_BRANCH}"
          HAS_MERGE_BRANCH=false
          if git ls-remote --exit-code --heads origin "${MERGE_BRANCH}" >/dev/null 2>&1; then
            git fetch --no-tags --prune --filter=blob:none origin "${MERGE_BRANCH}"
            HAS_MERGE_BRANCH=true
          fi
          git fetch --no-tags --prune --filter=blob:none upstream \
            "+refs/heads/${UPSTREAM_BRANCH}:refs/remotes/upstream/${UPSTREAM_BRANCH}"
          # Evaluate ancestor relationships and expose results as step outputs
          if git merge-base --is-ancestor "upstream/${UPSTREAM_BRANCH}" "origin/${DEFAULT_BRANCH}"; then
            echo "skip=true" >> "$GITHUB_OUTPUT"
            echo "skip_reason=upstream_ancestor_of_default" >> "$GITHUB_OUTPUT"
            echo "mirror_on_skip=true" >> "$GITHUB_OUTPUT"
          elif [ "$HAS_MERGE_BRANCH" = true ] && git merge-base --is-ancestor "upstream/${UPSTREAM_BRANCH}" "origin/${MERGE_BRANCH}"; then
            echo "skip=true" >> "$GITHUB_OUTPUT"
            echo "skip_reason=upstream_ancestor_of_merge_branch" >> "$GITHUB_OUTPUT"
            echo "mirror_on_skip=false" >> "$GITHUB_OUTPUT"
          else
            echo "skip=false" >> "$GITHUB_OUTPUT"
            echo "skip_reason=upstream_has_new_commits" >> "$GITHUB_OUTPUT"
            echo "mirror_on_skip=false" >> "$GITHUB_OUTPUT"
          fi

      - name: Summarize quick check
        if: always()
        run: |
          {
            echo "### Upstream Merge: Quick Check";
            echo "- skip: ${{ steps.check_upstream.outputs.skip || '' }}";
            echo "- reason: ${{ steps.check_upstream.outputs.skip_reason || 'n/a' }}";
            echo "- mirror_on_skip: ${{ steps.check_upstream.outputs.mirror_on_skip || 'false' }}";
          } >> "$GITHUB_STEP_SUMMARY"

      # Expensive setup only runs if we are not skipping.
      - name: Setup Rust toolchain (match repo)
        if: steps.check_upstream.outputs.skip != 'true'
        uses: dtolnay/rust-toolchain@master
        with:
          toolchain: 1.89.0

      - name: Add local bin to PATH
        if: steps.check_upstream.outputs.skip != 'true'
        run: |
          mkdir -p "$HOME/.local/bin"
          echo "$HOME/.local/bin" >> "$GITHUB_PATH"

      - name: Set shared Cargo env (CARGO_HOME, CARGO_TARGET_DIR)
        if: steps.check_upstream.outputs.skip != 'true'
        run: |
          echo "CARGO_HOME=${RUNNER_TEMP}/cargo-home" >> "$GITHUB_ENV"
          echo "CARGO_TARGET_DIR=${GITHUB_WORKSPACE}/code-rs/target" >> "$GITHUB_ENV"

      - name: Cache ripgrep binary
        if: steps.check_upstream.outputs.skip != 'true'
        uses: actions/cache@v4
        with:
          path: ~/.local/tools/rg-${{ env.RG_VERSION }}
          key: rg-${{ runner.os }}-${{ env.RG_VERSION }}

      - name: Setup ripgrep (cached)
        if: steps.check_upstream.outputs.skip != 'true'
        run: |
          set -euo pipefail
          if command -v rg >/dev/null 2>&1; then rg --version; exit 0; fi
          mkdir -p "$HOME/.local/tools" "$HOME/.local/bin"
          if [ ! -x "$HOME/.local/tools/rg-${RG_VERSION}/rg" ]; then
            cd "$HOME/.local/tools"
            TARBALL="ripgrep-${RG_VERSION}-x86_64-unknown-linux-musl.tar.gz"
            URL="https://github.com/BurntSushi/ripgrep/releases/download/${RG_VERSION}/${TARBALL}"
            curl -sSL "$URL" -o "$TARBALL"
            tar -xzf "$TARBALL"
            rm -f "$TARBALL"
            mv "ripgrep-${RG_VERSION}-x86_64-unknown-linux-musl" "rg-${RG_VERSION}"
          fi
          install -m 0755 "$HOME/.local/tools/rg-${RG_VERSION}/rg" "$HOME/.local/bin/rg"
          rg --version

      - name: Cache jq binary
        if: steps.check_upstream.outputs.skip != 'true'
        uses: actions/cache@v4
        with:
          path: ~/.local/tools/jq-${{ env.JQ_VERSION }}
          key: jq-${{ runner.os }}-${{ env.JQ_VERSION }}

      - name: Setup jq (cached)
        if: steps.check_upstream.outputs.skip != 'true'
        run: |
          set -euo pipefail
          if command -v jq >/dev/null 2>&1; then jq --version; exit 0; fi
          mkdir -p "$HOME/.local/tools/jq-${JQ_VERSION}" "$HOME/.local/bin"
          URL="https://github.com/jqlang/jq/releases/download/jq-${JQ_VERSION}/jq-linux-amd64"
          curl -sSL "$URL" -o "$HOME/.local/tools/jq-${JQ_VERSION}/jq"
          chmod +x "$HOME/.local/tools/jq-${JQ_VERSION}/jq"
          install -m 0755 "$HOME/.local/tools/jq-${JQ_VERSION}/jq" "$HOME/.local/bin/jq"
          jq --version

      # Remove slow apt install; we now use cached static binaries for rg/jq

      - name: Cache Rust build (cargo + target)
        if: steps.check_upstream.outputs.skip != 'true'
        uses: Swatinem/rust-cache@v2
        with:
          # Our Rust workspace lives in codex-rs; cache its target dir
          workspaces: |
            codex-rs -> target
          save-if: true
          cache-on-failure: true

      - name: Setup sccache (GHA backend)
        if: steps.check_upstream.outputs.skip != 'true'
        uses: mozilla-actions/sccache-action@v0.0.9
        with:
          version: v0.10.0
          token: ${{ secrets.GITHUB_TOKEN }}

      - name: Enable sccache
        if: steps.check_upstream.outputs.skip != 'true'
        run: |
          echo 'SCCACHE_GHA_ENABLED=true' >> "$GITHUB_ENV"
          echo 'RUSTC_WRAPPER=sccache' >> "$GITHUB_ENV"
          echo 'SCCACHE_IDLE_TIMEOUT=1800' >> "$GITHUB_ENV"
          echo 'SCCACHE_CACHE_SIZE=5G' >> "$GITHUB_ENV"

      # Remove redundant direct caches; Swatinem/rust-cache covers target and cargo dirs via CARGO_HOME

      - name: Prime Rust build cache (fast local build)
        if: steps.check_upstream.outputs.skip != 'true'
        env:
          STRICT_CARGO_HOME: "1"
          CARGO_HOME_ENFORCED: ${{ env.CARGO_HOME }}
        run: |
          set -euo pipefail
          ./build-fast.sh

      - name: Setup Node.js
        if: steps.check_upstream.outputs.skip != 'true'
        uses: actions/setup-node@v4
        with:
          node-version: '20'

      - name: Cache npm (npx) downloads
        if: steps.check_upstream.outputs.skip != 'true'
        uses: actions/cache@v4
        with:
          path: |
            ~/.npm
          key: npm-cache-${{ runner.os }}-node20-${{ hashFiles('**/package-lock.json', '**/pnpm-lock.yaml', '**/yarn.lock') }}
          restore-keys: |
            npm-cache-${{ runner.os }}-node20-

      - name: Start local OpenAI proxy (no key to agent; verbose logging)
        if: steps.check_upstream.outputs.skip != 'true'
        id: openai_proxy
        env:
          OPENAI_API_KEY: ${{ secrets.OPENAI_API_KEY }}
          STRICT_HEADERS: '1'
          LOG_ERROR_BODY: '1'
          LOG_ERROR_BODY_BYTES: '4096'
          IDEMPOTENCY_KEY: auto
        run: |
          set -euo pipefail
          if [ -z "${OPENAI_API_KEY:-}" ]; then
            echo "OPENAI_API_KEY secret is required to start the proxy." >&2
            exit 1
          fi
          mkdir -p .github/auto
          PORT=5055 LOG_DEST=stdout EXIT_ON_5XX=1 RESPONSES_BETA="responses=v1" node scripts/openai-proxy.js > .github/auto/openai-proxy.log 2>&1 &
          echo "pid=$!" >> "$GITHUB_OUTPUT"
          # Wait briefly for readiness
          for i in {1..30}; do if nc -z 127.0.0.1 5055; then break; else sleep 0.2; fi; done || true


      - name: Print proxy startup log tail
        if: steps.check_upstream.outputs.skip != 'true'
        run: |
          set -euo pipefail
          echo '### openai-proxy.log (tail)' >> "$GITHUB_STEP_SUMMARY"
          { echo '```'; tail -n 80 .github/auto/openai-proxy.log || true; echo '```'; } >> "$GITHUB_STEP_SUMMARY"

      - name: Prepare agent context (commit range, deleted paths, histogram)
        id: prep
        if: steps.check_upstream.outputs.skip != 'true'
        env:
          UPSTREAM_REPO: ${{ env.UPSTREAM_REPO }}
          UPSTREAM_BRANCH: ${{ env.UPSTREAM_BRANCH }}
          DEFAULT_BRANCH: ${{ github.event.repository.default_branch || 'main' }}
        run: |
          set -euo pipefail
          set -x
          mkdir -p .github/auto
          git remote add upstream "https://github.com/${UPSTREAM_REPO}.git" 2>/dev/null || true
          # Fetch with commit graph but no blobs for speed; ensure sufficient history for merge-base
          git fetch --no-tags origin --prune --filter=blob:none
          git fetch --no-tags upstream --prune --filter=blob:none "${UPSTREAM_BRANCH}"
          RANGE="upstream/${UPSTREAM_BRANCH} ^origin/${DEFAULT_BRANCH}"
          : > .github/auto/COMMITS.json
          echo '[' >> .github/auto/COMMITS.json
          first=1
          while read -r sha; do
            title=$(git log -1 --pretty=%s "$sha" | sed 's/"/\\"/g')
            date=$(git log -1 --pretty=%cI "$sha")
            files=$(git show --pretty=format: --name-only "$sha" | sed '/^$/d')
            files_json=$(printf '%s\n' "$files" | jq -Rcs 'split("\n") | map(select(length>0))')
            stats=$(git show --shortstat --oneline "$sha" | tail -n1)
            ins=$(printf '%s' "$stats" | sed -n 's/.* \([0-9]\+\) insertions\?.*/\1/p')
            del=$(printf '%s' "$stats" | sed -n 's/.* \([0-9]\+\) deletions\?.*/\1/p')
            ins=${ins:-0}; del=${del:-0}
            [ $first -eq 1 ] || echo ',' >> .github/auto/COMMITS.json
            first=0
            jq -n --arg sha "$sha" --arg title "$title" --arg date "$date" \
                 --argjson files "$files_json" --argjson insertions "$ins" --argjson deletions "$del" \
                 '{sha:$sha,title:$title,date:$date,files:$files,insertions:($insertions|tonumber),deletions:($deletions|tonumber)}' >> .github/auto/COMMITS.json
          done < <(git rev-list --reverse $RANGE)
          echo ']' >> .github/auto/COMMITS.json
          if jq -e 'length==0' .github/auto/COMMITS.json >/dev/null 2>&1; then
            echo "No upstream commits beyond default; context prepared (empty).";
          fi

          git ls-tree -r --name-only "origin/${DEFAULT_BRANCH}" | awk -F'/' '/^codex-rs\//{print $1"/"$2}' | sort -u > .github/auto/DEFAULT_CRATES.txt
          git ls-tree -r --name-only "upstream/${UPSTREAM_BRANCH}" | awk -F'/' '/^codex-rs\//{print $1"/"$2}' | sort -u > .github/auto/UPSTREAM_CRATES.txt
          comm -13 .github/auto/DEFAULT_CRATES.txt .github/auto/UPSTREAM_CRATES.txt > .github/auto/DELETED_ON_DEFAULT.txt || true

          git diff --name-only "origin/${DEFAULT_BRANCH}..upstream/${UPSTREAM_BRANCH}" > .github/auto/DELTA_FILES.txt || true
          awk 'BEGIN{tui=cli=core=docs=tests=other=0}
               /^codex-rs\/tui\//{tui++; next}
               /^codex-cli\//{cli++; next}
               /^codex-rs\/(core|common|protocol|exec|file-search)\//{core++; next}
               /^docs\//{docs++; next}
               /(^|\/)tests?\//{tests++; next}
               {other++}
               END{printf("tui=%d cli=%d core=%d docs=%d tests=%d other=%d\n",tui,cli,core,docs,tests,other)}' \
            .github/auto/DELTA_FILES.txt > .github/auto/CHANGE_HISTOGRAM.txt

          FILES_COUNT=$(wc -l < .github/auto/DELTA_FILES.txt | tr -d ' ')
          LOC_EST=$(git diff --shortstat "origin/${DEFAULT_BRANCH}..upstream/${UPSTREAM_BRANCH}" | awk '{for(i=1;i<=NF;i++){if($i=="insertions(+)")ins=$(i-1); if($i=="deletions(-)")del=$(i-1)} } END{print (ins?ins:0)+(del?del:0)}')
          MERGE_MODE=one-shot
          if [ "${FILES_COUNT:-0}" -gt 800 ] || [ "${LOC_EST:-0}" -gt 15000 ]; then MERGE_MODE=by-bucket; fi
          echo "merge_mode=${MERGE_MODE}" >> "$GITHUB_OUTPUT"
          echo "files_count=${FILES_COUNT}" >> "$GITHUB_OUTPUT"
          echo "loc_est=${LOC_EST}" >> "$GITHUB_OUTPUT"

          git diff --stat "origin/${DEFAULT_BRANCH}..upstream/${UPSTREAM_BRANCH}" > .github/auto/DIFFSTAT.txt || true

          # Detect reintroduced paths: present in merge-base, absent on default, present on upstream
          MB=$(git merge-base "origin/${DEFAULT_BRANCH}" "upstream/${UPSTREAM_BRANCH}" 2>/dev/null || true)
          : > .github/auto/REINTRODUCED_PATHS.txt
          if [ -n "${MB:-}" ]; then
            while read -r status path; do
              [ "${status}" = "A" ] || continue
              if git ls-tree -r --name-only "$MB" -- "$path" >/dev/null 2>&1 && \
                 git ls-tree -r --name-only "$MB" -- "$path" | grep -q . && \
                 ! git ls-tree -r --name-only "origin/${DEFAULT_BRANCH}" -- "$path" | grep -q .; then
                echo "$path" >> .github/auto/REINTRODUCED_PATHS.txt
              fi
            done < <(git diff --name-status "origin/${DEFAULT_BRANCH}..upstream/${UPSTREAM_BRANCH}" || true)
          else
            echo "No merge-base between origin/${DEFAULT_BRANCH} and upstream/${UPSTREAM_BRANCH}; skipping reintroduced path detection." >> .github/auto/CHANGE_HISTOGRAM.txt
          fi
          if [ -z "${MB:-}" ]; then echo "no_merge_base=true" >> "$GITHUB_OUTPUT"; else echo "no_merge_base=false" >> "$GITHUB_OUTPUT"; fi

      - name: Carry forward merge branch (merge default into it)
        if: steps.check_upstream.outputs.skip != 'true'
        env:
          DEFAULT_BRANCH: ${{ github.event.repository.default_branch || 'main' }}
        run: |
          set -euo pipefail
          # Bring local refs up to date
          git fetch --no-tags --prune --filter=blob:none origin
          # If upstream-merge exists, base work on it and merge the latest default into it,
          # preferring existing upstream-merge resolutions on conflict (-X ours).
          if git ls-remote --exit-code --heads origin upstream-merge >/dev/null 2>&1; then
            git checkout -B upstream-merge origin/upstream-merge
            # Merge the latest default into upstream-merge to rebase the carry-forward state
            git merge --no-ff --no-edit -X ours "origin/${DEFAULT_BRANCH}" || true
            # Do not push yet; wait for the agent's merge so we do not clobber prior upstream commits on failure.
          else
            # First run: create the branch from the current default; agent step will publish it after a successful merge.
            git checkout -B upstream-merge "origin/${DEFAULT_BRANCH}"
          fi

      - name: Close accidental PRs targeting upstream-merge (we mirror default)
        if: always()
        uses: actions/github-script@v7
        env:
          MERGE_BRANCH: ${{ env.MERGE_BRANCH }}
          DEFAULT_BRANCH: ${{ github.event.repository.default_branch || 'main' }}
        with:
          github-token: ${{ secrets.CODE_GH_PAT || github.token }}
          script: |
            const owner = context.repo.owner;
            const repo = context.repo.repo;
            const base = process.env.MERGE_BRANCH; // upstream-merge
            // Close any open PR that targets upstream-merge; we mirror default directly.
            const prs = await github.rest.pulls.list({ owner, repo, state: 'open', base });
            for (const pr of prs.data) {
              await github.rest.issues.createComment({ owner, repo, issue_number: pr.number, body: 'Closing: this repo auto-mirrors the default branch into upstream-merge. Please target `main` instead.' });
              await github.rest.pulls.update({ owner, repo, pull_number: pr.number, state: 'closed' });
              core.notice(`Closed PR #${pr.number} targeting ${base}.`);
            }


      - name: OpenAI health check (status only)
        if: steps.check_upstream.outputs.skip != 'true'
        env:
          OPENAI_API_KEY: ${{ secrets.OPENAI_API_KEY }}
        run: |
          set -euo pipefail
          if [ -z "${OPENAI_API_KEY:-}" ]; then
            echo "::error::OPENAI_API_KEY GitHub secret is missing" >&2
            exit 1
          fi
          code=$(curl -sS -o /dev/null -w "%{http_code}" -H "Authorization: Bearer ${OPENAI_API_KEY}" https://api.openai.com/v1/models || echo 000)
          echo "openai_models_http_code=${code}"
          if [ "${code}" != "200" ]; then
            echo "::warning::OpenAI /v1/models returned ${code} (expected 200). Agent step may fail; proxy logs will be uploaded." >&2
          fi
      - name: Run Code agent to perform upstream merge
        id: agent
        if: steps.check_upstream.outputs.skip != 'true'
        env:
          UPSTREAM_REPO: ${{ env.UPSTREAM_REPO }}
          UPSTREAM_BRANCH: ${{ env.UPSTREAM_BRANCH }}
          MERGE_BRANCH: ${{ env.MERGE_BRANCH }}
          DEFAULT_BRANCH: ${{ github.event.repository.default_branch || 'main' }}
          GH_TOKEN: ${{ secrets.CODE_GH_PAT || github.token }}
          MERGE_MODE: ${{ steps.prep.outputs.merge_mode || 'one-shot' }}
          OURS_GLOBS: |
            codex-rs/tui/**
            codex-cli/**
            .github/workflows/**
            AGENTS.md
            README.md
            CHANGELOG.md
        run: |
          set -euo pipefail
          SAFE_PATH="$PATH"; SAFE_HOME="$HOME"
          # Build the agent prompt safely without command substitution
          {
            printf 'Context\n- UPSTREAM_REPO=%s\n- UPSTREAM_BRANCH=%s\n- MERGE_BRANCH=%s\n- DEFAULT_BRANCH=%s\n\n' \
              "$UPSTREAM_REPO" "$UPSTREAM_BRANCH" "$MERGE_BRANCH" "$DEFAULT_BRANCH";
            echo 'Runtime'; echo '- ENV: github-actions'; echo "- MERGE_MODE=${MERGE_MODE}"; echo '';
            echo 'Goals';
            echo '- Keep our fork in sync with upstream by incorporating genuine improvements.';
            echo '- Do not overwrite our unique TUI and tooling approach unless clearly beneficial and compatible.';
            echo '- Make granular decisions commit-by-commit or by bucket; do not blanket-drop upstream changes without review.';
            echo '- Preserve our added functionality in core: model-driven browser tools, agent tools, screenshot handling, and version/UA semantics.';
            echo '';
            echo 'Fork Enhancements (initial, not exhaustive)';
            if [ -f docs/fork-enhancements.md ]; then
              sed -n '1,200p' docs/fork-enhancements.md;
            else
              echo '- (fork overview file missing)';
            fi
            echo '';
            echo 'Artifacts';
            echo '- .github/auto/COMMITS.json: upstream commits not in default (sha, title, files, stats).';
            echo '- .github/auto/DELETED_ON_DEFAULT.txt: crates/paths removed on our default; avoid re-introducing.';
            echo '- .github/auto/CHANGE_HISTOGRAM.txt: rough areas touched.';
            echo '- .github/auto/DELTA_FILES.txt and DIFFSTAT.txt: filenames and summary.';
            echo '- .github/auto/REINTRODUCED_PATHS.txt: candidate paths removed previously that upstream reintroduced.';
            echo '<policy>';
            # Emit a minimized JSON policy for clarity (drop empty sections)
            if command -v jq >/dev/null 2>&1; then
              jq 'del(.prefer_theirs_globs) | with_entries(select(.value|type != "array" or (.value|length>0)))' .github/merge-policy.json 2>/dev/null || cat .github/merge-policy.json || echo '{ }'
            else
              cat .github/merge-policy.json 2>/dev/null || echo '{ }'
            fi
            echo '</policy>';
            cat << 'EOP'
          <task>
          You are the maintainer bot. Perform an upstream merge using our repo policies and a selective reconciliation strategy.
          Steps:
          1) Ensure remote `upstream` points to the UPSTREAM_REPO in Context. Fetch origin and upstream.
          2) Write .github/auto/MERGE_PLAN.md summarizing strategy (one-shot, by-bucket, or per-commit) based on MERGE_MODE and artifacts.
          3) Use existing MERGE_BRANCH (prepared earlier). Do not reset or recreate it.
          4) Merge upstream/UPSTREAM_BRANCH into MERGE_BRANCH using `--no-commit`.
             - Use the <policy> JSON for prefer_ours_globs, prefer_theirs_globs, and purge_globs.
             - Default: adopt upstream outside prefer_ours_globs. In protected areas (prefer_ours_globs), keep ours unless you identify a clearly beneficial, compatible upstream change.
             - For files matching prefer_theirs_globs, lean towards upstream unless it breaks our build or documented behavior.
             - Explicit invariants to preserve in this fork (must not regress):
               • Tool families: any custom handlers with names starting with `browser_` or `agent_`, and `web_fetch` if present, must have corresponding tool schemas exposed by openai_tools (verify.sh enforces handler↔tool parity generically).
               • Exposure gating: do not drop the browser gating logic that controls when browser tools are advertised (adapt to upstream refactors without removing the behavior).
               • Screenshot UX: do not change screenshot queuing semantics across turns unless you update both producer/consumer paths to preserve UX; prefer preserving our pending queue + TUI updates.
               • Version/UA: keep codex_version::version() usage for UA/build and keep get_codex_user_agent_default() for MCP server user agent.
             - Do NOT blanket-delete new crates or reintroduced paths. Surface noteworthy cases in MERGE_REPORT.md and make a reasoned choice.
             - For any path listed in purge_globs or perma_removed_paths, ensure it remains deleted if upstream reintroduced it.
             - Review the upstream commit range (e.g., via `git rev-list upstream/UPSTREAM_BRANCH ^origin/DEFAULT_BRANCH`). Use repo context and the provided artifacts to make sensible, minimal decisions. Prefer preserving our local UX/branding and workflows; adopt upstream when it improves correctness, security, or compatibility. Record notable decisions in MERGE_REPORT.md.
          5) Resolve lockfile conflicts early: if `codex-rs/Cargo.lock` contains merge markers or becomes out of sync with the workspace manifests, regenerate it inside `codex-rs/` (e.g., `cargo update --workspace --locked`; fall back to `cargo update --workspace` if the locked run fails). Commit the regenerated lock as part of the merge and note the action in MERGE_REPORT.md. Prefer preserving our crate versions, but do not leave conflict markers in place.
          6) Compatibility (do not break callers):
             - Keep these public re-exports in codex-core: ModelClient, Prompt, ResponseEvent, ResponseStream.
               Removing them breaks downstream imports and will fail API tests.
             - Keep codex_core::models namespace as an alias to protocol models.
             - Do not remove ICU/sys-locale dependencies unless you confirm (via repo-wide search) they are unused across the workspace.
          7) Verify with scripts/upstream-merge/verify.sh. If it fails, fix minimally and re-run until it passes.
             - Note: verify.sh includes fork-specific guards for tool registration and UA/version; honor these when resolving conflicts.
          8) Stage and commit with a conventional message and short build status.
          9) Write .github/auto/MERGE_REPORT.md (Incorporated / Dropped / Other changes) summarizing choices.
          10) Push MERGE_BRANCH and prepare PR title/body.
          </task>

          <constraints>
          - Be minimal and surgical; do not refactor.
          - Keep diffs focused on merge and required fixes. Do not recreate locally removed theming/UX files.
          - Never rewrite git history outside the merge branch.
          - If Git reports no merge-base between origin/DEFAULT_BRANCH and upstream/UPSTREAM_BRANCH, you may use `--allow-unrelated-histories` to graft histories and proceed with all policies/guards.
          - If the initial `git merge --no-ff --no-commit upstream/UPSTREAM_BRANCH` fails with unrelated histories, re-run the merge in a separate command with `--allow-unrelated-histories` (do not chain with `||`).
          - Use only the provided GH_TOKEN for push; do not echo it.
          
          <tools>
          - To search for API usages before removing exports:
              rg -n "^(use\\s+codex_core::|codex_core::)(ModelClient|Prompt|Response(Event|Stream))\\b" codex-rs
          - To look for ICU/sys-locale usage across workspace:
              rg -n "\\b(sys_locale|icu_(decimal|locale_core))\\b" codex-rs
          - To compile API tests without running them:
              cargo check -p codex-core --tests --quiet
          </constraints>
          EOP
          } > .github/auto/AUTO_GOAL.md

          env -i PATH="$SAFE_PATH" HOME="$SAFE_HOME" \
            RUSTC_WRAPPER="sccache" SCCACHE_GHA_ENABLED="true" SCCACHE_IDLE_TIMEOUT="1800" SCCACHE_CACHE_SIZE="5G" \
            OPENAI_API_KEY="${{ secrets.OPENAI_API_KEY }}" \
            OPENAI_BASE_URL="http://127.0.0.1:5055/v1" \
            OPENAI_API_BASE="http://127.0.0.1:5055/v1" \
            GH_TOKEN="$GH_TOKEN" \
            npm_config_cache="$SAFE_HOME/.npm" \
            npx -y @just-every/code@latest \
            auto \
            --goal-file .github/auto/AUTO_GOAL.md \
            --max-attempts 3 \
            --cd "$GITHUB_WORKSPACE" \
            --skip-git-repo-check \
            -s workspace-write \
            -c sandbox_workspace_write.allow_git_writes=true \
            -c sandbox_workspace_write.network_access=true \
            -c shell_environment_policy.r#set.CARGO_HOME="${RUNNER_TEMP}/cargo-home" \
            -c shell_environment_policy.r#set.CARGO_TARGET_DIR="${GITHUB_WORKSPACE}/codex-rs/target" \
            -c shell_environment_policy.r#set.RUSTC_WRAPPER="sccache" \
            -c shell_environment_policy.r#set.SCCACHE_GHA_ENABLED="true" \
            -c shell_environment_policy.r#set.SCCACHE_IDLE_TIMEOUT="1800" \
            -c shell_environment_policy.r#set.SCCACHE_CACHE_SIZE="5G" \
            -c shell_environment_policy.r#set.KEEP_ENV="1" \
            --json-report .github/auto/AGENT_REPORT.json \
            | tee .github/auto/AGENT_STDOUT.txt

      - name: Assert agent success (fail on streaming/errors)
        if: steps.check_upstream.outputs.skip != 'true'
        run: |
          set -euo pipefail
          echo "Checking agent output for fatal errors..."
          if rg -n "^\\[.*\\] ERROR: (stream error|server error|exceeded retry limit)" .github/auto/AGENT_STDOUT.txt >/dev/null 2>&1; then
            echo "Agent reported a fatal error (stream/server). Failing job." >&2
            rg -n "^\\[.*\\] ERROR: (stream error|server error|exceeded retry limit)" .github/auto/AGENT_STDOUT.txt || true
            exit 1
          fi
          # Also flag 5xx responses from the proxy logs if present
          if [ -s .github/auto/openai-proxy.log ]; then
            if rg -n '"phase":"response_head".*"status":5\\d\\d' .github/auto/openai-proxy.log >/dev/null 2>&1; then
              echo "Proxy observed 5xx from upstream during agent run. Failing job." >&2
              rg -n '"phase":"response_head".*"status":5\\d\\d' .github/auto/openai-proxy.log | tail -n 5 || true
              exit 1
            fi
            if rg -n '"phase":"upstream_error"' .github/auto/openai-proxy.log >/dev/null 2>&1; then
              echo "Proxy upstream_error entries found. Failing job." >&2
              rg -n '"phase":"upstream_error"' .github/auto/openai-proxy.log | tail -n 10 || true
              exit 1
            fi
          fi

      - name: Upload artifact - openai-proxy.log
        if: always() && steps.check_upstream.outputs.skip != 'true'
        uses: actions/upload-artifact@v4
        with:
          name: openai-proxy.log
          if-no-files-found: warn
          path: .github/auto/openai-proxy.log

      - name: Post-merge verify (build-fast + API compile)
        id: verify
        if: steps.check_upstream.outputs.skip != 'true'
        working-directory: .
        run: |
          set -euo pipefail
          mkdir -p "$GITHUB_WORKSPACE/.github/auto"
          bash scripts/upstream-merge/verify.sh || true
          cat .github/auto/VERIFY.json || true
          if jq -e '.build_fast=="ok" and .api_check=="ok"' .github/auto/VERIFY.json >/dev/null 2>&1; then echo "failed=false" >> "$GITHUB_OUTPUT"; else echo "failed=true" >> "$GITHUB_OUTPUT"; fi

      - name: Remediate verification failures with Code agent (loop)
        id: remediation_loop
        if: steps.check_upstream.outputs.skip != 'true' && steps.verify.outputs.failed == 'true'
        env:
          GH_TOKEN: ${{ secrets.CODE_GH_PAT || github.token }}
          DEFAULT_BRANCH: ${{ github.event.repository.default_branch || 'main' }}
          MERGE_BRANCH: ${{ env.MERGE_BRANCH }}
<<<<<<< HEAD
          OPENAI_API_KEY: ${{ secrets.OPENAI_API_KEY }}
          OPENAI_BASE_URL: http://127.0.0.1:5055
          OPENAI_API_BASE: http://127.0.0.1:5055/v1
=======
          MAX_REMEDIATION_ATTEMPTS: ${{ env.MAX_REMEDIATION_ATTEMPTS || '3' }}
>>>>>>> da126459
        run: |
          set -euo pipefail
          SAFE_PATH="$PATH"; SAFE_HOME="$HOME"
          : > "$GITHUB_WORKSPACE/.github/auto/AGENT_REMEDIATION_STDOUT.txt"
          MAX_ATTEMPTS=${MAX_REMEDIATION_ATTEMPTS:-3}
          attempt=1

          while [ "$attempt" -le "$MAX_ATTEMPTS" ]; do
            echo "::notice::Remediation attempt $attempt of $MAX_ATTEMPTS"
            {
              echo 'Context';
              echo "- MERGE_BRANCH=${MERGE_BRANCH}";
              echo "- DEFAULT_BRANCH=${DEFAULT_BRANCH}";
              echo "- ATTEMPT=${attempt}/${MAX_ATTEMPTS}";
              echo '';
              echo 'Previous verify logs (tail):';
              echo '---8<---';
              tail -n 200 "$GITHUB_WORKSPACE/.github/auto/VERIFY_build-fast.log" 2>/dev/null || true
              tail -n 200 "$GITHUB_WORKSPACE/.github/auto/VERIFY_api-check.log" 2>/dev/null || true
              tail -n 200 "$GITHUB_WORKSPACE/.github/auto/VERIFY_guards.log" 2>/dev/null || true
              echo '---8<---';
              echo '';
              cat << 'PROMPT'
          You are acting as a maintainer to remediate compile-only API test failures after an upstream merge.

          Tasks (minimal and surgical):
          - Restore or add back missing public re-exports in codex-core that cause `cargo check --tests` to fail (e.g., ModelClient, Prompt, ResponseEvent, ResponseStream), unless you can conclusively update all workspace imports safely.
          - Prefer adding compatibility aliases over large refactors.
          - Do not remove or rename crates. Do not drop ICU/sys-locale unless unused repo-wide.
          - If verification failed due to `codex-rs/Cargo.lock` parse errors or merge markers, regenerate the lock inside `codex-rs/` (try `cargo update --workspace --locked`; fall back to `cargo update --workspace` if necessary) and include the updated file in the fix.
          - Run scripts/upstream-merge/verify.sh and iterate until it returns success.
          - Update .github/auto/MERGE_REPORT.md with a short note under "Other changes" describing the compatibility adjustments.
          - Push to ${MERGE_BRANCH}.

          Constraints:
          - Keep changes minimal and focused on making tests compile.
          - Do not modify TUI/CLI user-visible branding.
          - No history rewriting; only commit on ${MERGE_BRANCH}.
          - Treat warnings as failures during the build-fast step.
          PROMPT
            } | env -i PATH="$SAFE_PATH" HOME="$SAFE_HOME" \
              OPENAI_API_KEY="x" \
              OPENAI_BASE_URL="http://127.0.0.1:5055/v1" \
              OPENAI_API_BASE="http://127.0.0.1:5055/v1" \
              GH_TOKEN="$GH_TOKEN" \
              RUSTC_WRAPPER="sccache" SCCACHE_GHA_ENABLED="true" SCCACHE_IDLE_TIMEOUT="1800" SCCACHE_CACHE_SIZE="5G" \
              npm_config_cache="$SAFE_HOME/.npm" \
              npx -y @just-every/code@latest \
              exec \
              -s workspace-write \
              -c sandbox_workspace_write.allow_git_writes=true \
              -c sandbox_workspace_write.network_access=true \
              -c shell_environment_policy.r#set.CARGO_HOME="${RUNNER_TEMP}/cargo-home" \
              -c shell_environment_policy.r#set.CARGO_TARGET_DIR="${GITHUB_WORKSPACE}/codex-rs/target" \
              -c shell_environment_policy.r#set.RUSTC_WRAPPER="sccache" \
              -c shell_environment_policy.r#set.SCCACHE_GHA_ENABLED="true" \
              -c shell_environment_policy.r#set.SCCACHE_IDLE_TIMEOUT="1800" \
              -c shell_environment_policy.r#set.SCCACHE_CACHE_SIZE="5G" \
              -c shell_environment_policy.r#set.KEEP_ENV="1" \
              --cd "$GITHUB_WORKSPACE" \
              --skip-git-repo-check \
              - | tee -a "$GITHUB_WORKSPACE/.github/auto/AGENT_REMEDIATION_STDOUT.txt"

            if bash scripts/upstream-merge/verify.sh; then
              echo "remediated=true" >> "$GITHUB_OUTPUT"
              exit 0
            fi

            attempt=$((attempt + 1))
            if [ "$attempt" -gt "$MAX_ATTEMPTS" ]; then
              echo "::error::Verification still failing after ${MAX_ATTEMPTS} remediation attempts" >&2
              exit 1
            fi
          done

      - name: Upload artifact - VERIFY logs
        if: steps.check_upstream.outputs.skip != 'true' && always()
        uses: actions/upload-artifact@v4
        with:
          name: VERIFY
          if-no-files-found: warn
          path: |
            .github/auto/VERIFY.json
            .github/auto/VERIFY_build-fast.log
            .github/auto/VERIFY_api-check.log
            .github/auto/VERIFY_guards.log
            .github/auto/AGENT_REMEDIATION_STDOUT.txt

      - name: Enforce policy removals on merge branch (images + caches + purge_globs)
        if: steps.check_upstream.outputs.skip != 'true'
        env:
          GH_TOKEN: ${{ secrets.CODE_GH_PAT || github.token }}
          REPO: ${{ github.repository }}
          DEFAULT_BRANCH: ${{ github.event.repository.default_branch || 'main' }}
        run: |
          set -euo pipefail
          OWNER=${REPO%%/*}
          REPO_N=${REPO##*/}
          # Only proceed if branch exists
          if ! git ls-remote --exit-code --heads origin upstream-merge >/dev/null 2>&1; then
            echo "upstream-merge branch not found; skipping policy cleanup"; exit 0
          fi
          wt=.wt-upstream-merge-clean
          rm -rf "$wt" && git worktree add -f "$wt" origin/upstream-merge
          pushd "$wt" >/dev/null
          removed=false
          # Remove any accidentally committed merge artifacts from repo root
          for f in MERGE_PLAN.md MERGE_REPORT.md; do
            if git ls-files -- "$f" | grep -q .; then git rm -f -- "$f"; removed=true; fi
          done
          # Remove any accidentally committed artifacts under .github/auto/** (these should be uploaded, not tracked)
          auto_tracked=$(git ls-files -- '.github/auto/**' || true)
          if [ -n "$auto_tracked" ]; then echo "$auto_tracked" | xargs -r git rm -f --; removed=true; fi
          # Remove any tracked upstream images disallowed by local policy
          for p in .github/codex-cli-*.png .github/codex-cli-*.jpg .github/codex-cli-*.jpeg .github/codex-cli-*.webp; do
            files=$(git ls-files -- "$p" || true)
            if [ -n "$files" ]; then echo "$files" | xargs -r git rm -f --; removed=true; fi
          done
          # Belt-and-suspenders: drop any accidentally committed cargo cache dirs
          # Cover both repo-root and nested workspace (e.g., codex-rs/.cargo-home)
          for d in .cargo-home .cargo2 codex-rs/.cargo-home codex-rs/.cargo2; do
            files=$(git ls-files -- "$d/**" || true)
            if [ -n "$files" ]; then echo "$files" | xargs -r git rm -f --; removed=true; fi
          done
          # Do NOT drop new upstream crates automatically. Let the agent decide with context.
          # Apply purge_globs and perma_removed_paths from merge-policy.json when present
          if command -v jq >/dev/null 2>&1 && [ -f ".github/merge-policy.json" ]; then
            mapfile -t purges < <(jq -r '.purge_globs[]? // empty' .github/merge-policy.json 2>/dev/null || true)
            mapfile -t perma  < <(jq -r '.perma_removed_paths[]? // empty' .github/merge-policy.json 2>/dev/null || true)
            for pat in "${purges[@]}" "${perma[@]}"; do
              [ -n "${pat:-}" ] || continue
              files=$(git ls-files -- "$pat" || true)
              if [ -n "$files" ]; then echo "$files" | xargs -r git rm -f --; removed=true; fi
            done
          fi
          # Do NOT automatically remove reintroduced paths; the agent reviews and decides.
          if [ "$removed" = true ]; then
            git -c user.email="github-actions[bot]@users.noreply.github.com" -c user.name="github-actions[bot]" \
              commit -m "chore(merge): enforce policy removals (images + cargo caches)"
            git push origin HEAD:upstream-merge
          fi
          popd >/dev/null
          git worktree remove -f "$wt"
      
      - name: Policy guard checks (branding, perma-deleted)
        if: steps.check_upstream.outputs.skip != 'true'
        env:
          DEFAULT_BRANCH: ${{ github.event.repository.default_branch || 'main' }}
        run: |
          set -euo pipefail
          # Auto-fix branding introduced by upstream in user-visible strings under TUI/CLI
          # We only touch lines inside quotes/backticks and only in files changed by this merge.
          changed_files=$(git diff --name-only "origin/${DEFAULT_BRANCH}..origin/upstream-merge" -- 'codex-rs/tui/**' 'codex-cli/**' | tr '\n' ' ' || true)
          if [ -n "${changed_files:-}" ]; then
            wt=.wt-branding-fix
            rm -rf "$wt" && git worktree add -f "$wt" origin/upstream-merge >/dev/null
            pushd "$wt" >/dev/null
            touched=()
            for f in $changed_files; do
              [ -f "$f" ] || continue
              # Skip obvious non-source or vendored artifacts
              case "$f" in
                *.png|*.jpg|*.jpeg|*.gif|*.svg|*.pdf) continue;;
              esac
              # Replace 'Codex' with 'Code' only inside quoted/backtick strings (single-line)
              if rg -n "Codex" -- "$f" >/dev/null 2>&1; then
                python3 scripts/upstream-merge/branding_fix.py "$f" || true
                touched+=("$f")
              fi
            done
            if ! git diff --quiet -- ${touched[@]:-}; then
              git -c user.email="github-actions[bot]@users.noreply.github.com" -c user.name="github-actions[bot]" \
                commit -a -m "chore(merge): auto-rebrand user-visible strings ('Codex'→'Code') in TUI/CLI files"
              git push origin HEAD:upstream-merge
            fi
            popd >/dev/null
            git worktree remove -f "$wt" >/dev/null
          fi
          # docs/** changes are allowed; we may still prefer ours but do not hard-fail here.
          if git diff --name-only "origin/${DEFAULT_BRANCH}..origin/upstream-merge" -- 'docs/**' | grep -q .; then
            echo "::notice::docs/** changed on upstream-merge; ensuring agent reviews and preserves local branding where needed." >&2
          fi
          # Branding guard: user-facing strings only, in TUI/CLI code (ignore docs/ and comments)
          changed_files=$(git diff --name-only "origin/${DEFAULT_BRANCH}..origin/upstream-merge" -- 'codex-rs/tui/**' 'codex-cli/**' | tr '\n' ' ' || true)
          if [ -n "${changed_files:-}" ]; then
            if git diff -U0 --no-color "origin/${DEFAULT_BRANCH}..origin/upstream-merge" -- $changed_files \
              | grep -E '^\+' \
              | grep -E '"[^"]*Codex[^"]*"|'\''[^'\''']*Codex[^'\''']*'\''|`[^`]*Codex[^`]*`' \
              | grep -Evi '(codex-rs|codex-[a-z0-9_-]+|https?://|Cargo|crate|package|workspace)' >/dev/null 2>&1; then
              echo "Branding guard tripped: new user-visible 'Codex' strings detected in TUI/CLI code." >&2
              git diff -U0 --no-color "origin/${DEFAULT_BRANCH}..origin/upstream-merge" -- $changed_files \
                | grep -E '^\+' \
                | grep -E '"[^"]*Codex[^"]*"|'\''[^'\''']*Codex[^'\''']*'\''|`[^`]*Codex[^`]*`' \
                | sed 's/^/> /' >&2 || true
              exit 1
            fi
          fi
          # Perma-deleted guard: ensure none of perma_removed_paths exist on branch
          if command -v jq >/dev/null 2>&1 && [ -f ".github/merge-policy.json" ]; then
            mapfile -t perma  < <(jq -r '.perma_removed_paths[]? // empty' .github/merge-policy.json 2>/dev/null || true)
            if [ ${#perma[@]} -gt 0 ]; then
              wt=.wt-guard
              rm -rf "$wt" && git worktree add -f "$wt" origin/upstream-merge >/dev/null
              pushd "$wt" >/dev/null
              for pat in "${perma[@]}"; do
                [ -n "${pat:-}" ] || continue
                if git ls-files -- "$pat" | grep -q .; then
                  echo "Perma-deleted guard: files present matching '$pat'" >&2
                  git ls-files -- "$pat" >&2 || true
                  exit 1
                fi
              done
              popd >/dev/null
              git worktree remove -f "$wt" >/dev/null
            fi
          fi

      - name: TUI invariants guard (strict stream ordering keys)
        if: steps.check_upstream.outputs.skip != 'true'
        env:
          DEFAULT_BRANCH: ${{ github.event.repository.default_branch || 'main' }}
        run: |
          set -euo pipefail
          # Only run if upstream delta touched TUI
          if ! grep -q '^codex-rs/tui/' .github/auto/DELTA_FILES.txt 2>/dev/null; then
            echo "No TUI changes in upstream delta; skipping invariants guard."; exit 0
          fi
          # Verify critical ordering identifiers exist somewhere under codex-rs/tui/
          failed=0
          for token in request_ordinal output_index sequence_number; do
            if ! git ls-tree -r --name-only origin/upstream-merge -- 'codex-rs/tui/**' | while read -r f; do git show "origin/upstream-merge:$f" || true; done | grep -q "$token"; then
              echo "::warning::Invariant token '$token' not found under codex-rs/tui on upstream-merge (non-blocking)." >&2
            fi
          done

      - name: Summarize run
        if: steps.check_upstream.outputs.skip != 'true'
        env:
          MERGE_MODE: ${{ steps.prep.outputs.merge_mode || 'one-shot' }}
          NO_MERGE_BASE: ${{ steps.prep.outputs.no_merge_base || 'false' }}
        run: |
          set -euo pipefail
          echo "### Upstream Merge Summary" >> "$GITHUB_STEP_SUMMARY"
          echo "- Mode: ${MERGE_MODE}" >> "$GITHUB_STEP_SUMMARY"
          echo "- Files changed upstream: ${{ steps.prep.outputs.files_count }} (est. LOC: ${{ steps.prep.outputs.loc_est }})" >> "$GITHUB_STEP_SUMMARY"
          echo "- Branch: upstream-merge" >> "$GITHUB_STEP_SUMMARY"
          echo "- Artifacts: COMMITS.json, MERGE_PLAN.md, MERGE_REPORT.md, DIFFSTAT.txt" >> "$GITHUB_STEP_SUMMARY"
          if [ "${NO_MERGE_BASE}" = "true" ]; then echo "- Note: upstream/default have no merge-base (unrelated histories)." >> "$GITHUB_STEP_SUMMARY"; fi
          # Preview small artifacts inline for quick debugging
          for f in COMMITS.json CHANGE_HISTOGRAM.txt DIFFSTAT.txt REINTRODUCED_PATHS.txt; do
            p=".github/auto/$f"; [ -s "$p" ] || continue; echo "\n#### $f" >> "$GITHUB_STEP_SUMMARY"; echo '\n```' >> "$GITHUB_STEP_SUMMARY"; sed -n '1,120p' "$p" >> "$GITHUB_STEP_SUMMARY"; echo '```' >> "$GITHUB_STEP_SUMMARY"; done

      # Upload each artifact separately so they appear as individual items in the UI
      - name: Upload artifact - COMMITS.json
        if: steps.check_upstream.outputs.skip != 'true'
        uses: actions/upload-artifact@v4
        with:
          name: COMMITS.json
          if-no-files-found: warn
          path: .github/auto/COMMITS.json

      - name: Upload artifact - DELTA_FILES.txt
        if: steps.check_upstream.outputs.skip != 'true'
        uses: actions/upload-artifact@v4
        with:
          name: DELTA_FILES.txt
          if-no-files-found: warn
          path: .github/auto/DELTA_FILES.txt

      - name: Upload artifact - DIFFSTAT.txt
        if: steps.check_upstream.outputs.skip != 'true'
        uses: actions/upload-artifact@v4
        with:
          name: DIFFSTAT.txt
          if-no-files-found: warn
          path: .github/auto/DIFFSTAT.txt

      - name: Upload artifact - CHANGE_HISTOGRAM.txt
        if: steps.check_upstream.outputs.skip != 'true'
        uses: actions/upload-artifact@v4
        with:
          name: CHANGE_HISTOGRAM.txt
          if-no-files-found: warn
          path: .github/auto/CHANGE_HISTOGRAM.txt

      - name: Upload artifact - DELETED_ON_DEFAULT.txt
        if: steps.check_upstream.outputs.skip != 'true'
        uses: actions/upload-artifact@v4
        with:
          name: DELETED_ON_DEFAULT.txt
          if-no-files-found: warn
          path: .github/auto/DELETED_ON_DEFAULT.txt

      - name: Upload artifact - REINTRODUCED_PATHS.txt
        if: steps.check_upstream.outputs.skip != 'true'
        uses: actions/upload-artifact@v4
        with:
          name: REINTRODUCED_PATHS.txt
          if-no-files-found: warn
          path: .github/auto/REINTRODUCED_PATHS.txt

      - name: Upload artifact - MERGE_PLAN.md
        if: steps.check_upstream.outputs.skip != 'true'
        uses: actions/upload-artifact@v4
        with:
          name: MERGE_PLAN.md
          if-no-files-found: warn
          path: .github/auto/MERGE_PLAN.md

      - name: Upload artifact - MERGE_REPORT.md
        if: steps.check_upstream.outputs.skip != 'true'
        uses: actions/upload-artifact@v4
        with:
          name: MERGE_REPORT.md
          if-no-files-found: warn
          path: .github/auto/MERGE_REPORT.md
      - name: Open or update PR (use agent-supplied title/body if present)
        continue-on-error: true
        uses: actions/github-script@v7
        env:
          MERGE_BRANCH: ${{ env.MERGE_BRANCH }}
          UPSTREAM_REPO: ${{ env.UPSTREAM_REPO }}
          UPSTREAM_BRANCH: ${{ env.UPSTREAM_BRANCH }}
          DEFAULT_BRANCH: ${{ github.event.repository.default_branch || 'main' }}
        with:
          github-token: ${{ secrets.CODE_GH_PAT || github.token }}
          script: |
            const fs = require('fs');
            function readOrDefault(p, dflt) { try { const t = fs.readFileSync(p,'utf8').trim(); return t || dflt; } catch { return dflt; } }
            const owner = context.repo.owner;
            const repo = context.repo.repo;
            const head = process.env.MERGE_BRANCH;
            const base = process.env.DEFAULT_BRANCH;
            const dfltTitle = `Upstream merge: ${process.env.UPSTREAM_REPO}@${process.env.UPSTREAM_BRANCH} into ${base}`;
            const title = readOrDefault('.github/auto/PR_TITLE.txt', dfltTitle);
            let body = readOrDefault('.github/auto/PR_BODY.md', '');
            if (!body) {
              body = `This PR merges ${process.env.UPSTREAM_REPO}@${process.env.UPSTREAM_BRANCH} into ${base}.`;
            }
            // Ensure the branch exists on origin before creating/updating a PR.
            const ref = `heads/${head}`;
            try {
              await github.rest.git.getRef({ owner, repo, ref });
            } catch (e) {
              core.notice(`Branch '${head}' not found on origin; skipping PR creation.`);
              return;
            }
            // Skip PR if there are no net file changes vs base. Close existing PR if present.
            let zeroDiff = false;
            try {
              const cmp = await github.rest.repos.compareCommitsWithBasehead({ owner, repo, basehead: `${base}...${head}` });
              const files = cmp.data.files || [];
              // Consider zero-diff if no files changed. This handles merges that add commits but no file deltas.
              zeroDiff = files.length === 0;
            } catch (e) {
              core.warning(`Compare failed (${base}...${head}): ${e.message}. Proceeding to PR creation.`);
            }
            const headRef = `${owner}:${head}`;
            const prs = await github.rest.pulls.list({ owner, repo, state: 'open', head: headRef });
            if (zeroDiff) { core.notice('Zero diff vs base; skipping PR creation.'); return; }
            if (prs.data.length) {
              const pr = prs.data[0];
              await github.rest.pulls.update({ owner, repo, pull_number: pr.number, title, body });
              core.notice(`Updated PR #${pr.number}`);
            } else {
              const pr = await github.rest.pulls.create({ owner, repo, title, head: headRef, base, body });
              core.notice(`Created PR #${pr.data.number}`);
            }

  pr:
    name: Open/Update PR (no merge work)
    needs: [precheck]
    if: needs.precheck.outputs.skip_due_to_active != 'true' && needs.precheck.outputs.action == 'pr_only'
    runs-on: ubuntu-latest
    timeout-minutes: 10
    steps:
      - name: Check out repository (full history)
        uses: actions/checkout@v4
        with:
          fetch-depth: 0
          persist-credentials: false
      - name: Open or update PR (use agent-supplied title/body if present)
        uses: actions/github-script@v7
        env:
          MERGE_BRANCH: ${{ env.MERGE_BRANCH }}
          UPSTREAM_REPO: ${{ env.UPSTREAM_REPO }}
          UPSTREAM_BRANCH: ${{ env.UPSTREAM_BRANCH }}
          DEFAULT_BRANCH: ${{ github.event.repository.default_branch || 'main' }}
        with:
          github-token: ${{ secrets.CODE_GH_PAT || github.token }}
          script: |
            const fs = require('fs');
            function readOrDefault(p, dflt) { try { const t = fs.readFileSync(p,'utf8').trim(); return t || dflt; } catch { return dflt; } }
            const owner = context.repo.owner;
            const repo = context.repo.repo;
            const head = process.env.MERGE_BRANCH;
            const base = process.env.DEFAULT_BRANCH;
            const dfltTitle = `Upstream merge: ${process.env.UPSTREAM_REPO}@${process.env.UPSTREAM_BRANCH} into ${base}`;
            const title = readOrDefault('.github/auto/PR_TITLE.txt', dfltTitle);
            let body = readOrDefault('.github/auto/PR_BODY.md', '');
            if (!body) { body = `This PR merges ${process.env.UPSTREAM_REPO}@${process.env.UPSTREAM_BRANCH} into ${base}.`; }
            const ref = `heads/${head}`;
            try { await github.rest.git.getRef({ owner, repo, ref }); } catch (e) {
              core.notice(`Branch '${head}' not found on origin; skipping PR creation.`); return;
            }
            let zeroDiff = false;
            try {
              const cmp = await github.rest.repos.compareCommitsWithBasehead({ owner, repo, basehead: `${base}...${head}` });
              zeroDiff = (cmp.data.files || []).length === 0;
            } catch (e) {
              core.warning(`Compare failed (${base}...${head}): ${e.message}. Proceeding to PR creation.`);
            }
            if (zeroDiff) { core.notice('Zero diff vs base; skipping PR creation.'); return; }
            const headRef = `${owner}:${head}`;
            const prs = await github.rest.pulls.list({ owner, repo, state: 'open', head: headRef });
            if (prs.data.length) {
              const pr = prs.data[0];
              await github.rest.pulls.update({ owner, repo, pull_number: pr.number, title, body });
              core.notice(`Updated PR #${pr.number}`);
            } else {
              const pr = await github.rest.pulls.create({ owner, repo, title, head: headRef, base, body });
              core.notice(`Created PR #${pr.data.number}`);
            }<|MERGE_RESOLUTION|>--- conflicted
+++ resolved
@@ -99,9 +99,6 @@
           UPSTREAM_BRANCH: ${{ env.UPSTREAM_BRANCH }}
           DEFAULT_BRANCH: ${{ github.event.repository.default_branch || 'main' }}
           MERGE_BRANCH: ${{ env.MERGE_BRANCH }}
-          OPENAI_API_KEY: ${{ secrets.OPENAI_API_KEY }}
-          OPENAI_BASE_URL: http://127.0.0.1:5055
-          OPENAI_API_BASE: http://127.0.0.1:5055/v1
         run: |
           set -euo pipefail
           git remote add upstream "https://github.com/${UPSTREAM_REPO}.git" 2>/dev/null || true
@@ -374,10 +371,6 @@
         id: openai_proxy
         env:
           OPENAI_API_KEY: ${{ secrets.OPENAI_API_KEY }}
-          STRICT_HEADERS: '1'
-          LOG_ERROR_BODY: '1'
-          LOG_ERROR_BODY_BYTES: '4096'
-          IDEMPOTENCY_KEY: auto
         run: |
           set -euo pipefail
           if [ -z "${OPENAI_API_KEY:-}" ]; then
@@ -519,22 +512,6 @@
               core.notice(`Closed PR #${pr.number} targeting ${base}.`);
             }
 
-
-      - name: OpenAI health check (status only)
-        if: steps.check_upstream.outputs.skip != 'true'
-        env:
-          OPENAI_API_KEY: ${{ secrets.OPENAI_API_KEY }}
-        run: |
-          set -euo pipefail
-          if [ -z "${OPENAI_API_KEY:-}" ]; then
-            echo "::error::OPENAI_API_KEY GitHub secret is missing" >&2
-            exit 1
-          fi
-          code=$(curl -sS -o /dev/null -w "%{http_code}" -H "Authorization: Bearer ${OPENAI_API_KEY}" https://api.openai.com/v1/models || echo 000)
-          echo "openai_models_http_code=${code}"
-          if [ "${code}" != "200" ]; then
-            echo "::warning::OpenAI /v1/models returned ${code} (expected 200). Agent step may fail; proxy logs will be uploaded." >&2
-          fi
       - name: Run Code agent to perform upstream merge
         id: agent
         if: steps.check_upstream.outputs.skip != 'true'
@@ -640,7 +617,7 @@
 
           env -i PATH="$SAFE_PATH" HOME="$SAFE_HOME" \
             RUSTC_WRAPPER="sccache" SCCACHE_GHA_ENABLED="true" SCCACHE_IDLE_TIMEOUT="1800" SCCACHE_CACHE_SIZE="5G" \
-            OPENAI_API_KEY="${{ secrets.OPENAI_API_KEY }}" \
+            OPENAI_API_KEY="x" \
             OPENAI_BASE_URL="http://127.0.0.1:5055/v1" \
             OPENAI_API_BASE="http://127.0.0.1:5055/v1" \
             GH_TOKEN="$GH_TOKEN" \
@@ -689,7 +666,7 @@
           fi
 
       - name: Upload artifact - openai-proxy.log
-        if: always() && steps.check_upstream.outputs.skip != 'true'
+        if: steps.check_upstream.outputs.skip != 'true'
         uses: actions/upload-artifact@v4
         with:
           name: openai-proxy.log
@@ -714,13 +691,7 @@
           GH_TOKEN: ${{ secrets.CODE_GH_PAT || github.token }}
           DEFAULT_BRANCH: ${{ github.event.repository.default_branch || 'main' }}
           MERGE_BRANCH: ${{ env.MERGE_BRANCH }}
-<<<<<<< HEAD
-          OPENAI_API_KEY: ${{ secrets.OPENAI_API_KEY }}
-          OPENAI_BASE_URL: http://127.0.0.1:5055
-          OPENAI_API_BASE: http://127.0.0.1:5055/v1
-=======
           MAX_REMEDIATION_ATTEMPTS: ${{ env.MAX_REMEDIATION_ATTEMPTS || '3' }}
->>>>>>> da126459
         run: |
           set -euo pipefail
           SAFE_PATH="$PATH"; SAFE_HOME="$HOME"
@@ -865,58 +836,30 @@
           popd >/dev/null
           git worktree remove -f "$wt"
       
-      - name: Policy guard checks (branding, perma-deleted)
-        if: steps.check_upstream.outputs.skip != 'true'
-        env:
-          DEFAULT_BRANCH: ${{ github.event.repository.default_branch || 'main' }}
-        run: |
-          set -euo pipefail
-          # Auto-fix branding introduced by upstream in user-visible strings under TUI/CLI
-          # We only touch lines inside quotes/backticks and only in files changed by this merge.
+      - name: Branding report (guide-only) and perma-deleted guard
+        if: steps.check_upstream.outputs.skip != 'true'
+        env:
+          DEFAULT_BRANCH: ${{ github.event.repository.default_branch || 'main' }}
+        run: |
+          set -euo pipefail
+          # Guide-only branding report: detect user-visible 'Codex' strings under TUI/CLI affected by this merge.
+          mkdir -p .github/auto
+          : > .github/auto/VERIFY_branding.log
           changed_files=$(git diff --name-only "origin/${DEFAULT_BRANCH}..origin/upstream-merge" -- 'codex-rs/tui/**' 'codex-cli/**' | tr '\n' ' ' || true)
           if [ -n "${changed_files:-}" ]; then
-            wt=.wt-branding-fix
-            rm -rf "$wt" && git worktree add -f "$wt" origin/upstream-merge >/dev/null
-            pushd "$wt" >/dev/null
-            touched=()
-            for f in $changed_files; do
-              [ -f "$f" ] || continue
-              # Skip obvious non-source or vendored artifacts
-              case "$f" in
-                *.png|*.jpg|*.jpeg|*.gif|*.svg|*.pdf) continue;;
-              esac
-              # Replace 'Codex' with 'Code' only inside quoted/backtick strings (single-line)
-              if rg -n "Codex" -- "$f" >/dev/null 2>&1; then
-                python3 scripts/upstream-merge/branding_fix.py "$f" || true
-                touched+=("$f")
-              fi
-            done
-            if ! git diff --quiet -- ${touched[@]:-}; then
-              git -c user.email="github-actions[bot]@users.noreply.github.com" -c user.name="github-actions[bot]" \
-                commit -a -m "chore(merge): auto-rebrand user-visible strings ('Codex'→'Code') in TUI/CLI files"
-              git push origin HEAD:upstream-merge
-            fi
-            popd >/dev/null
-            git worktree remove -f "$wt" >/dev/null
+            echo "[branding] scanning changed TUI/CLI files for user-visible 'Codex' strings..." | tee -a .github/auto/VERIFY_branding.log
+            git diff -U0 --no-color "origin/${DEFAULT_BRANCH}..origin/upstream-merge" -- $changed_files \
+              | grep -E '^\+' \
+              | grep -E '"[^"]*Codex[^"]*"|'\''[^'\''']*Codex[^'\''']*'\''|`[^`]*Codex[^`]*`' \
+              | grep -Evi '(codex-rs|codex-[a-z0-9_-]+|https?://|Cargo|crate|package|workspace)' \
+              | sed 's/^/+ /' | tee -a .github/auto/VERIFY_branding.log || true
+            echo "[branding] Note: guidance only. No changes applied or committed." | tee -a .github/auto/VERIFY_branding.log
+          else
+            echo "[branding] no TUI/CLI files changed vs origin/${DEFAULT_BRANCH}." | tee -a .github/auto/VERIFY_branding.log
           fi
           # docs/** changes are allowed; we may still prefer ours but do not hard-fail here.
           if git diff --name-only "origin/${DEFAULT_BRANCH}..origin/upstream-merge" -- 'docs/**' | grep -q .; then
             echo "::notice::docs/** changed on upstream-merge; ensuring agent reviews and preserves local branding where needed." >&2
-          fi
-          # Branding guard: user-facing strings only, in TUI/CLI code (ignore docs/ and comments)
-          changed_files=$(git diff --name-only "origin/${DEFAULT_BRANCH}..origin/upstream-merge" -- 'codex-rs/tui/**' 'codex-cli/**' | tr '\n' ' ' || true)
-          if [ -n "${changed_files:-}" ]; then
-            if git diff -U0 --no-color "origin/${DEFAULT_BRANCH}..origin/upstream-merge" -- $changed_files \
-              | grep -E '^\+' \
-              | grep -E '"[^"]*Codex[^"]*"|'\''[^'\''']*Codex[^'\''']*'\''|`[^`]*Codex[^`]*`' \
-              | grep -Evi '(codex-rs|codex-[a-z0-9_-]+|https?://|Cargo|crate|package|workspace)' >/dev/null 2>&1; then
-              echo "Branding guard tripped: new user-visible 'Codex' strings detected in TUI/CLI code." >&2
-              git diff -U0 --no-color "origin/${DEFAULT_BRANCH}..origin/upstream-merge" -- $changed_files \
-                | grep -E '^\+' \
-                | grep -E '"[^"]*Codex[^"]*"|'\''[^'\''']*Codex[^'\''']*'\''|`[^`]*Codex[^`]*`' \
-                | sed 's/^/> /' >&2 || true
-              exit 1
-            fi
           fi
           # Perma-deleted guard: ensure none of perma_removed_paths exist on branch
           if command -v jq >/dev/null 2>&1 && [ -f ".github/merge-policy.json" ]; then
@@ -937,6 +880,25 @@
               git worktree remove -f "$wt" >/dev/null
             fi
           fi
+          # Perma-deleted guard: ensure none of perma_removed_paths exist on branch
+          if command -v jq >/dev/null 2>&1 && [ -f ".github/merge-policy.json" ]; then
+            mapfile -t perma  < <(jq -r '.perma_removed_paths[]? // empty' .github/merge-policy.json 2>/dev/null || true)
+            if [ ${#perma[@]} -gt 0 ]; then
+              wt=.wt-guard
+              rm -rf "$wt" && git worktree add -f "$wt" origin/upstream-merge >/dev/null
+              pushd "$wt" >/dev/null
+              for pat in "${perma[@]}"; do
+                [ -n "${pat:-}" ] || continue
+                if git ls-files -- "$pat" | grep -q .; then
+                  echo "Perma-deleted guard: files present matching '$pat'" >&2
+                  git ls-files -- "$pat" >&2 || true
+                  exit 1
+                fi
+              done
+              popd >/dev/null
+              git worktree remove -f "$wt" >/dev/null
+            fi
+          fi
 
       - name: TUI invariants guard (strict stream ordering keys)
         if: steps.check_upstream.outputs.skip != 'true'
@@ -1038,7 +1000,6 @@
           if-no-files-found: warn
           path: .github/auto/MERGE_REPORT.md
       - name: Open or update PR (use agent-supplied title/body if present)
-        continue-on-error: true
         uses: actions/github-script@v7
         env:
           MERGE_BRANCH: ${{ env.MERGE_BRANCH }}
