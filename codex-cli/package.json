--- conflicted
+++ resolved
@@ -1,10 +1,6 @@
 {
   "name": "@just-every/code",
-<<<<<<< HEAD
-  "version": "0.2.149",
-=======
   "version": "0.2.155",
->>>>>>> 2822aa52
   "license": "Apache-2.0",
   "description": "Lightweight coding agent that runs in your terminal - fork of OpenAI Codex",
   "bin": {
@@ -39,18 +35,10 @@
     "prettier": "^3.3.3"
   },
   "optionalDependencies": {
-<<<<<<< HEAD
-    "@just-every/code-darwin-arm64": "0.2.149",
-    "@just-every/code-darwin-x64": "0.2.149",
-    "@just-every/code-linux-x64-musl": "0.2.149",
-    "@just-every/code-linux-arm64-musl": "0.2.149",
-    "@just-every/code-win32-x64": "0.2.149"
-=======
     "@just-every/code-darwin-arm64": "0.2.155",
     "@just-every/code-darwin-x64": "0.2.155",
     "@just-every/code-linux-x64-musl": "0.2.155",
     "@just-every/code-linux-arm64-musl": "0.2.155",
     "@just-every/code-win32-x64": "0.2.155"
->>>>>>> 2822aa52
   }
 }